--- conflicted
+++ resolved
@@ -13,7 +13,6 @@
 import InputObserver, { DragInput, WheelInput, ButtonsType, PinchInput } from 'mol-util/input/input-observer';
 import { Object3D } from 'mol-gl/object3d';
 import { ParamDefinition as PD } from 'mol-util/param-definition';
-<<<<<<< HEAD
 
 export const TrackballControlsParams = {
     noScroll: PD.Boolean(true, { isHidden: true }),
@@ -21,28 +20,15 @@
     rotateSpeed: PD.Numeric(5.0, { min: 0.1, max: 10, step: 0.1 }),
     zoomSpeed: PD.Numeric(6.0, { min: 0.1, max: 10, step: 0.1 }),
     panSpeed: PD.Numeric(0.8, { min: 0.1, max: 5, step: 0.1 }),
-=======
-
-export const TrackballControlsParams = {
-    noScroll: PD.Boolean(true, { isHidden: true }),
-
-    rotateSpeed: PD.Numeric(5.0, { min: 0.1, max: 10, step: 0.1 }),
-    zoomSpeed: PD.Numeric(6.0, { min: 0.1, max: 10, step: 0.1 }),
-    panSpeed: PD.Numeric(0.8, { min: 0.1, max: 5, step: 0.1 }),
 
     spin: PD.Boolean(false),
     spinSpeed: PD.Numeric(1, { min: -100, max: 100, step: 1 }),
->>>>>>> ac637b67
 
     staticMoving: PD.Boolean(true, { isHidden: true }),
     dynamicDampingFactor: PD.Numeric(0.2, {}, { isHidden: true }),
 
     minDistance: PD.Numeric(0.01, {}, { isHidden: true }),
-<<<<<<< HEAD
-    maxDistance: PD.Numeric(Infinity, {}, { isHidden: true })
-=======
     maxDistance: PD.Numeric(1e150, {}, { isHidden: true })
->>>>>>> ac637b67
 }
 export type TrackballControlsProps = PD.Values<typeof TrackballControlsParams>
 
@@ -326,15 +312,11 @@
             viewport,
 
             get props() { return p as Readonly<TrackballControlsProps> },
-<<<<<<< HEAD
-            setProps: (props: Partial<TrackballControlsProps>) => { Object.assign(p, props) },
-=======
             setProps: (props: Partial<TrackballControlsProps>) => {
                 const wasSpinning = p.spin
                 Object.assign(p, props)
                 if (p.spin && !wasSpinning) requestAnimationFrame(spin)
             },
->>>>>>> ac637b67
 
             update,
             reset,
