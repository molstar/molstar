--- conflicted
+++ resolved
@@ -24,11 +24,8 @@
 import { CopyRenderable, createCopyRenderable } from '../../mol-gl/compute/util';
 import { isDebugMode, isTimingMode } from '../../mol-util/debug';
 import { AssetManager } from '../../mol-util/assets';
-<<<<<<< HEAD
 import { DofPass } from './dof';
-=======
 import { BloomPass } from './bloom';
->>>>>>> d98350cf
 
 type Props = {
     postprocessing: PostprocessingProps;
@@ -65,13 +62,9 @@
     readonly dpoit: DpoitPass;
     readonly marking: MarkingPass;
     readonly postprocessing: PostprocessingPass;
-<<<<<<< HEAD
-    private readonly antialiasing: AntialiasingPass;
-    private readonly dof: DofPass;
-=======
     readonly antialiasing: AntialiasingPass;
     readonly bloom: BloomPass;
->>>>>>> d98350cf
+    readonly dof: DofPass;
 
     private transparencyMode: TransparencyMode = 'blended';
     setTransparency(transparency: 'wboit' | 'dpoit' | 'blended') {
@@ -114,13 +107,9 @@
         this.dpoit = new DpoitPass(webgl, width, height);
         this.marking = new MarkingPass(webgl, width, height);
         this.postprocessing = new PostprocessingPass(webgl, assetManager, this);
-<<<<<<< HEAD
-        this.antialiasing = new AntialiasingPass(webgl, this);
-        this.dof = new DofPass(webgl, this.postprocessing.target.texture, this.depthTextureOpaque);
-=======
         this.antialiasing = new AntialiasingPass(webgl, width, height);
         this.bloom = new BloomPass(webgl, width, height);
->>>>>>> d98350cf
+        this.dof = new DofPass(webgl, this.postprocessing.target.texture, this.depthTextureOpaque);
 
         this.copyFboTarget = createCopyRenderable(webgl, this.colorTarget.texture);
         this.copyFboPostprocessing = createCopyRenderable(webgl, this.postprocessing.target.texture);
@@ -162,11 +151,8 @@
         this.marking.setSize(width, height);
         this.postprocessing.setSize(width, height);
         this.antialiasing.setSize(width, height);
-<<<<<<< HEAD
         this.dof.setSize(width, height);
-=======
         this.bloom.setSize(width, height);
->>>>>>> d98350cf
     }
 
     private _renderDpoit(renderer: Renderer, camera: ICamera, scene: Scene, iterations: number, transparentBackground: boolean, postprocessingProps: PostprocessingProps) {
@@ -422,14 +408,13 @@
             }
         }
 
-<<<<<<< HEAD
         if (props.postprocessing.dof.name === 'on') {
             // const input = antialiasingEnabled ? this.antialiasing.target.texture : (postprocessingEnabled ? this.postprocessing.target.texture : this.colorTarget.texture);
             const input = (postprocessingEnabled ? this.postprocessing.target.texture : this.colorTarget.texture);
             this.dof.update(camera, input, this.depthTargetOpaque?.texture || this.depthTextureOpaque, props.postprocessing.dof.params, scene.boundingSphereVisible);
             this.dof.render(camera.viewport, toDrawingBuffer ? undefined : this.getColorTarget(props.postprocessing));
         }
-=======
+
         if (props.postprocessing.bloom.name === 'on') {
             const emissiveBloom = props.postprocessing.bloom.params.mode === 'emissive';
 
@@ -446,7 +431,6 @@
             }
         }
 
->>>>>>> d98350cf
         this.webgl.gl.flush();
     }
 
