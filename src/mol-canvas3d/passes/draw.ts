/**
 * Copyright (c) 2019-2020 mol* contributors, licensed under MIT, See LICENSE file for more info.
 *
 * @author Alexander Rose <alexander.rose@weirdbyte.de>
 * @author Áron Samuel Kovács <aron.kovacs@mail.muni.cz>
 */

import { WebGLContext } from '../../mol-gl/webgl/context';
import { createNullRenderTarget, RenderTarget } from '../../mol-gl/webgl/render-target';
import Renderer from '../../mol-gl/renderer';
import Scene from '../../mol-gl/scene';
import { Texture } from '../../mol-gl/webgl/texture';
import { Camera, ICamera } from '../camera';
import { QuadSchema, QuadValues } from '../../mol-gl/compute/util';
import { DefineSpec, TextureSpec, UniformSpec, Values } from '../../mol-gl/renderable/schema';
import { ComputeRenderable, createComputeRenderable } from '../../mol-gl/renderable';
import { ShaderCode } from '../../mol-gl/shader-code';
import { createComputeRenderItem } from '../../mol-gl/webgl/render-item';
import { ValueCell } from '../../mol-util';
import { Vec2 } from '../../mol-math/linear-algebra';
import { Helper } from '../helper/helper';

import quad_vert from '../../mol-gl/shader/quad.vert';
import depthMerge_frag from '../../mol-gl/shader/depth-merge.frag';
import copyFbo_frag from '../../mol-gl/shader/copy-fbo.frag';
import { StereoCamera } from '../camera/stereo';
import { WboitPass } from './wboit';
import { FxaaPass, PostprocessingPass, PostprocessingProps } from './postprocessing';
import { Color } from '../../mol-util/color';

const DepthMergeSchema = {
    ...QuadSchema,
    tDepthPrimitives: TextureSpec('texture', 'depth', 'ushort', 'nearest'),
    tDepthVolumes: TextureSpec('texture', 'depth', 'ushort', 'nearest'),
    uTexSize: UniformSpec('v2'),
    dPackedDepth: DefineSpec('boolean'),
};
const DepthMergeShaderCode = ShaderCode('depth-merge', quad_vert, depthMerge_frag);
type DepthMergeRenderable = ComputeRenderable<Values<typeof DepthMergeSchema>>

function getDepthMergeRenderable(ctx: WebGLContext, depthTexturePrimitives: Texture, depthTextureVolumes: Texture, packedDepth: boolean): DepthMergeRenderable {
    const values: Values<typeof DepthMergeSchema> = {
        ...QuadValues,
        tDepthPrimitives: ValueCell.create(depthTexturePrimitives),
        tDepthVolumes: ValueCell.create(depthTextureVolumes),
        uTexSize: ValueCell.create(Vec2.create(depthTexturePrimitives.getWidth(), depthTexturePrimitives.getHeight())),
        dPackedDepth: ValueCell.create(packedDepth),
    };

    const schema = { ...DepthMergeSchema };
    const renderItem = createComputeRenderItem(ctx, 'triangles', DepthMergeShaderCode, schema, values);

    return createComputeRenderable(renderItem, values);
}

const CopyFboSchema = {
    ...QuadSchema,
    tColor: TextureSpec('texture', 'rgba', 'ubyte', 'nearest'),
    tDepth: TextureSpec('texture', 'depth', 'ushort', 'nearest'),
    uTexSize: UniformSpec('v2'),
};
const  CopyFboShaderCode = ShaderCode('copy-fbo', quad_vert, copyFbo_frag);
type  CopyFboRenderable = ComputeRenderable<Values<typeof CopyFboSchema>>

function getCopyFboRenderable(ctx: WebGLContext, colorTexture: Texture, depthTexture: Texture): CopyFboRenderable {
    const values: Values<typeof CopyFboSchema> = {
        ...QuadValues,
        tColor: ValueCell.create(colorTexture),
        tDepth: ValueCell.create(depthTexture),
        uTexSize: ValueCell.create(Vec2.create(colorTexture.getWidth(), colorTexture.getHeight())),
    };

    const schema = { ...CopyFboSchema };
    const renderItem = createComputeRenderItem(ctx, 'triangles', CopyFboShaderCode, schema, values);

    return createComputeRenderable(renderItem, values);
}

export class DrawPass {
    private readonly drawTarget: RenderTarget

    readonly colorTarget: RenderTarget
    readonly depthTexture: Texture
    readonly depthTexturePrimitives: Texture

    readonly packedDepth: boolean

    private depthTarget: RenderTarget
    private depthTargetPrimitives: RenderTarget | null
    private depthTargetVolumes: RenderTarget | null
    private depthTextureVolumes: Texture
    private depthMerge: DepthMergeRenderable

    private copyFboTarget: CopyFboRenderable
    private copyFboPostprocessing: CopyFboRenderable

    private wboit: WboitPass | undefined
    readonly postprocessing: PostprocessingPass
    private readonly fxaa: FxaaPass

    get wboitEnabled() {
        return !!this.wboit?.supported;
    }

    constructor(private webgl: WebGLContext, width: number, height: number, enableWboit: boolean) {
        const { extensions, resources } = webgl;

        this.drawTarget = createNullRenderTarget(webgl.gl);

        this.colorTarget = webgl.createRenderTarget(width, height, true, 'uint8', 'linear');
        this.packedDepth = !extensions.depthTexture;

        this.depthTarget = webgl.createRenderTarget(width, height);
        this.depthTexture = this.depthTarget.texture;

        this.depthTargetPrimitives = this.packedDepth ? webgl.createRenderTarget(width, height) : null;
        this.depthTargetVolumes = this.packedDepth ? webgl.createRenderTarget(width, height) : null;

        this.depthTexturePrimitives = this.depthTargetPrimitives ? this.depthTargetPrimitives.texture : resources.texture('image-depth', 'depth', 'ushort', 'nearest');
        this.depthTextureVolumes = this.depthTargetVolumes ? this.depthTargetVolumes.texture : resources.texture('image-depth', 'depth', 'ushort', 'nearest');
        if (!this.packedDepth) {
            this.depthTexturePrimitives.define(width, height);
            this.depthTextureVolumes.define(width, height);
        }
        this.depthMerge = getDepthMergeRenderable(webgl, this.depthTexturePrimitives, this.depthTextureVolumes, this.packedDepth);

        this.wboit = enableWboit ? new WboitPass(webgl, width, height) : undefined;
        this.postprocessing = new PostprocessingPass(webgl, this);
        this.fxaa = new FxaaPass(webgl, this);

        this.copyFboTarget = getCopyFboRenderable(webgl, this.colorTarget.texture, this.depthTarget.texture);
        this.copyFboPostprocessing = getCopyFboRenderable(webgl, this.postprocessing.target.texture, this.depthTarget.texture);
    }

    setSize(width: number, height: number) {
        const w = this.colorTarget.getWidth();
        const h = this.colorTarget.getHeight();

        if (width !== w || height !== h) {
            this.colorTarget.setSize(width, height);
            this.depthTarget.setSize(width, height);

            if (this.depthTargetPrimitives) {
                this.depthTargetPrimitives.setSize(width, height);
            } else {
                this.depthTexturePrimitives.define(width, height);
            }

            if (this.depthTargetVolumes) {
                this.depthTargetVolumes.setSize(width, height);
            } else {
                this.depthTextureVolumes.define(width, height);
            }

            ValueCell.update(this.depthMerge.values.uTexSize, Vec2.set(this.depthMerge.values.uTexSize.ref.value, width, height));

<<<<<<< HEAD
            if (this.wboit?.supported) {
=======
            ValueCell.update(this.copyFboTarget.values.uTexSize, Vec2.set(this.copyFboTarget.values.uTexSize.ref.value, width, height));
            ValueCell.update(this.copyFboPostprocessing.values.uTexSize, Vec2.set(this.copyFboPostprocessing.values.uTexSize.ref.value, width, height));

            if (this.wboit?.enabled) {
>>>>>>> 24a07538
                this.wboit.setSize(width, height);
            }

            this.postprocessing.setSize(width, height);
            this.fxaa.setSize(width, height);
        }
    }

    private _depthMerge() {
        const { state, gl } = this.webgl;

        this.depthMerge.update();
        this.depthTarget.bind();
        state.disable(gl.BLEND);
        state.disable(gl.DEPTH_TEST);
        state.disable(gl.CULL_FACE);
        state.depthMask(false);
        state.clearColor(1, 1, 1, 1);
        gl.clear(gl.COLOR_BUFFER_BIT);
        this.depthMerge.render();
    }

<<<<<<< HEAD
    private _renderWboit(renderer: Renderer, camera: ICamera, scene: Scene, toDrawingBuffer: boolean) {
        if (!this.wboit?.supported) throw new Error('expected wboit to be enabled');
=======
    private _renderWboit(renderer: Renderer, camera: ICamera, scene: Scene, backgroundColor: Color, postprocessingProps: PostprocessingProps) {
        if (!this.wboit?.enabled) throw new Error('expected wboit to be enabled');
>>>>>>> 24a07538

        this.colorTarget.bind();
        renderer.clear(true);

        // render opaque primitives
        this.depthTexturePrimitives.attachFramebuffer(this.colorTarget.framebuffer, 'depth');
        this.colorTarget.bind();
        renderer.clearDepth();
        renderer.renderWboitOpaque(scene.primitives, camera, null);

        // render opaque volumes
        this.depthTextureVolumes.attachFramebuffer(this.colorTarget.framebuffer, 'depth');
        this.colorTarget.bind();
        renderer.clearDepth();
        renderer.renderWboitOpaque(scene.volumes, camera, this.depthTexturePrimitives);

        // merge depth of opaque primitives and volumes
        this._depthMerge();

        if (PostprocessingPass.isEnabled(postprocessingProps)) {
            this.postprocessing.render(camera, false, backgroundColor, postprocessingProps);
        }

        // render transparent primitives and volumes
        this.wboit.bind();
        renderer.renderWboitTransparent(scene.primitives, camera, this.depthTexture);
        renderer.renderWboitTransparent(scene.volumes, camera, this.depthTexture);

        // evaluate wboit
        if (PostprocessingPass.isEnabled(postprocessingProps)) {
            this.depthTexturePrimitives.attachFramebuffer(this.postprocessing.target.framebuffer, 'depth');
            this.postprocessing.target.bind();
        } else {
            this.depthTexturePrimitives.attachFramebuffer(this.colorTarget.framebuffer, 'depth');
            this.colorTarget.bind();
        }
        this.wboit.render();
    }

    private _renderBlended(renderer: Renderer, camera: ICamera, scene: Scene, backgroundColor: Color, toDrawingBuffer: boolean, postprocessingProps: PostprocessingProps) {
        if (toDrawingBuffer) {
            this.drawTarget.bind();
        } else {
            this.colorTarget.bind();
            if (!this.packedDepth) {
                this.depthTexturePrimitives.attachFramebuffer(this.colorTarget.framebuffer, 'depth');
            }
        }

        renderer.clear(true);
        renderer.renderBlendedOpaque(scene.primitives, camera, null);

        if (!toDrawingBuffer) {
            // do a depth pass if not rendering to drawing buffer and
            // extensions.depthTexture is unsupported (i.e. depthTarget is set)
            if (this.depthTargetPrimitives) {
                this.depthTargetPrimitives.bind();
                renderer.clear(false);
                renderer.renderDepth(scene.primitives, camera, null);
                this.colorTarget.bind();
            }

            // do direct-volume rendering
            if (!this.packedDepth) {
                this.depthTextureVolumes.attachFramebuffer(this.colorTarget.framebuffer, 'depth');
                renderer.clearDepth(); // from previous frame
            }
            renderer.renderBlendedVolumeOpaque(scene.volumes, camera, this.depthTexturePrimitives);

            // do volume depth pass if extensions.depthTexture is unsupported (i.e. depthTarget is set)
            if (this.depthTargetVolumes) {
                this.depthTargetVolumes.bind();
                renderer.clear(false);
                renderer.renderDepth(scene.volumes, camera, this.depthTexturePrimitives);
                this.colorTarget.bind();
            }

            // merge depths from primitive and volume rendering
            this._depthMerge();
            this.colorTarget.bind();

            if (PostprocessingPass.isEnabled(postprocessingProps)) {
                this.postprocessing.render(camera, false, backgroundColor, postprocessingProps);
            }
            renderer.renderBlendedVolumeTransparent(scene.volumes, camera, this.depthTexturePrimitives);

            if (PostprocessingPass.isEnabled(postprocessingProps)) {
                if (!this.packedDepth) {
                    this.depthTexturePrimitives.attachFramebuffer(this.postprocessing.target.framebuffer, 'depth');
                }
                this.postprocessing.target.bind();
            } else {
                if (!this.packedDepth) {
                    this.depthTexturePrimitives.attachFramebuffer(this.colorTarget.framebuffer, 'depth');
                }
                this.colorTarget.bind();
            }
        }

        renderer.renderBlendedTransparent(scene.primitives, camera, null);
    }

    private _render(renderer: Renderer, camera: ICamera, scene: Scene, helper: Helper, toDrawingBuffer: boolean, backgroundColor: Color, postprocessingProps: PostprocessingProps) {
        const volumeRendering = scene.volumes.renderables.length > 0;
        const postprocessingEnabled = PostprocessingPass.isEnabled(postprocessingProps);
        const antialiasingEnabled = FxaaPass.isEnabled(postprocessingProps);

        const { x, y, width, height } = camera.viewport;
        renderer.setViewport(x, y, width, height);
        renderer.update(camera);

        if (this.wboitEnabled) {
            this._renderWboit(renderer, camera, scene, backgroundColor, postprocessingProps);
        } else {
            this._renderBlended(renderer, camera, scene, backgroundColor, !volumeRendering && !postprocessingEnabled && !antialiasingEnabled && toDrawingBuffer, postprocessingProps);
        }

        if (PostprocessingPass.isEnabled(postprocessingProps)) {
            this.postprocessing.target.bind();
        } else if (!toDrawingBuffer || volumeRendering || this.wboitEnabled) {
            this.colorTarget.bind();
        } else {
            this.drawTarget.bind();
        }

        if (helper.debug.isEnabled) {
            helper.debug.syncVisibility();
            renderer.renderBlended(helper.debug.scene, camera, null);
        }
        if (helper.handle.isEnabled) {
            renderer.renderBlended(helper.handle.scene, camera, null);
        }
        if (helper.camera.isEnabled) {
            helper.camera.update(camera);
            renderer.update(helper.camera.camera);
            renderer.renderBlended(helper.camera.scene, helper.camera.camera, null);
        }

        if (antialiasingEnabled) {
            this.fxaa.render(camera, toDrawingBuffer, postprocessingProps);
        } else if (toDrawingBuffer) {
            this.drawTarget.bind();

            this.webgl.state.disable(this.webgl.gl.DEPTH_TEST);
            if (PostprocessingPass.isEnabled(postprocessingProps)) {
                this.copyFboPostprocessing.render();
            } else if (volumeRendering || this.wboitEnabled) {
                this.copyFboTarget.render();
            }
        }

        this.webgl.gl.flush();
    }

    render(renderer: Renderer, camera: Camera | StereoCamera, scene: Scene, helper: Helper, toDrawingBuffer: boolean, backgroundColor: Color, transparentBackground: boolean, postprocessingProps: PostprocessingProps) {
        renderer.setTransparentBackground(transparentBackground);
        renderer.setDrawingBufferSize(this.colorTarget.getWidth(), this.colorTarget.getHeight());

        if (StereoCamera.is(camera)) {
            this._render(renderer, camera.left, scene, helper, toDrawingBuffer, backgroundColor, postprocessingProps);
            this._render(renderer, camera.right, scene, helper, toDrawingBuffer, backgroundColor, postprocessingProps);
        } else {
            this._render(renderer, camera, scene, helper, toDrawingBuffer, backgroundColor, postprocessingProps);
        }
    }

    getColorTarget(postprocessingProps: PostprocessingProps): RenderTarget {
        if (FxaaPass.isEnabled(postprocessingProps)) {
            return this.fxaa.target;
        } else if (PostprocessingPass.isEnabled(postprocessingProps)) {
            return this.postprocessing.target;
        }
        return this.colorTarget;
    }
}<|MERGE_RESOLUTION|>--- conflicted
+++ resolved
@@ -25,7 +25,7 @@
 import copyFbo_frag from '../../mol-gl/shader/copy-fbo.frag';
 import { StereoCamera } from '../camera/stereo';
 import { WboitPass } from './wboit';
-import { FxaaPass, PostprocessingPass, PostprocessingProps } from './postprocessing';
+import { AntialiasingPass, PostprocessingPass, PostprocessingProps } from './postprocessing';
 import { Color } from '../../mol-util/color';
 
 const DepthMergeSchema = {
@@ -96,7 +96,7 @@
 
     private wboit: WboitPass | undefined
     readonly postprocessing: PostprocessingPass
-    private readonly fxaa: FxaaPass
+    private readonly fxaa: AntialiasingPass
 
     get wboitEnabled() {
         return !!this.wboit?.supported;
@@ -126,7 +126,7 @@
 
         this.wboit = enableWboit ? new WboitPass(webgl, width, height) : undefined;
         this.postprocessing = new PostprocessingPass(webgl, this);
-        this.fxaa = new FxaaPass(webgl, this);
+        this.fxaa = new AntialiasingPass(webgl, this);
 
         this.copyFboTarget = getCopyFboRenderable(webgl, this.colorTarget.texture, this.depthTarget.texture);
         this.copyFboPostprocessing = getCopyFboRenderable(webgl, this.postprocessing.target.texture, this.depthTarget.texture);
@@ -154,14 +154,10 @@
 
             ValueCell.update(this.depthMerge.values.uTexSize, Vec2.set(this.depthMerge.values.uTexSize.ref.value, width, height));
 
-<<<<<<< HEAD
-            if (this.wboit?.supported) {
-=======
             ValueCell.update(this.copyFboTarget.values.uTexSize, Vec2.set(this.copyFboTarget.values.uTexSize.ref.value, width, height));
             ValueCell.update(this.copyFboPostprocessing.values.uTexSize, Vec2.set(this.copyFboPostprocessing.values.uTexSize.ref.value, width, height));
 
-            if (this.wboit?.enabled) {
->>>>>>> 24a07538
+            if (this.wboit?.supported) {
                 this.wboit.setSize(width, height);
             }
 
@@ -184,13 +180,8 @@
         this.depthMerge.render();
     }
 
-<<<<<<< HEAD
-    private _renderWboit(renderer: Renderer, camera: ICamera, scene: Scene, toDrawingBuffer: boolean) {
-        if (!this.wboit?.supported) throw new Error('expected wboit to be enabled');
-=======
     private _renderWboit(renderer: Renderer, camera: ICamera, scene: Scene, backgroundColor: Color, postprocessingProps: PostprocessingProps) {
-        if (!this.wboit?.enabled) throw new Error('expected wboit to be enabled');
->>>>>>> 24a07538
+        if (!this.wboit?.supported) throw new Error('expected wboit to be supported');
 
         this.colorTarget.bind();
         renderer.clear(true);
@@ -296,7 +287,7 @@
     private _render(renderer: Renderer, camera: ICamera, scene: Scene, helper: Helper, toDrawingBuffer: boolean, backgroundColor: Color, postprocessingProps: PostprocessingProps) {
         const volumeRendering = scene.volumes.renderables.length > 0;
         const postprocessingEnabled = PostprocessingPass.isEnabled(postprocessingProps);
-        const antialiasingEnabled = FxaaPass.isEnabled(postprocessingProps);
+        const antialiasingEnabled = AntialiasingPass.isEnabled(postprocessingProps);
 
         const { x, y, width, height } = camera.viewport;
         renderer.setViewport(x, y, width, height);
@@ -358,7 +349,7 @@
     }
 
     getColorTarget(postprocessingProps: PostprocessingProps): RenderTarget {
-        if (FxaaPass.isEnabled(postprocessingProps)) {
+        if (AntialiasingPass.isEnabled(postprocessingProps)) {
             return this.fxaa.target;
         } else if (PostprocessingPass.isEnabled(postprocessingProps)) {
             return this.postprocessing.target;
