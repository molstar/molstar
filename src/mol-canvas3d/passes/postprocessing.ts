--- conflicted
+++ resolved
@@ -160,7 +160,7 @@
     readonly background: BackgroundPass;
 
     constructor(private readonly webgl: WebGLContext, assetManager: AssetManager, readonly drawPass: DrawPass) {
-        const { colorTarget, depthTextureTransparent, depthTextureOpaque } = drawPass;
+        const { colorTarget, depthTextureOpaque } = drawPass;
         const width = colorTarget.getWidth();
         const height = colorTarget.getHeight();
 
@@ -171,24 +171,7 @@
         this.shadow = new ShadowPass(webgl, drawPass, width, height);
         this.outline = new OutlinePass(webgl, drawPass, width, height);
 
-<<<<<<< HEAD
-        this.renderable = getPostprocessingRenderable(webgl, colorTarget.texture, depthTextureOpaque, depthTextureTransparent, this.shadow.shadowsTarget.texture, this.outline.outlinesTarget.texture, this.ssao.ssaoDepthTexture, true);
-=======
-        this.ssaoDepthTexture = webgl.resources.texture('image-uint8', 'rgba', 'ubyte', 'nearest');
-        this.ssaoDepthTexture.define(sw, sh);
-        this.ssaoDepthTexture.attachFramebuffer(this.ssaoFramebuffer, 'color0');
-
-        this.ssaoDepthBlurProxyTexture = webgl.resources.texture('image-uint8', 'rgba', 'ubyte', 'nearest');
-        this.ssaoDepthBlurProxyTexture.define(sw, sh);
-        this.ssaoDepthBlurProxyTexture.attachFramebuffer(this.ssaoBlurFirstPassFramebuffer, 'color0');
-
-        this.ssaoDepthTexture.attachFramebuffer(this.ssaoBlurSecondPassFramebuffer, 'color0');
-
-        this.ssaoRenderable = getSsaoRenderable(webgl, depthTexture, this.depthHalfTarget.texture, this.depthQuarterTarget.texture);
-        this.ssaoBlurFirstPassRenderable = getSsaoBlurRenderable(webgl, this.ssaoDepthTexture, 'horizontal');
-        this.ssaoBlurSecondPassRenderable = getSsaoBlurRenderable(webgl, this.ssaoDepthBlurProxyTexture, 'vertical');
-        this.renderable = getPostprocessingRenderable(webgl, colorTarget.texture, depthTextureOpaque, this.shadowsTarget.texture, this.outlinesTarget.texture, this.ssaoDepthTexture, true);
->>>>>>> 5b2ed784
+        this.renderable = getPostprocessingRenderable(webgl, colorTarget.texture, depthTextureOpaque, this.shadow.shadowsTarget.texture, this.outline.outlinesTarget.texture, this.ssao.ssaoDepthTexture, true);
 
         this.background = new BackgroundPass(webgl, assetManager, width, height);
     }
