/**
 * Copyright (c) 2023-2024 mol* contributors, licensed under MIT, See LICENSE file for more info.
 *
 * @author Adam Midlik <midlik@gmail.com>
 * @author David Sehnal <david.sehnal@gmail.com>
 * @author Aliaksei Chareshneu <chareshneu.tech@gmail.com>
 */

import { PluginStateSnapshotManager } from '../../mol-plugin-state/manager/snapshots';
import { Download, ParseCif } from '../../mol-plugin-state/transforms/data';
import { CustomModelProperties, CustomStructureProperties, ModelFromTrajectory, StructureComponent, StructureFromModel, TrajectoryFromMmCif, TrajectoryFromPDB, TransformStructureConformation } from '../../mol-plugin-state/transforms/model';
import { ShapeRepresentation3D, StructureRepresentation3D } from '../../mol-plugin-state/transforms/representation';
import { PluginCommands } from '../../mol-plugin/commands';
import { PluginContext } from '../../mol-plugin/context';
import { StateObjectSelector } from '../../mol-state';
import { MolViewSpec } from './behavior';
import { createPluginStateSnapshotCamera, modifyCanvasProps, setCamera, setCanvas, setFocus, suppressCameraAutoreset } from './camera';
import { MVSAnnotationsProvider } from './components/annotation-prop';
import { MVSAnnotationStructureComponent } from './components/annotation-structure-component';
import { MVSAnnotationTooltipsProvider } from './components/annotation-tooltips-prop';
import { CustomLabelProps, CustomLabelRepresentationProvider } from './components/custom-label/representation';
import { CustomTooltipsProvider } from './components/custom-tooltips-prop';
import { IsMVSModelProps, IsMVSModelProvider } from './components/is-mvs-model-prop';
import { getPrimitiveStructureRefs, MVSBuildPrimitiveShape, MVSDownloadPrimitiveData, MVSInlinePrimitiveData } from './components/primitives';
import { NonCovalentInteractionsExtension } from './load-extensions/non-covalent-interactions';
import { LoadingActions, LoadingExtension, loadTree, loadTreeVirtual, UpdateTarget } from './load-generic';
import { AnnotationFromSourceKind, AnnotationFromUriKind, collectAnnotationReferences, collectAnnotationTooltips, collectInlineLabels, collectInlineTooltips, colorThemeForNode, componentFromXProps, componentPropsFromSelector, isPhantomComponent, labelFromXProps, makeNearestReprMap, prettyNameFromSelector, representationProps, structureProps, transformProps } from './load-helpers';
<<<<<<< HEAD
import { MVSData } from './mvs-data';
import { addParamDefaults } from './tree/generic/params-schema';
=======
import { MVSData, SnapshotMetadata } from './mvs-data';
>>>>>>> fd0ca75f
import { validateTree } from './tree/generic/tree-schema';
import { convertMvsToMolstar, mvsSanityCheck } from './tree/molstar/conversion';
import { MolstarNode, MolstarNodeParams, MolstarSubtree, MolstarTree, MolstarTreeSchema } from './tree/molstar/molstar-tree';
import { MVSTreeSchema } from './tree/mvs/mvs-tree';


/** Load a MolViewSpec (MVS) tree into the Mol* plugin.
 * If `options.replaceExisting`, remove all objects in the current Mol* state; otherwise add to the current state.
 * If `options.keepCamera`, ignore any camera positioning from the MVS state and keep the current camera position instead.
 * If `options.sanityChecks`, run some sanity checks and print potential issues to the console.
 * If `options.extensions` is provided, apply specified set of MVS-loading extensions (not a part of standard MVS specification); default: apply all builtin extensions; use `extensions: []` to avoid applying builtin extensions.
 * `options.sourceUrl` serves as the base for resolving relative URLs/URIs and may itself be relative to the window URL. */
export async function loadMVS(plugin: PluginContext, data: MVSData, options: { replaceExisting?: boolean, keepCamera?: boolean, extensions?: MolstarLoadingExtension<any>[], sanityChecks?: boolean, sourceUrl?: string, doNotReportErrors?: boolean } = {}) {
    plugin.errorContext.clear('mvs');
    try {
<<<<<<< HEAD
        console.log(`MVS tree:\n${MVSData.toPrettyString(data)}`)
        validateTree(MVSTreeSchema, data.root, 'MVS');
        if (options.sanityChecks) mvsSanityCheck(data.root);
        const molstarTree = convertMvsToMolstar(data.root, options.sourceUrl);
        console.log(`Converted MolStar tree:\n${MVSData.toPrettyString({ root: molstarTree as any, metadata: { version: 'x', timestamp: 'x' } })}`)
        validateTree(MolstarTreeSchema, molstarTree, 'Converted Molstar');
        await loadMolstarTree(plugin, molstarTree, options);
=======
        const mvsExtensionLoaded = plugin.state.hasBehavior(MolViewSpec);
        if (!mvsExtensionLoaded) throw new Error('MolViewSpec extension is not loaded.');
        // console.log(`MVS tree:\n${MVSData.toPrettyString(data)}`)
        if (data.kind === 'multiple') {
            const entries: PluginStateSnapshotManager.Entry[] = [];
            for (let i = 0; i < data.snapshots.length; i++) {
                const snapshot = data.snapshots[i];
                const previousSnapshot = i > 0 ? data.snapshots[i - 1] : data.snapshots[data.snapshots.length - 1];
                validateTree(MVSTreeSchema, snapshot.root, 'MVS');
                if (options.sanityChecks) mvsSanityCheck(snapshot.root);
                const molstarTree = convertMvsToMolstar(snapshot.root, options.sourceUrl);
                validateTree(MolstarTreeSchema, molstarTree, 'Converted Molstar');
                const entry = molstarTreeToEntry(plugin, molstarTree, { ...snapshot.metadata, previousTransitionDurationMs: previousSnapshot.metadata.transition_duration_ms }, options);
                entries.push(entry);
            }
            plugin.managers.snapshot.clear();
            for (const entry of entries) {
                plugin.managers.snapshot.add(entry);
            }
            if (entries.length > 0) {
                await PluginCommands.State.Snapshots.Apply(plugin, { id: entries[0].snapshot.id });
            }
        } else {
            validateTree(MVSTreeSchema, data.root, 'MVS');
            if (options.sanityChecks) mvsSanityCheck(data.root);
            const molstarTree = convertMvsToMolstar(data.root, options.sourceUrl);
            // console.log(`Converted MolStar tree:\n${MVSData.toPrettyString({ root: molstarTree, metadata: { version: 'x', timestamp: 'x' } })}`)
            validateTree(MolstarTreeSchema, molstarTree, 'Converted Molstar');
            await loadMolstarTree(plugin, molstarTree, options);
        }
>>>>>>> fd0ca75f
    } catch (err) {
        plugin.log.error(`${err}`);
        throw err;
    } finally {
        if (!options.doNotReportErrors) {
            for (const error of plugin.errorContext.get('mvs')) {
                plugin.log.warn(error);
                PluginCommands.Toast.Show(plugin, {
                    title: 'Error',
                    message: error,
                    timeoutMs: 10000
                });
            }
        }
        plugin.errorContext.clear('mvs');
    }
}


/** Load a `MolstarTree` into the Mol* plugin.
 * If `replaceExisting`, remove all objects in the current Mol* state; otherwise add to the current state. */
async function loadMolstarTree(plugin: PluginContext, tree: MolstarTree, options?: { replaceExisting?: boolean, keepCamera?: boolean, extensions?: MolstarLoadingExtension<any>[] }) {
    const mvsExtensionLoaded = plugin.state.hasBehavior(MolViewSpec);
    if (!mvsExtensionLoaded) throw new Error('MolViewSpec extension is not loaded.');

    const context = MolstarLoadingContext.create();

    await loadTree(plugin, tree, MolstarLoadingActions, context, { ...options, extensions: options?.extensions ?? BuiltinLoadingExtensions });

    setCanvas(plugin, context.canvas);

    if (options?.keepCamera) {
        await suppressCameraAutoreset(plugin);
    } else {
        if (context.camera.cameraParams !== undefined) {
            await setCamera(plugin, context.camera.cameraParams);
        } else {
<<<<<<< HEAD
            await setFocus(plugin, undefined, addParamDefaults(MVSTreeSchema.nodes.focus.params, {}));
=======
            await setFocus(plugin, context.camera.focuses); // This includes implicit camera (i.e. no 'camera' or 'focus' nodes)
>>>>>>> fd0ca75f
        }
    }
}

function molstarTreeToEntry(plugin: PluginContext, tree: MolstarTree, metadata: SnapshotMetadata & { previousTransitionDurationMs?: number }, options?: { replaceExisting?: boolean, keepCamera?: boolean }) {
    const context = MolstarLoadingContext.create();
    const snapshot = loadTreeVirtual(plugin, tree, MolstarLoadingActions, context, options);
    snapshot.canvas3d = {
        props: plugin.canvas3d ? modifyCanvasProps(plugin.canvas3d.props, context.canvas) : undefined,
    };
    snapshot.camera = createPluginStateSnapshotCamera(plugin, context, metadata);
    snapshot.durationInMs = metadata.linger_duration_ms + (metadata.previousTransitionDurationMs ?? 0);

    const entryParams: PluginStateSnapshotManager.EntryParams = {
        key: metadata.key,
        name: metadata.title,
        description: metadata.description,
        descriptionFormat: metadata.description_format ?? 'markdown',
    };
    const entry: PluginStateSnapshotManager.Entry = PluginStateSnapshotManager.Entry(snapshot, entryParams);
    return entry;
}

/** Mutable context for loading a `MolstarTree`, available throughout the loading. */
export interface MolstarLoadingContext {
    /** Maps `*_from_[uri|source]` nodes to annotationId they should reference */
    annotationMap: Map<MolstarNode<AnnotationFromUriKind | AnnotationFromSourceKind>, string>,
    /** Maps each node (on 'structure' or lower level) to its nearest 'representation' node */
    nearestReprMap?: Map<MolstarNode, MolstarNode<'representation'>>,
    camera: {
        cameraParams?: MolstarNodeParams<'camera'>,
        focuses: { target: StateObjectSelector, params: MolstarNodeParams<'focus'> }[],
    },
    canvas?: MolstarNodeParams<'canvas'>,
}
export const MolstarLoadingContext = {
    create(): MolstarLoadingContext {
        return {
            annotationMap: new Map(),
            camera: { focuses: [] },
        };
    },
};


/** Loading actions for loading a `MolstarTree`, per node kind. */
const MolstarLoadingActions: LoadingActions<MolstarTree, MolstarLoadingContext> = {
    root(updateParent: UpdateTarget, node: MolstarNode<'root'>, context: MolstarLoadingContext): UpdateTarget {
        context.nearestReprMap = makeNearestReprMap(node);
        return updateParent;
    },
    download(updateParent: UpdateTarget, node: MolstarNode<'download'>): UpdateTarget {
        return UpdateTarget.apply(updateParent, Download, {
            url: node.params.url,
            isBinary: node.params.is_binary,
        });
    },
    parse(updateParent: UpdateTarget, node: MolstarNode<'parse'>): UpdateTarget | undefined {
        const format = node.params.format;
        if (format === 'cif') {
            return UpdateTarget.apply(updateParent, ParseCif, {});
        } else if (format === 'pdb') {
            return updateParent;
        } else {
            console.error(`Unknown format in "parse" node: "${format}"`);
            return undefined;
        }
    },
    trajectory(updateParent: UpdateTarget, node: MolstarNode<'trajectory'>): UpdateTarget | undefined {
        const format = node.params.format;
        if (format === 'cif') {
            return UpdateTarget.apply(updateParent, TrajectoryFromMmCif, {
                blockHeader: node.params.block_header ?? '', // Must set to '' because just undefined would get overwritten by createDefaults
                blockIndex: node.params.block_index ?? undefined,
            });
        } else if (format === 'pdb') {
            return UpdateTarget.apply(updateParent, TrajectoryFromPDB, {});
        } else {
            console.error(`Unknown format in "trajectory" node: "${format}"`);
            return undefined;
        }
    },
    model(updateParent: UpdateTarget, node: MolstarSubtree<'model'>, context: MolstarLoadingContext): UpdateTarget {
        const annotations = collectAnnotationReferences(node, context);
        const model = UpdateTarget.apply(updateParent, ModelFromTrajectory, {
            modelIndex: node.params.model_index,
        });
        UpdateTarget.apply(model, CustomModelProperties, {
            properties: {
                [IsMVSModelProvider.descriptor.name]: { isMvs: true } satisfies IsMVSModelProps,
                [MVSAnnotationsProvider.descriptor.name]: { annotations },
            },
            autoAttach: [
                IsMVSModelProvider.descriptor.name,
                MVSAnnotationsProvider.descriptor.name,
            ],
        });
        return model;
    },
    structure(updateParent: UpdateTarget, node: MolstarSubtree<'structure'>, context: MolstarLoadingContext): UpdateTarget {
        const props = structureProps(node);
        const struct = UpdateTarget.apply(updateParent, StructureFromModel, props);
        let transformed = struct;
        for (const t of transformProps(node)) {
            transformed = UpdateTarget.apply(transformed, TransformStructureConformation, t); // applying to the result of previous transform, to get the correct transform order
        }
        const annotationTooltips = collectAnnotationTooltips(node, context);
        const inlineTooltips = collectInlineTooltips(node, context);
        if (annotationTooltips.length + inlineTooltips.length > 0) {
            UpdateTarget.apply(struct, CustomStructureProperties, {
                properties: {
                    [MVSAnnotationTooltipsProvider.descriptor.name]: { tooltips: annotationTooltips },
                    [CustomTooltipsProvider.descriptor.name]: { tooltips: inlineTooltips },
                },
                autoAttach: [
                    MVSAnnotationTooltipsProvider.descriptor.name,
                    CustomTooltipsProvider.descriptor.name,
                ],
            });
        }
        const inlineLabels = collectInlineLabels(node, context);
        if (inlineLabels.length > 0) {
            const nearestReprNode = context.nearestReprMap?.get(node);
            UpdateTarget.apply(struct, StructureRepresentation3D, {
                type: {
                    name: CustomLabelRepresentationProvider.name,
                    params: { items: inlineLabels } satisfies Partial<CustomLabelProps>,
                },
                colorTheme: colorThemeForNode(nearestReprNode, context),
            });
        }
        return struct;
    },
    tooltip: undefined, // No action needed, already loaded in `structure`
    tooltip_from_uri: undefined, // No action needed, already loaded in `structure`
    tooltip_from_source: undefined, // No action needed, already loaded in `structure`
    component(updateParent: UpdateTarget, node: MolstarSubtree<'component'>): UpdateTarget | undefined {
        if (isPhantomComponent(node)) {
            return updateParent;
        }
        const selector = node.params.selector;
        return UpdateTarget.apply(updateParent, StructureComponent, {
            type: componentPropsFromSelector(selector),
            label: prettyNameFromSelector(selector),
            nullIfEmpty: false,
        });
    },
    component_from_uri(updateParent: UpdateTarget, node: MolstarSubtree<'component_from_uri'>, context: MolstarLoadingContext): UpdateTarget | undefined {
        if (isPhantomComponent(node)) return undefined;
        const props = componentFromXProps(node, context);
        return UpdateTarget.apply(updateParent, MVSAnnotationStructureComponent, props);
    },
    component_from_source(updateParent: UpdateTarget, node: MolstarSubtree<'component_from_source'>, context: MolstarLoadingContext): UpdateTarget | undefined {
        if (isPhantomComponent(node)) return undefined;
        const props = componentFromXProps(node, context);
        return UpdateTarget.apply(updateParent, MVSAnnotationStructureComponent, props);
    },
    representation(updateParent: UpdateTarget, node: MolstarNode<'representation'>, context: MolstarLoadingContext): UpdateTarget {
        return UpdateTarget.apply(updateParent, StructureRepresentation3D, {
            ...representationProps(node),
            colorTheme: colorThemeForNode(node, context),
        });
    },
    color: undefined, // No action needed, already loaded in `representation`
    color_from_uri: undefined, // No action needed, already loaded in `representation`
    color_from_source: undefined, // No action needed, already loaded in `representation`
    label: undefined, // No action needed, already loaded in `structure`
    label_from_uri(updateParent: UpdateTarget, node: MolstarNode<'label_from_uri'>, context: MolstarLoadingContext): UpdateTarget {
        const props = labelFromXProps(node, context);
        return UpdateTarget.apply(updateParent, StructureRepresentation3D, props);
    },
    label_from_source(updateParent: UpdateTarget, node: MolstarNode<'label_from_source'>, context: MolstarLoadingContext): UpdateTarget {
        const props = labelFromXProps(node, context);
        return UpdateTarget.apply(updateParent, StructureRepresentation3D, props);
    },
    focus(updateParent: UpdateTarget, node: MolstarNode<'focus'>, context: MolstarLoadingContext): UpdateTarget {
        context.camera.focuses.push({ target: updateParent.selector, params: node.params });
        return updateParent;
    },
    camera(updateParent: UpdateTarget, node: MolstarNode<'camera'>, context: MolstarLoadingContext): UpdateTarget {
        context.camera.cameraParams = node.params;
        return updateParent;
    },
    canvas(updateParent: UpdateTarget, node: MolstarNode<'canvas'>, context: MolstarLoadingContext): UpdateTarget {
        context.canvas = node.params;
        return updateParent;
    },
    primitives(updateParent: UpdateTarget, tree: MolstarSubtree<'primitives'>, context: MolstarLoadingContext): UpdateTarget {
        const refs = getPrimitiveStructureRefs(tree);
        const data = UpdateTarget.apply(updateParent, MVSInlinePrimitiveData, { node: tree });
        return applyPrimitiveVisuals(data, refs);
    },
    primitives_from_uri(updateParent: UpdateTarget, tree: MolstarNode<'primitives_from_uri'>, context: MolstarLoadingContext): UpdateTarget {
        const data = UpdateTarget.apply(updateParent, MVSDownloadPrimitiveData, { uri: tree.params.uri, format: tree.params.format });
        return applyPrimitiveVisuals(data, new Set(tree.params.references));
    },
};

function applyPrimitiveVisuals(data: UpdateTarget, refs: Set<string>) {
    const mesh = UpdateTarget.setMvsDependencies(UpdateTarget.apply(data, MVSBuildPrimitiveShape, { kind: 'mesh' }, { state: { isGhost: true } }), refs);
    UpdateTarget.apply(mesh, ShapeRepresentation3D);
    const labels = UpdateTarget.setMvsDependencies(UpdateTarget.apply(data, MVSBuildPrimitiveShape, { kind: 'labels' }, { state: { isGhost: true } }), refs);
    UpdateTarget.apply(labels, ShapeRepresentation3D);
    const lines = UpdateTarget.setMvsDependencies(UpdateTarget.apply(data, MVSBuildPrimitiveShape, { kind: 'lines' }, { state: { isGhost: true } }), refs);
    UpdateTarget.apply(lines, ShapeRepresentation3D);
    return data;
}

export type MolstarLoadingExtension<TExtensionContext> = LoadingExtension<MolstarTree, MolstarLoadingContext, TExtensionContext>;

export const BuiltinLoadingExtensions: MolstarLoadingExtension<any>[] = [
    NonCovalentInteractionsExtension,
];<|MERGE_RESOLUTION|>--- conflicted
+++ resolved
@@ -25,12 +25,7 @@
 import { NonCovalentInteractionsExtension } from './load-extensions/non-covalent-interactions';
 import { LoadingActions, LoadingExtension, loadTree, loadTreeVirtual, UpdateTarget } from './load-generic';
 import { AnnotationFromSourceKind, AnnotationFromUriKind, collectAnnotationReferences, collectAnnotationTooltips, collectInlineLabels, collectInlineTooltips, colorThemeForNode, componentFromXProps, componentPropsFromSelector, isPhantomComponent, labelFromXProps, makeNearestReprMap, prettyNameFromSelector, representationProps, structureProps, transformProps } from './load-helpers';
-<<<<<<< HEAD
-import { MVSData } from './mvs-data';
-import { addParamDefaults } from './tree/generic/params-schema';
-=======
 import { MVSData, SnapshotMetadata } from './mvs-data';
->>>>>>> fd0ca75f
 import { validateTree } from './tree/generic/tree-schema';
 import { convertMvsToMolstar, mvsSanityCheck } from './tree/molstar/conversion';
 import { MolstarNode, MolstarNodeParams, MolstarSubtree, MolstarTree, MolstarTreeSchema } from './tree/molstar/molstar-tree';
@@ -46,15 +41,6 @@
 export async function loadMVS(plugin: PluginContext, data: MVSData, options: { replaceExisting?: boolean, keepCamera?: boolean, extensions?: MolstarLoadingExtension<any>[], sanityChecks?: boolean, sourceUrl?: string, doNotReportErrors?: boolean } = {}) {
     plugin.errorContext.clear('mvs');
     try {
-<<<<<<< HEAD
-        console.log(`MVS tree:\n${MVSData.toPrettyString(data)}`)
-        validateTree(MVSTreeSchema, data.root, 'MVS');
-        if (options.sanityChecks) mvsSanityCheck(data.root);
-        const molstarTree = convertMvsToMolstar(data.root, options.sourceUrl);
-        console.log(`Converted MolStar tree:\n${MVSData.toPrettyString({ root: molstarTree as any, metadata: { version: 'x', timestamp: 'x' } })}`)
-        validateTree(MolstarTreeSchema, molstarTree, 'Converted Molstar');
-        await loadMolstarTree(plugin, molstarTree, options);
-=======
         const mvsExtensionLoaded = plugin.state.hasBehavior(MolViewSpec);
         if (!mvsExtensionLoaded) throw new Error('MolViewSpec extension is not loaded.');
         // console.log(`MVS tree:\n${MVSData.toPrettyString(data)}`)
@@ -85,7 +71,6 @@
             validateTree(MolstarTreeSchema, molstarTree, 'Converted Molstar');
             await loadMolstarTree(plugin, molstarTree, options);
         }
->>>>>>> fd0ca75f
     } catch (err) {
         plugin.log.error(`${err}`);
         throw err;
@@ -123,11 +108,7 @@
         if (context.camera.cameraParams !== undefined) {
             await setCamera(plugin, context.camera.cameraParams);
         } else {
-<<<<<<< HEAD
-            await setFocus(plugin, undefined, addParamDefaults(MVSTreeSchema.nodes.focus.params, {}));
-=======
             await setFocus(plugin, context.camera.focuses); // This includes implicit camera (i.e. no 'camera' or 'focus' nodes)
->>>>>>> fd0ca75f
         }
     }
 }
