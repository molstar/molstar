/**
 * Copyright (c) 2023-2024 mol* contributors, licensed under MIT, See LICENSE file for more info.
 *
 * @author Adam Midlik <midlik@gmail.com>
 */

import { Mat3, Mat4, Vec3 } from '../../mol-math/linear-algebra';
import { StructureComponentParams } from '../../mol-plugin-state/helpers/structure-component';
import { StructureFromModel, TransformStructureConformation } from '../../mol-plugin-state/transforms/model';
import { StructureRepresentation3D } from '../../mol-plugin-state/transforms/representation';
<<<<<<< HEAD
import { PluginContext } from '../../mol-plugin/context';
import { PluginState } from '../../mol-plugin/state';
import { State, StateBuilder, StateObject, StateObjectSelector, StateTransform, StateTransformer, StateTree } from '../../mol-state';
import { UUID } from '../../mol-util';
=======
import { StateTransformer } from '../../mol-state';
>>>>>>> b4238f57
import { arrayDistinct } from '../../mol-util/array';
import { canonicalJsonString } from '../../mol-util/json';
import { stringToWords } from '../../mol-util/string';
import { MVSAnnotationColorThemeProps, MVSAnnotationColorThemeProvider } from './components/annotation-color-theme';
import { MVSAnnotationLabelRepresentationProvider } from './components/annotation-label/representation';
import { MVSAnnotationSpec } from './components/annotation-prop';
import { MVSAnnotationStructureComponentProps } from './components/annotation-structure-component';
import { MVSAnnotationTooltipsProps } from './components/annotation-tooltips-prop';
import { CustomLabelTextProps } from './components/custom-label/visual';
import { CustomTooltipsProps } from './components/custom-tooltips-prop';
import { MultilayerColorThemeName, MultilayerColorThemeProps, NoColor } from './components/multilayer-color-theme';
import { SelectorAll } from './components/selector';
import { rowToExpression, rowsToExpression } from './helpers/selections';
import { ElementOfSet, decodeColor, isDefined, stringHash } from './helpers/utils';
import { MolstarLoadingContext } from './load';
import { Subtree, getChildren } from './tree/generic/tree-schema';
import { dfs, formatObject } from './tree/generic/tree-utils';
import { MolstarKind, MolstarNode, MolstarSubtree, MolstarTree, MolstarNodeParams } from './tree/molstar/molstar-tree';
import { DefaultColor } from './tree/mvs/mvs-defaults';


<<<<<<< HEAD
/** Function responsible for loading a tree node `node` into Mol*.
 * Should apply changes within `updateParent.update` but not commit them.
 * Should modify `context` accordingly, if it is needed for loading other nodes later.
 * `updateParent.selector` is the result of loading the node's parent into Mol* state hierarchy (or the hierarchy root in case of root node). */
export type LoadingAction<TNode extends Tree, TContext> = (updateParent: UpdateTarget, node: TNode, context: TContext) => UpdateTarget | undefined

/** Loading actions for loading a tree into Mol*, per node kind. */
export type LoadingActions<TTree extends Tree, TContext> = { [kind in Kind<SubTree<TTree>>]?: LoadingAction<SubTreeOfKind<TTree, kind>, TContext> }

/** Load a tree into Mol*, by applying loading actions in DFS order and then commiting at once.
 * If `options.replaceExisting`, remove all objects in the current Mol* state; otherwise add to the current state. */
export async function loadTree<TTree extends Tree, TContext>(plugin: PluginContext, tree: TTree, loadingActions: LoadingActions<TTree, TContext>, context: TContext, options?: { replaceExisting?: boolean }) {
    const updateRoot: UpdateTarget = UpdateTarget.create(plugin, options?.replaceExisting ?? false);
    loadTreeInUpdate(updateRoot, tree, loadingActions, context, options);
    await UpdateTarget.commit(updateRoot);
}

export function loadTreeVirtual<TTree extends Tree, TContext>(plugin: PluginContext, tree: TTree, loadingActions: LoadingActions<TTree, TContext>, context: TContext, options?: { replaceExisting?: boolean }) {
    const updateRoot: UpdateTarget = UpdateTarget.create(plugin, options?.replaceExisting ?? false);
    loadTreeInUpdate(updateRoot, tree, loadingActions, context, options);
    const stateTree: StateTree = updateRoot.update.getTree();
    const stateSnapshot: State.Snapshot = { tree: StateTree.toJSON(stateTree) };
    // const pluginStateSnapshot: PluginState.Snapshot = {
    //     ...plugin.state.getSnapshot({ data: false }),
    //     data: stateSnapshot,
    // };
    const pluginStateSnapshot: PluginState.Snapshot = { id: UUID.create22(), data: stateSnapshot };
    return pluginStateSnapshot;
}

function loadTreeInUpdate<TTree extends Tree, TContext>(updateRoot: UpdateTarget, tree: TTree, loadingActions: LoadingActions<TTree, TContext>, context: TContext, options?: { replaceExisting?: boolean }) {
    const mapping = new Map<SubTree<TTree>, UpdateTarget | undefined>();
    if (options?.replaceExisting) {
        UpdateTarget.deleteChildren(updateRoot);
    }
    dfs<TTree>(tree, (node, parent) => {
        const kind: Kind<typeof node> = node.kind;
        const action = loadingActions[kind] as LoadingAction<typeof node, TContext> | undefined;
        if (action) {
            const updateParent = parent ? mapping.get(parent) : updateRoot;
            if (updateParent) {
                const msNode = action(updateParent, node, context);
                mapping.set(node, msNode);
            } else {
                console.warn(`No target found for this "${node.kind}" node`);
                return;
            }
        }
    });
}




/** A wrapper for updating Mol* state, while using deterministic transform refs.
 * ```
 * updateTarget = UpdateTarget.create(plugin); // like update = plugin.build();
 * UpdateTarget.apply(updateTarget, transformer, params); // like update.to(selector).apply(transformer, params);
 * await UpdateTarget.commit(updateTarget); // like await update.commit();
 * ```
 */
export interface UpdateTarget {
    readonly update: StateBuilder.Root,
    readonly selector: StateObjectSelector,
    readonly refManager: RefManager,
}
export const UpdateTarget = {
    /** Create a new update, with `selector` pointing to the root. */
    create(plugin: PluginContext, replaceExisting: boolean): UpdateTarget {
        const update = plugin.build();
        const msTarget = update.toRoot().selector;
        const refManager = new RefManager(plugin, replaceExisting);
        return { update, selector: msTarget, refManager };
    },
    /** Add a child node to `target.selector`, return a new `UpdateTarget` pointing to the new child. */
    apply<A extends StateObject, B extends StateObject, P extends {}>(target: UpdateTarget, transformer: StateTransformer<A, B, P>, params?: Partial<P>, options?: Partial<StateTransform.Options>): UpdateTarget {
        let refSuffix: string = transformer.id;
        if (transformer.id === StructureRepresentation3D.id) {
            const reprType = (params as any)?.type?.name ?? '';
            refSuffix += `:${reprType}`;
        }
        const ref = target.refManager.getChildRef(target.selector, refSuffix);
        const msResult = target.update.to(target.selector).apply(transformer, params, { ...options, ref }).selector;
        return { ...target, selector: msResult };
    },
    /** Delete all children of `target.selector`. */
    deleteChildren(target: UpdateTarget): UpdateTarget {
        const children = target.update.currentTree.children.get(target.selector.ref);
        children.forEach(child => target.update.delete(child));
        return target;
    },
    /** Commit all changes done in the current update. */
    commit(target: UpdateTarget): Promise<void> {
        return target.update.commit();
    },
};

/** Manages transform refs in a deterministic way. Uses refs like !mvs:3ce3664304d32c5d:0 */
class RefManager {
    /** For each hash (e.g. 3ce3664304d32c5d), store the number of already used refs with that hash. */
    private _counter: Record<string, number> = {};
    constructor(plugin: PluginContext, replaceExisting: boolean) {
        if (!replaceExisting) {
            plugin.state.data.cells.forEach(cell => {
                const ref = cell.transform.ref;
                if (ref.startsWith('!mvs:')) {
                    const [_, hash, idNumber] = ref.split(':');
                    const nextIdNumber = parseInt(idNumber) + 1;
                    if (nextIdNumber > (this._counter[hash] ?? 0)) {
                        this._counter[hash] = nextIdNumber;
                    }
                }
            });
        }
    }
    /** Return ref for a new node with given `hash`; update the counter accordingly. */
    private nextRef(hash: string): string {
        this._counter[hash] ??= 0;
        const idNumber = this._counter[hash]++;
        return `!mvs:${hash}:${idNumber}`;
    }
    /** Return ref for a new node based on parent and desired suffix. */
    getChildRef(parent: StateObjectSelector, suffix: string): string {
        const hashBase = parent.ref.replace(/^!mvs:/, '') + ':' + suffix;
        const hash = stringHash(hashBase);
        const result = this.nextRef(hash);
        return result;
    }
}


=======
>>>>>>> b4238f57
export const AnnotationFromUriKinds = new Set(['color_from_uri', 'component_from_uri', 'label_from_uri', 'tooltip_from_uri'] satisfies MolstarKind[]);
export type AnnotationFromUriKind = ElementOfSet<typeof AnnotationFromUriKinds>

export const AnnotationFromSourceKinds = new Set(['color_from_source', 'component_from_source', 'label_from_source', 'tooltip_from_source'] satisfies MolstarKind[]);
export type AnnotationFromSourceKind = ElementOfSet<typeof AnnotationFromSourceKinds>


/** Return a 4x4 matrix representing a rotation followed by a translation */
export function transformFromRotationTranslation(rotation: number[] | null | undefined, translation: number[] | null | undefined): Mat4 {
    if (rotation && rotation.length !== 9) throw new Error(`'rotation' param for 'transform' node must be array of 9 elements, found ${rotation}`);
    if (translation && translation.length !== 3) throw new Error(`'translation' param for 'transform' node must be array of 3 elements, found ${translation}`);
    const T = Mat4.identity();
    if (rotation) {
        const rotMatrix = Mat3.fromArray(Mat3(), rotation, 0);
        ensureRotationMatrix(rotMatrix, rotMatrix);
        Mat4.fromMat3(T, rotMatrix);
    }
    if (translation) {
        Mat4.setTranslation(T, Vec3.fromArray(Vec3(), translation, 0));
    }
    if (!Mat4.isRotationAndTranslation(T)) throw new Error(`'rotation' param for 'transform' is not a valid rotation matrix: ${rotation}`);
    return T;
}

/** Adjust values in a close-to-rotation matrix `a` to ensure it is a proper rotation matrix
 * (i.e. its columns and rows are orthonormal and determinant equal to 1, within available precission). */
function ensureRotationMatrix(out: Mat3, a: Mat3) {
    const x = Vec3.fromArray(_tmpVecX, a, 0);
    const y = Vec3.fromArray(_tmpVecY, a, 3);
    const z = Vec3.fromArray(_tmpVecZ, a, 6);
    Vec3.normalize(x, x);
    Vec3.orthogonalize(y, x, y);
    Vec3.normalize(z, Vec3.cross(z, x, y));
    Mat3.fromColumns(out, x, y, z);
    return out;
}
const _tmpVecX = Vec3();
const _tmpVecY = Vec3();
const _tmpVecZ = Vec3();

/** Create an array of props for `TransformStructureConformation` transformers from all 'transform' nodes applied to a 'structure' node. */
export function transformProps(node: MolstarSubtree<'structure'>): StateTransformer.Params<TransformStructureConformation>[] {
    const result = [] as StateTransformer.Params<TransformStructureConformation>[];
    const transforms = getChildren(node).filter(c => c.kind === 'transform') as MolstarNode<'transform'>[];
    for (const transform of transforms) {
        const { rotation, translation } = transform.params;
        const matrix = transformFromRotationTranslation(rotation, translation);
        result.push({ transform: { name: 'matrix', params: { data: matrix, transpose: false } } });
    }
    return result;
}

/** Collect distinct annotation specs from all nodes in `tree` and set `context.annotationMap[node]` to respective annotationIds */
export function collectAnnotationReferences(tree: Subtree<MolstarTree>, context: MolstarLoadingContext): MVSAnnotationSpec[] {
    const distinctSpecs: { [key: string]: MVSAnnotationSpec } = {};
    dfs(tree, node => {
        let spec: Omit<MVSAnnotationSpec, 'id'> | undefined = undefined;
        if (AnnotationFromUriKinds.has(node.kind as any)) {
            const p = (node as MolstarNode<AnnotationFromUriKind>).params;
            spec = { source: { name: 'url', params: { url: p.uri, format: p.format } }, schema: p.schema, cifBlock: blockSpec(p.block_header, p.block_index), cifCategory: p.category_name ?? undefined };
        } else if (AnnotationFromSourceKinds.has(node.kind as any)) {
            const p = (node as MolstarNode<AnnotationFromSourceKind>).params;
            spec = { source: { name: 'source-cif', params: {} }, schema: p.schema, cifBlock: blockSpec(p.block_header, p.block_index), cifCategory: p.category_name ?? undefined };
        }
        if (spec) {
            const key = canonicalJsonString(spec as any);
            distinctSpecs[key] ??= { ...spec, id: stringHash(key) };
            (context.annotationMap ??= new Map()).set(node, distinctSpecs[key].id);
        }
    });
    return Object.values(distinctSpecs);
}
function blockSpec(header: string | null | undefined, index: number | null | undefined): MVSAnnotationSpec['cifBlock'] {
    if (isDefined(header)) {
        return { name: 'header', params: { header: header } };
    } else {
        return { name: 'index', params: { index: index ?? 0 } };
    }
}

/** Collect annotation tooltips from all nodes in `tree` and map them to annotationIds. */
export function collectAnnotationTooltips(tree: MolstarSubtree<'structure'>, context: MolstarLoadingContext): MVSAnnotationTooltipsProps['tooltips'] {
    const annotationTooltips: MVSAnnotationTooltipsProps['tooltips'] = [];
    dfs(tree, node => {
        if (node.kind === 'tooltip_from_uri' || node.kind === 'tooltip_from_source') {
            const annotationId = context.annotationMap?.get(node);
            if (annotationId) {
                annotationTooltips.push({ annotationId, fieldName: node.params.field_name });
            };
        }
    });
    return arrayDistinct(annotationTooltips);
}
/** Collect inline tooltips from all nodes in `tree`. */
export function collectInlineTooltips(tree: MolstarSubtree<'structure'>, context: MolstarLoadingContext): CustomTooltipsProps['tooltips'] {
    const inlineTooltips: CustomTooltipsProps['tooltips'] = [];
    dfs(tree, (node, parent) => {
        if (node.kind === 'tooltip') {
            if (parent?.kind === 'component') {
                inlineTooltips.push({
                    text: node.params.text,
                    selector: componentPropsFromSelector(parent.params.selector),
                });
            } else if (parent?.kind === 'component_from_uri' || parent?.kind === 'component_from_source') {
                const p = componentFromXProps(parent, context);
                if (isDefined(p.annotationId) && isDefined(p.fieldName) && isDefined(p.fieldValues)) {
                    inlineTooltips.push({
                        text: node.params.text,
                        selector: {
                            name: 'annotation',
                            params: { annotationId: p.annotationId, fieldName: p.fieldName, fieldValues: p.fieldValues },
                        },
                    });
                }
            }
        }
    });
    return inlineTooltips;
}
/** Collect inline labels from all nodes in `tree`. */
export function collectInlineLabels(tree: MolstarSubtree<'structure'>, context: MolstarLoadingContext): CustomLabelTextProps['items'] {
    const inlineLabels: CustomLabelTextProps['items'] = [];
    dfs(tree, (node, parent) => {
        if (node.kind === 'label') {
            if (parent?.kind === 'component') {
                inlineLabels.push({
                    text: node.params.text,
                    position: {
                        name: 'selection',
                        params: {
                            selector: componentPropsFromSelector(parent.params.selector),
                        },
                    },
                });
            } else if (parent?.kind === 'component_from_uri' || parent?.kind === 'component_from_source') {
                const p = componentFromXProps(parent, context);
                if (isDefined(p.annotationId) && isDefined(p.fieldName) && isDefined(p.fieldValues)) {
                    inlineLabels.push({
                        text: node.params.text,
                        position: {
                            name: 'selection',
                            params: {
                                selector: {
                                    name: 'annotation',
                                    params: { annotationId: p.annotationId, fieldName: p.fieldName, fieldValues: p.fieldValues },
                                },
                            },
                        },
                    });
                }
            }
        }
    });
    return inlineLabels;
}

/** Return `true` for components nodes which only serve for tooltip placement (not to be created in the MolStar object hierarchy) */
export function isPhantomComponent(node: MolstarSubtree<'component' | 'component_from_uri' | 'component_from_source'>) {
    if (node.ref !== undefined) return false;
    if (node.custom !== undefined && Object.keys(node.custom).length > 0) return false;
    return node.children && node.children.every(child => child.kind === 'tooltip' || child.kind === 'label');
    // These nodes could theoretically be removed when converting MVS to Molstar tree, but would get very tricky if we allow nested components
}

/** Create props for `StructureFromModel` transformer from a structure node. */
export function structureProps(node: MolstarNode<'structure'>): StateTransformer.Params<StructureFromModel> {
    const params = node.params;
    switch (params.type) {
        case 'model':
            return {
                type: {
                    name: 'model',
                    params: {}
                },
            };
        case 'assembly':
            return {
                type: {
                    name: 'assembly',
                    params: { id: params.assembly_id ?? undefined }
                },
            };
        case 'symmetry':
            return {
                type: {
                    name: 'symmetry',
                    params: { ijkMin: Vec3.ofArray(params.ijk_min), ijkMax: Vec3.ofArray(params.ijk_max) }
                },
            };
        case 'symmetry_mates':
            return {
                type: {
                    name: 'symmetry-mates',
                    params: { radius: params.radius }
                }
            };
        default:
            throw new Error(`NotImplementedError: Loading action for "structure" node, type "${params.type}"`);
    }
}

/** Create value for `type` prop for `StructureComponent` transformer based on a MVS selector. */
export function componentPropsFromSelector(selector?: MolstarNodeParams<'component'>['selector']): StructureComponentParams['type'] {
    if (selector === undefined) {
        return SelectorAll;
    } else if (typeof selector === 'string') {
        return { name: 'static', params: selector };
    } else if (Array.isArray(selector)) {
        return { name: 'expression', params: rowsToExpression(selector) };
    } else {
        return { name: 'expression', params: rowToExpression(selector) };
    }
}

/** Return a pretty name for a value of selector param, e.g.  "protein" -> 'Protein', {label_asym_id: "A"} -> 'Custom Selection: {label_asym_id: "A"}' */
export function prettyNameFromSelector(selector?: MolstarNodeParams<'component'>['selector']): string {
    if (selector === undefined) {
        return 'All';
    } else if (typeof selector === 'string') {
        return stringToWords(selector);
    } else if (Array.isArray(selector)) {
        return `Custom Selection: [${selector.map(formatObject).join(', ')}]`;
    } else {
        return `Custom Selection: ${formatObject(selector)}`;
    }
}

/** Create props for `StructureRepresentation3D` transformer from a label_from_* node. */
export function labelFromXProps(node: MolstarNode<'label_from_uri' | 'label_from_source'>, context: MolstarLoadingContext): Partial<StateTransformer.Params<StructureRepresentation3D>> {
    const annotationId = context.annotationMap?.get(node);
    const fieldName = node.params.field_name;
    const nearestReprNode = context.nearestReprMap?.get(node);
    return {
        type: { name: MVSAnnotationLabelRepresentationProvider.name, params: { annotationId, fieldName } },
        colorTheme: colorThemeForNode(nearestReprNode, context),
    };
}

/** Create props for `AnnotationStructureComponent` transformer from a component_from_* node. */
export function componentFromXProps(node: MolstarNode<'component_from_uri' | 'component_from_source'>, context: MolstarLoadingContext): Partial<MVSAnnotationStructureComponentProps> {
    const annotationId = context.annotationMap?.get(node);
    const { field_name, field_values } = node.params;
    return {
        annotationId,
        fieldName: field_name,
        fieldValues: field_values ? { name: 'selected', params: field_values.map(v => ({ value: v })) } : { name: 'all', params: {} },
        nullIfEmpty: false,
    };
}

/** Create props for `StructureRepresentation3D` transformer from a representation node. */
export function representationProps(node: MolstarSubtree<'representation'>): Partial<StateTransformer.Params<StructureRepresentation3D>> {
    const alpha = alphaForNode(node);
    switch (node.params.type) {
        case 'cartoon':
            return {
                type: { name: 'cartoon', params: { alpha } },
            };
        case 'ball_and_stick':
            return {
                type: { name: 'ball-and-stick', params: { sizeFactor: 0.5, sizeAspectRatio: 0.5, alpha } },
            };
        case 'surface':
            return {
                type: { name: 'molecular-surface', params: { alpha } },
                sizeTheme: { name: 'physical', params: { scale: 1 } },
            };
        default:
            throw new Error('NotImplementedError');
    }
}

/** Create value for `type.params.alpha` prop for `StructureRepresentation3D` transformer from a representation node based on 'transparency' nodes in its subtree. */
export function alphaForNode(node: MolstarSubtree<'representation'>): number {
    const children = getChildren(node).filter(c => c.kind === 'transparency');
    if (children.length > 0) {
        const transparency = children[children.length - 1].params.transparency;
        return 1 - transparency;
    } else {
        return 1;
    }
}
/** Create value for `colorTheme` prop for `StructureRepresentation3D` transformer from a representation node based on color* nodes in its subtree. */
export function colorThemeForNode(node: MolstarSubtree<'color' | 'color_from_uri' | 'color_from_source' | 'representation'> | undefined, context: MolstarLoadingContext): StateTransformer.Params<StructureRepresentation3D>['colorTheme'] {
    if (node?.kind === 'representation') {
        const children = getChildren(node).filter(c => c.kind === 'color' || c.kind === 'color_from_uri' || c.kind === 'color_from_source') as MolstarNode<'color' | 'color_from_uri' | 'color_from_source'>[];
        if (children.length === 0) {
            return {
                name: 'uniform',
                params: { value: decodeColor(DefaultColor) },
            };
        } else if (children.length === 1 && appliesColorToWholeRepr(children[0])) {
            return colorThemeForNode(children[0], context);
        } else {
            const layers: MultilayerColorThemeProps['layers'] = children.map(
                c => ({ theme: colorThemeForNode(c, context), selection: componentPropsFromSelector(c.kind === 'color' ? c.params.selector : undefined) })
            );
            return {
                name: MultilayerColorThemeName,
                params: { layers },
            };
        }
    }
    let annotationId: string | undefined = undefined;
    let fieldName: string | undefined = undefined;
    let color: string | undefined = undefined;
    switch (node?.kind) {
        case 'color_from_uri':
        case 'color_from_source':
            annotationId = context.annotationMap?.get(node);
            fieldName = node.params.field_name;
            break;
        case 'color':
            color = node.params.color;
            break;
    }
    if (annotationId) {
        return {
            name: MVSAnnotationColorThemeProvider.name,
            params: { annotationId, fieldName, background: NoColor } satisfies Partial<MVSAnnotationColorThemeProps>,
        };
    } else {
        return {
            name: 'uniform',
            params: { value: decodeColor(color) },
        };
    }
}
function appliesColorToWholeRepr(node: MolstarNode<'color' | 'color_from_uri' | 'color_from_source'>): boolean {
    if (node.kind === 'color') {
        return !isDefined(node.params.selector) || node.params.selector === 'all';
    } else {
        return true;
    }
}

/** Create a mapping of nearest representation nodes for each node in the tree
 * (to transfer coloring to label nodes smartly).
 * Only considers nodes within the same 'structure' subtree. */
export function makeNearestReprMap(root: MolstarTree) {
    const map = new Map<MolstarNode, MolstarNode<'representation'>>();
    // Propagate up:
    dfs(root, undefined, (node, parent) => {
        if (node.kind === 'representation') {
            map.set(node, node);
        }
        if (node.kind !== 'structure' && map.has(node) && parent && !map.has(parent)) { // do not propagate above the lowest structure node
            map.set(parent, map.get(node)!);
        }
    });
    // Propagate down:
    dfs(root, (node, parent) => {
        if (!map.has(node) && parent && map.has(parent)) {
            map.set(node, map.get(parent)!);
        }
    });
    return map;
}<|MERGE_RESOLUTION|>--- conflicted
+++ resolved
@@ -8,14 +8,7 @@
 import { StructureComponentParams } from '../../mol-plugin-state/helpers/structure-component';
 import { StructureFromModel, TransformStructureConformation } from '../../mol-plugin-state/transforms/model';
 import { StructureRepresentation3D } from '../../mol-plugin-state/transforms/representation';
-<<<<<<< HEAD
-import { PluginContext } from '../../mol-plugin/context';
-import { PluginState } from '../../mol-plugin/state';
-import { State, StateBuilder, StateObject, StateObjectSelector, StateTransform, StateTransformer, StateTree } from '../../mol-state';
-import { UUID } from '../../mol-util';
-=======
 import { StateTransformer } from '../../mol-state';
->>>>>>> b4238f57
 import { arrayDistinct } from '../../mol-util/array';
 import { canonicalJsonString } from '../../mol-util/json';
 import { stringToWords } from '../../mol-util/string';
@@ -33,144 +26,10 @@
 import { MolstarLoadingContext } from './load';
 import { Subtree, getChildren } from './tree/generic/tree-schema';
 import { dfs, formatObject } from './tree/generic/tree-utils';
-import { MolstarKind, MolstarNode, MolstarSubtree, MolstarTree, MolstarNodeParams } from './tree/molstar/molstar-tree';
+import { MolstarKind, MolstarNode, MolstarNodeParams, MolstarSubtree, MolstarTree } from './tree/molstar/molstar-tree';
 import { DefaultColor } from './tree/mvs/mvs-defaults';
 
 
-<<<<<<< HEAD
-/** Function responsible for loading a tree node `node` into Mol*.
- * Should apply changes within `updateParent.update` but not commit them.
- * Should modify `context` accordingly, if it is needed for loading other nodes later.
- * `updateParent.selector` is the result of loading the node's parent into Mol* state hierarchy (or the hierarchy root in case of root node). */
-export type LoadingAction<TNode extends Tree, TContext> = (updateParent: UpdateTarget, node: TNode, context: TContext) => UpdateTarget | undefined
-
-/** Loading actions for loading a tree into Mol*, per node kind. */
-export type LoadingActions<TTree extends Tree, TContext> = { [kind in Kind<SubTree<TTree>>]?: LoadingAction<SubTreeOfKind<TTree, kind>, TContext> }
-
-/** Load a tree into Mol*, by applying loading actions in DFS order and then commiting at once.
- * If `options.replaceExisting`, remove all objects in the current Mol* state; otherwise add to the current state. */
-export async function loadTree<TTree extends Tree, TContext>(plugin: PluginContext, tree: TTree, loadingActions: LoadingActions<TTree, TContext>, context: TContext, options?: { replaceExisting?: boolean }) {
-    const updateRoot: UpdateTarget = UpdateTarget.create(plugin, options?.replaceExisting ?? false);
-    loadTreeInUpdate(updateRoot, tree, loadingActions, context, options);
-    await UpdateTarget.commit(updateRoot);
-}
-
-export function loadTreeVirtual<TTree extends Tree, TContext>(plugin: PluginContext, tree: TTree, loadingActions: LoadingActions<TTree, TContext>, context: TContext, options?: { replaceExisting?: boolean }) {
-    const updateRoot: UpdateTarget = UpdateTarget.create(plugin, options?.replaceExisting ?? false);
-    loadTreeInUpdate(updateRoot, tree, loadingActions, context, options);
-    const stateTree: StateTree = updateRoot.update.getTree();
-    const stateSnapshot: State.Snapshot = { tree: StateTree.toJSON(stateTree) };
-    // const pluginStateSnapshot: PluginState.Snapshot = {
-    //     ...plugin.state.getSnapshot({ data: false }),
-    //     data: stateSnapshot,
-    // };
-    const pluginStateSnapshot: PluginState.Snapshot = { id: UUID.create22(), data: stateSnapshot };
-    return pluginStateSnapshot;
-}
-
-function loadTreeInUpdate<TTree extends Tree, TContext>(updateRoot: UpdateTarget, tree: TTree, loadingActions: LoadingActions<TTree, TContext>, context: TContext, options?: { replaceExisting?: boolean }) {
-    const mapping = new Map<SubTree<TTree>, UpdateTarget | undefined>();
-    if (options?.replaceExisting) {
-        UpdateTarget.deleteChildren(updateRoot);
-    }
-    dfs<TTree>(tree, (node, parent) => {
-        const kind: Kind<typeof node> = node.kind;
-        const action = loadingActions[kind] as LoadingAction<typeof node, TContext> | undefined;
-        if (action) {
-            const updateParent = parent ? mapping.get(parent) : updateRoot;
-            if (updateParent) {
-                const msNode = action(updateParent, node, context);
-                mapping.set(node, msNode);
-            } else {
-                console.warn(`No target found for this "${node.kind}" node`);
-                return;
-            }
-        }
-    });
-}
-
-
-
-
-/** A wrapper for updating Mol* state, while using deterministic transform refs.
- * ```
- * updateTarget = UpdateTarget.create(plugin); // like update = plugin.build();
- * UpdateTarget.apply(updateTarget, transformer, params); // like update.to(selector).apply(transformer, params);
- * await UpdateTarget.commit(updateTarget); // like await update.commit();
- * ```
- */
-export interface UpdateTarget {
-    readonly update: StateBuilder.Root,
-    readonly selector: StateObjectSelector,
-    readonly refManager: RefManager,
-}
-export const UpdateTarget = {
-    /** Create a new update, with `selector` pointing to the root. */
-    create(plugin: PluginContext, replaceExisting: boolean): UpdateTarget {
-        const update = plugin.build();
-        const msTarget = update.toRoot().selector;
-        const refManager = new RefManager(plugin, replaceExisting);
-        return { update, selector: msTarget, refManager };
-    },
-    /** Add a child node to `target.selector`, return a new `UpdateTarget` pointing to the new child. */
-    apply<A extends StateObject, B extends StateObject, P extends {}>(target: UpdateTarget, transformer: StateTransformer<A, B, P>, params?: Partial<P>, options?: Partial<StateTransform.Options>): UpdateTarget {
-        let refSuffix: string = transformer.id;
-        if (transformer.id === StructureRepresentation3D.id) {
-            const reprType = (params as any)?.type?.name ?? '';
-            refSuffix += `:${reprType}`;
-        }
-        const ref = target.refManager.getChildRef(target.selector, refSuffix);
-        const msResult = target.update.to(target.selector).apply(transformer, params, { ...options, ref }).selector;
-        return { ...target, selector: msResult };
-    },
-    /** Delete all children of `target.selector`. */
-    deleteChildren(target: UpdateTarget): UpdateTarget {
-        const children = target.update.currentTree.children.get(target.selector.ref);
-        children.forEach(child => target.update.delete(child));
-        return target;
-    },
-    /** Commit all changes done in the current update. */
-    commit(target: UpdateTarget): Promise<void> {
-        return target.update.commit();
-    },
-};
-
-/** Manages transform refs in a deterministic way. Uses refs like !mvs:3ce3664304d32c5d:0 */
-class RefManager {
-    /** For each hash (e.g. 3ce3664304d32c5d), store the number of already used refs with that hash. */
-    private _counter: Record<string, number> = {};
-    constructor(plugin: PluginContext, replaceExisting: boolean) {
-        if (!replaceExisting) {
-            plugin.state.data.cells.forEach(cell => {
-                const ref = cell.transform.ref;
-                if (ref.startsWith('!mvs:')) {
-                    const [_, hash, idNumber] = ref.split(':');
-                    const nextIdNumber = parseInt(idNumber) + 1;
-                    if (nextIdNumber > (this._counter[hash] ?? 0)) {
-                        this._counter[hash] = nextIdNumber;
-                    }
-                }
-            });
-        }
-    }
-    /** Return ref for a new node with given `hash`; update the counter accordingly. */
-    private nextRef(hash: string): string {
-        this._counter[hash] ??= 0;
-        const idNumber = this._counter[hash]++;
-        return `!mvs:${hash}:${idNumber}`;
-    }
-    /** Return ref for a new node based on parent and desired suffix. */
-    getChildRef(parent: StateObjectSelector, suffix: string): string {
-        const hashBase = parent.ref.replace(/^!mvs:/, '') + ':' + suffix;
-        const hash = stringHash(hashBase);
-        const result = this.nextRef(hash);
-        return result;
-    }
-}
-
-
-=======
->>>>>>> b4238f57
 export const AnnotationFromUriKinds = new Set(['color_from_uri', 'component_from_uri', 'label_from_uri', 'tooltip_from_uri'] satisfies MolstarKind[]);
 export type AnnotationFromUriKind = ElementOfSet<typeof AnnotationFromUriKinds>
 
