/**
 * Copyright (c) 2023-2024 mol* contributors, licensed under MIT, See LICENSE file for more info.
 *
 * @author Adam Midlik <midlik@gmail.com>
 * @author David Sehnal <david.sehnal@gmail.com>
 */

import { Camera } from '../../mol-canvas3d/camera';
import { Canvas3DParams } from '../../mol-canvas3d/canvas3d';
import { GraphicsRenderObject } from '../../mol-gl/render-object';
import { Sphere3D } from '../../mol-math/geometry';
import { BoundaryHelper } from '../../mol-math/geometry/boundary-helper';
import { Vec3 } from '../../mol-math/linear-algebra';
import { Loci } from '../../mol-model/loci';
import { Structure } from '../../mol-model/structure';
import { PluginStateObject } from '../../mol-plugin-state/objects';
import { PluginCommands } from '../../mol-plugin/commands';
import { PluginContext } from '../../mol-plugin/context';
import { StateObjectSelector } from '../../mol-state';
import { ColorNames } from '../../mol-util/color/names';
import { decodeColor } from './helpers/utils';
import { MolstarNodeParams } from './tree/molstar/molstar-tree';
import { MVSDefaults } from './tree/mvs/mvs-defaults';


const DefaultFocusOptions = {
    minRadius: 5,
    extraRadiusForFocus: 0,
    extraRadiusForZoomAll: 0,
};
const DefaultCanvasBackgroundColor = ColorNames.white;


const _tmpVec = Vec3();

/** Set the camera position to the current position (thus suppress automatic adjustment). */
export async function suppressCameraAutoreset(plugin: PluginContext) {
    const snapshot: Partial<Camera.Snapshot> = { ...plugin.canvas3d?.camera.state, radius: Infinity }; // `radius: Infinity` avoids clipping when the scene expands
    adjustSceneRadiusFactor(plugin, snapshot.target);
    await PluginCommands.Camera.SetSnapshot(plugin, { snapshot });
}

/** Set the camera based on a camera node params. */
export async function setCamera(plugin: PluginContext, params: MolstarNodeParams<'camera'>) {
    const target = Vec3.create(...params.target);
    let position = Vec3.create(...params.position);
    if (plugin.canvas3d) position = fovAdjustedPosition(target, position, plugin.canvas3d.camera.state.mode, plugin.canvas3d.camera.state.fov);
    const up = Vec3.create(...params.up);
    Vec3.orthogonalize(up, Vec3.sub(_tmpVec, target, position), up);
    const snapshot: Partial<Camera.Snapshot> = { target, position, up, radius: Infinity }; // `radius: Infinity` avoids clipping (ensures covering the whole scene)
    adjustSceneRadiusFactor(plugin, snapshot.target);
    await PluginCommands.Camera.SetSnapshot(plugin, { snapshot });
}

async function focusBoundingSphere(plugin: PluginContext, params: ParamsOfKind<MolstarTree, 'focus'>, boundingSphere: Sphere3D | undefined, extraRadius: number) {
    if (!plugin.canvas3d || !boundingSphere) return;

    const direction = Vec3.create(...params.direction);
    const up = Vec3.create(...params.up);
    Vec3.orthogonalize(up, direction, up);
    const snapshot = snapshotFromSphereAndDirections(plugin.canvas3d.camera, {
        center: boundingSphere.center,
        radius: boundingSphere.radius + extraRadius,
        up,
        direction,
    });
    resetSceneRadiusFactor(plugin);
    await PluginCommands.Camera.SetSnapshot(plugin, { snapshot });
}

function getRenderObjectsBoundary(objects: ReadonlyArray<GraphicsRenderObject>) {
    const spheres: Sphere3D[] = [];
    for (const o of objects) {
        const s = o.values.boundingSphere.ref.value;
        if (s.radius === 0) continue;
        spheres.push(s);
    }
    if (spheres.length === 0) return;
    if (spheres.length === 1) return spheres[0];
    return boundingSphereOfSpheres(spheres);
}

/** Focus the camera on the bounding sphere of a (sub)structure (or on the whole scene if `structureNodeSelector` is null).
<<<<<<< HEAD
  * Orient the camera based on a focus node params.
  **/
export async function setFocus(plugin: PluginContext, structureNodeSelector: StateObjectSelector | undefined, params: ParamsOfKind<MolstarTree, 'focus'> = MVSDefaults.focus) {
    let boundingSphere: Sphere3D | undefined = undefined;
=======
 * Orient the camera based on a focus node params. */
export async function setFocus(plugin: PluginContext, structureNodeSelector: StateObjectSelector | undefined, params: MolstarNodeParams<'focus'> = MVSDefaults.focus) {
    let structure: Structure | undefined = undefined;
>>>>>>> c19130c9
    if (structureNodeSelector) {
        const cell = plugin.state.data.cells.get(structureNodeSelector.ref);
        const data = cell?.obj?.data;
        if (!data) console.warn('Focus: no structure');
        if (data instanceof Structure) {
            boundingSphere = Loci.getBoundingSphere(Structure.Loci(data));
        } else if (typeof data === 'object' && Array.isArray(data.repr?.renderObjects)) {
            boundingSphere = getRenderObjectsBoundary(data.repr?.renderObjects);
        } else {
            console.warn('Focus: cannot apply to the specified node type');
        }
    }
    const extraRadius = boundingSphere ? DefaultFocusOptions.extraRadiusForFocus : DefaultFocusOptions.extraRadiusForZoomAll;
    boundingSphere ??= getPluginBoundingSphere(plugin);
    return focusBoundingSphere(plugin, params, boundingSphere, extraRadius);
}

/** Adjust `sceneRadiusFactor` property so that the current scene is not cropped */
function adjustSceneRadiusFactor(plugin: PluginContext, cameraTarget: Vec3 | undefined) {
    if (!cameraTarget) return;
    const boundingSphere = getPluginBoundingSphere(plugin);
    const offset = Vec3.distance(cameraTarget, boundingSphere.center);
    const sceneRadiusFactor = boundingSphere.radius > 0 ? ((boundingSphere.radius + offset) / boundingSphere.radius) : 1;
    plugin.canvas3d?.setProps({ sceneRadiusFactor });
}

/** Reset `sceneRadiusFactor` property to the default value */
function resetSceneRadiusFactor(plugin: PluginContext) {
    const sceneRadiusFactor = Canvas3DParams.sceneRadiusFactor.defaultValue;
    plugin.canvas3d?.setProps({ sceneRadiusFactor });
}

/** Return camera snapshot for focusing a sphere with given `center` and `radius`,
 * while ensuring given view `direction` (aligns with vector position->target)
 * and `up` (aligns with screen Y axis). */
function snapshotFromSphereAndDirections(camera: Camera, options: { center: Vec3, radius: number, direction: Vec3, up: Vec3 }): Partial<Camera.Snapshot> {
    // This might seem to repeat `plugin.canvas3d.camera.getFocus` but avoid flipping
    const { center, direction, up } = options;
    const radius = Math.max(options.radius, DefaultFocusOptions.minRadius);
    const distance = camera.getTargetDistance(radius);
    const deltaDirection = Vec3.setMagnitude(_tmpVec, direction, distance);
    const position = Vec3.sub(Vec3(), center, deltaDirection);
    return { target: center, position, up, radius };
}

/** Return the distance adjustment ratio for conversion from the "reference camera"
 * to a camera with an arbitrary field of view `fov`. */
function distanceAdjustment(mode: Camera.Mode, fov: number) {
    if (mode === 'orthographic') return 1 / (2 * Math.tan(fov / 2));
    else return 1 / (2 * Math.sin(fov / 2));
}

/** Return the position for a camera with an arbitrary field of view `fov`
 * necessary to just fit into view the same sphere (with center at `target`)
 * as the "reference camera" placed at `refPosition` would fit, while keeping the camera orientation.
 * The "reference camera" is a camera which can just fit into view a sphere of radius R with center at distance 2R
 * (this corresponds to FOV = 2 * asin(1/2) in perspective mode or FOV = 2 * atan(1/2) in orthographic mode). */
function fovAdjustedPosition(target: Vec3, refPosition: Vec3, mode: Camera.Mode, fov: number) {
    const delta = Vec3.sub(Vec3(), refPosition, target);
    const adjustment = distanceAdjustment(mode, fov);
    return Vec3.scaleAndAdd(delta, target, delta, adjustment); // return target + delta * adjustment
}

/** Compute the bounding sphere of the whole scene. */
function getPluginBoundingSphere(plugin: PluginContext) {
    const renderObjects = getRenderObjects(plugin, false);
    const spheres = renderObjects.map(r => r.values.boundingSphere.ref.value).filter(sphere => sphere.radius > 0);
    return boundingSphereOfSpheres(spheres);
}

function getRenderObjects(plugin: PluginContext, includeHidden: boolean): GraphicsRenderObject[] {
    let reprCells = Array.from(plugin.state.data.cells.values()).filter(cell => cell.obj && PluginStateObject.isRepresentation3D(cell.obj));
    if (!includeHidden) reprCells = reprCells.filter(cell => !cell.state.isHidden);
    const renderables = reprCells.flatMap(cell => cell.obj!.data.repr.renderObjects);
    return renderables;
}

let boundaryHelper: BoundaryHelper | undefined = undefined;

function boundingSphereOfSpheres(spheres: Sphere3D[]): Sphere3D {
    boundaryHelper ??= new BoundaryHelper('98');
    boundaryHelper.reset();
    for (const s of spheres) boundaryHelper.includeSphere(s);
    boundaryHelper.finishedIncludeStep();
    for (const s of spheres) boundaryHelper.radiusSphere(s);
    return boundaryHelper.getSphere();
}

/** Set canvas properties based on a canvas node params. */
export function setCanvas(plugin: PluginContext, params: MolstarNodeParams<'canvas'> | undefined) {
    const backgroundColor = decodeColor(params?.background_color) ?? DefaultCanvasBackgroundColor;
    if (backgroundColor !== plugin.canvas3d?.props.renderer.backgroundColor) {
        plugin.canvas3d?.setProps(old => ({
            ...old,
            renderer: {
                ...old.renderer,
                backgroundColor: backgroundColor,
            }
        }));
    }
}<|MERGE_RESOLUTION|>--- conflicted
+++ resolved
@@ -52,7 +52,7 @@
     await PluginCommands.Camera.SetSnapshot(plugin, { snapshot });
 }
 
-async function focusBoundingSphere(plugin: PluginContext, params: ParamsOfKind<MolstarTree, 'focus'>, boundingSphere: Sphere3D | undefined, extraRadius: number) {
+async function focusBoundingSphere(plugin: PluginContext, params: MolstarNodeParams<'focus'>, boundingSphere: Sphere3D | undefined, extraRadius: number) {
     if (!plugin.canvas3d || !boundingSphere) return;
 
     const direction = Vec3.create(...params.direction);
@@ -81,16 +81,10 @@
 }
 
 /** Focus the camera on the bounding sphere of a (sub)structure (or on the whole scene if `structureNodeSelector` is null).
-<<<<<<< HEAD
   * Orient the camera based on a focus node params.
   **/
-export async function setFocus(plugin: PluginContext, structureNodeSelector: StateObjectSelector | undefined, params: ParamsOfKind<MolstarTree, 'focus'> = MVSDefaults.focus) {
+export async function setFocus(plugin: PluginContext, structureNodeSelector: StateObjectSelector | undefined, params: MolstarNodeParams<'focus'> = MVSDefaults.focus) {
     let boundingSphere: Sphere3D | undefined = undefined;
-=======
- * Orient the camera based on a focus node params. */
-export async function setFocus(plugin: PluginContext, structureNodeSelector: StateObjectSelector | undefined, params: MolstarNodeParams<'focus'> = MVSDefaults.focus) {
-    let structure: Structure | undefined = undefined;
->>>>>>> c19130c9
     if (structureNodeSelector) {
         const cell = plugin.state.data.cells.get(structureNodeSelector.ref);
         const data = cell?.obj?.data;
