--- conflicted
+++ resolved
@@ -18,6 +18,7 @@
 import { MolstarLoadingContext } from './load';
 import { SnapshotMetadata } from './mvs-data';
 import { MolstarNodeParams } from './tree/molstar/molstar-tree';
+import { MVSTreeSchema } from './tree/mvs/mvs-tree';
 
 
 const DefaultFocusOptions = {
@@ -67,7 +68,9 @@
 }
 
 function snapshotFocusInfoFromMvsFocuses(focuses: { target: StateObjectSelector, params: MolstarNodeParams<'focus'> }[]): PluginState.SnapshotFocusInfo {
-    const { direction, up } = (focuses.length > 0) ? focuses[focuses.length - 1].params : MVSDefaults.focus;
+    const lastFocus = (focuses.length > 0) ? focuses[focuses.length - 1] : undefined;
+    const direction = lastFocus?.params.direction ?? MVSTreeSchema.nodes.focus.params.fields.direction.default;
+    const up = lastFocus?.params.up ?? MVSTreeSchema.nodes.focus.params.fields.up.default;
     return {
         targets: focuses.map<PluginState.SnapshotFocusTargetInfo>(f => ({
             targetRef: f.target.ref === '-=root=-' ? undefined : f.target.ref, // need to treat root separately so it does not include invisible structure parts etc.
@@ -79,39 +82,6 @@
         up: Vec3.create(...up),
     };
 }
-
-<<<<<<< HEAD
-/** Focus the camera on the bounding sphere of a (sub)structure (or on the whole scene if `structureNodeSelector` is null).
-  * Orient the camera based on a focus node params.
-  **/
-export async function setFocus(plugin: PluginContext, structureNodeSelector: StateObjectSelector | undefined, params: MolstarNodeParams<'focus'>) {
-    let boundingSphere: Sphere3D | undefined = undefined;
-    if (structureNodeSelector) {
-        const cell = plugin.state.data.cells.get(structureNodeSelector.ref);
-        const data = cell?.obj?.data;
-        if (!data) console.warn('Focus: no structure');
-        if (data instanceof Structure) {
-            boundingSphere = Loci.getBoundingSphere(Structure.Loci(data));
-        } else if (PluginStateObject.isRepresentation3D(cell?.obj)) {
-            boundingSphere = getRenderObjectsBoundary(cell.obj.data.repr.renderObjects);
-        } else if (MVSPrimitivesData.is(cell?.obj)) {
-            const representations = plugin.state.data.selectQ(q =>
-                q.byRef(cell.transform.ref).subtree().filter(c => PluginStateObject.isRepresentation3D(c?.obj))
-            );
-            const renderObjects = representations.flatMap(r => r.obj?.data?.repr?.renderObjects ?? []);
-            if (renderObjects.length) {
-                boundingSphere = getRenderObjectsBoundary(renderObjects);
-            }
-        } else {
-            console.warn('Focus: cannot apply to the specified node type');
-        }
-    }
-    const extraRadius = boundingSphere ? DefaultFocusOptions.extraRadiusForFocus : DefaultFocusOptions.extraRadiusForZoomAll;
-    boundingSphere ??= getPluginBoundingSphere(plugin);
-    return focusBoundingSphere(plugin, params, boundingSphere, extraRadius);
-}
-=======
->>>>>>> fd0ca75f
 
 /** Adjust `sceneRadiusFactor` property so that the current scene is not cropped */
 function adjustSceneRadiusFactor(plugin: PluginContext, cameraTarget: Vec3 | undefined) {
