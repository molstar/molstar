/**
 * Copyright (c) 2020 mol* contributors, licensed under MIT, See LICENSE file for more info.
 *
 * @author Alexander Rose <alexander.rose@weirdbyte.de>
 */

import { CustomStructureProperty } from '../../mol-model-props/common/custom-structure-property';
import { Structure } from '../../mol-model/structure';
import { CustomProperty } from '../../mol-model-props/common/custom-property';
import { ParamDefinition as PD } from '../../mol-util/param-definition';
<<<<<<< HEAD
import { Color } from '../../mol-util/color';
=======
import { CustomPropertyDescriptor } from '../../mol-model/custom-property';
>>>>>>> eb68ccbf

export type CellPackInfoValue = {
    packingsCount: number
    packingIndex: number
    color: boolean
    colors: Color[]
}

const CellPackInfoParams = {
    info: PD.Value<CellPackInfoValue>({ packingsCount: 1, packingIndex: 0, color: false, colors:[] }, { isHidden: true })
};
type CellPackInfoParams = PD.Values<typeof CellPackInfoParams>

export const CellPackInfoProvider: CustomStructureProperty.Provider<typeof CellPackInfoParams, CellPackInfoValue> = CustomStructureProperty.createProvider({
    label: 'CellPack Info',
    descriptor: CustomPropertyDescriptor({ name: 'cellpack-info' }),
    type: 'root',
    defaultParams: CellPackInfoParams,
    getParams: (data: Structure) => CellPackInfoParams,
    isApplicable: (data: Structure) => true,
    obtain: async (ctx: CustomProperty.Context, data: Structure, props: CellPackInfoParams) => {
        return {
            value: { ...CellPackInfoParams.info.defaultValue, ...props.info }
        };
    }
});<|MERGE_RESOLUTION|>--- conflicted
+++ resolved
@@ -8,11 +8,8 @@
 import { Structure } from '../../mol-model/structure';
 import { CustomProperty } from '../../mol-model-props/common/custom-property';
 import { ParamDefinition as PD } from '../../mol-util/param-definition';
-<<<<<<< HEAD
 import { Color } from '../../mol-util/color';
-=======
 import { CustomPropertyDescriptor } from '../../mol-model/custom-property';
->>>>>>> eb68ccbf
 
 export type CellPackInfoValue = {
     packingsCount: number
