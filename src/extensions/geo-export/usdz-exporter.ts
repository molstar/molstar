--- conflicted
+++ resolved
@@ -41,15 +41,12 @@
         const materialKey = this.materialMap.size;
         this.materialMap.set(hash, materialKey);
 
-<<<<<<< HEAD
-        const [r, g, b] = Color.toRgbNormalized(color);
-=======
-    private addMaterial(color: Color, alpha: number) {
-        const materialKey = UsdzExporter.getMaterialKey(color, alpha);
-        if (this.materialSet.has(materialKey)) return;
-        this.materialSet.add(materialKey);
+        // const [r, g, b] = Color.toRgbNormalized(color);
+        // private addMaterial(color: Color, alpha: number) {
+        //     const materialKey = UsdzExporter.getMaterialKey(color, alpha);
+        //     if (this.materialSet.has(materialKey)) return;
+        //     this.materialSet.add(materialKey);
         const [r, g, b] = Color.toRgbNormalized(color).map(v => Math.round(v * 1000) / 1000);
->>>>>>> 73ac445a
         this.materials.push(`
 def Material "material${materialKey}"
 {
