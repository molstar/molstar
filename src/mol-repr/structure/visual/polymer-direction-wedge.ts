--- conflicted
+++ resolved
@@ -10,13 +10,8 @@
 import { Vec3, Mat4 } from 'mol-math/linear-algebra';
 import { SecondaryStructureType, isNucleic } from 'mol-model/structure/model/types';
 import { UnitsMeshVisual, UnitsMeshParams } from '../units-visual';
-<<<<<<< HEAD
 import { SizeThemeName, SizeThemeOptions } from 'mol-theme/size';
-import { SelectParam, NumberParam, paramDefaultValues } from 'mol-util/parameter';
-=======
-import { SizeTheme, SizeThemeName, SizeThemeOptions } from 'mol-theme/size';
 import { ParamDefinition as PD } from 'mol-util/param-definition';
->>>>>>> 9c348e05
 import { Wedge } from 'mol-geo/primitive/wedge';
 import { Mesh } from 'mol-geo/geometry/mesh/mesh';
 import { MeshBuilder } from 'mol-geo/geometry/mesh/mesh-builder';
