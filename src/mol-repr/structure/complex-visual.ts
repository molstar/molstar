/**
 * Copyright (c) 2018 mol* contributors, licensed under MIT, See LICENSE file for more info.
 *
 * @author Alexander Rose <alexander.rose@weirdbyte.de>
 */

import { Structure } from 'mol-model/structure';
import { Visual, VisualContext } from '../visual';
<<<<<<< HEAD
import { MeshRenderObject, LinesRenderObject, PointsRenderObject, DirectVolumeRenderObject } from 'mol-gl/render-object';
import { createComplexMeshRenderObject, UnitKind, UnitKindOptions, createComplexDirectVolumeRenderObject } from './visual/util/common';
=======
import { createRenderObject, GraphicsRenderObject } from 'mol-gl/render-object';
import { UnitKind, UnitKindOptions } from './visual/util/common';
>>>>>>> ac637b67
import { StructureMeshParams, StructureParams, StructureDirectVolumeParams } from './representation';
import { deepEqual, ValueCell } from 'mol-util';
import { Loci, isEveryLoci, EmptyLoci } from 'mol-model/loci';
import { Interval } from 'mol-data/int';
import { ParamDefinition as PD } from 'mol-util/param-definition';
import { createSizes } from 'mol-geo/geometry/size-data';
import { Geometry, GeometryUtils } from 'mol-geo/geometry/geometry';
import { LocationIterator } from 'mol-geo/util/location-iterator';
import { PickingId } from 'mol-geo/geometry/picking';
import { createColors } from 'mol-geo/geometry/color-data';
import { MarkerAction, applyMarkerAction } from 'mol-geo/geometry/marker-data';
import { Mesh } from 'mol-geo/geometry/mesh/mesh';
import { VisualUpdateState } from 'mol-repr/util';
import { Theme, createEmptyTheme } from 'mol-theme/theme';
import { ColorTheme } from 'mol-theme/color';
import { SizeTheme } from 'mol-theme/size';
import { UnitsParams } from './units-representation';
import { DirectVolume } from 'mol-geo/geometry/direct-volume/direct-volume';
import { Mat4 } from 'mol-math/linear-algebra';
<<<<<<< HEAD
=======
import { createIdentityTransform } from 'mol-geo/geometry/transform-data';
>>>>>>> ac637b67

export interface  ComplexVisual<P extends StructureParams> extends Visual<Structure, P> { }

function createComplexRenderObject<G extends Geometry>(structure: Structure, geometry: G, locationIt: LocationIterator, theme: Theme, props: PD.Values<Geometry.Params<G>>) {
    const { createValues, createRenderableState } = Geometry.getUtils(geometry)
    const transform = createIdentityTransform()
    const values = createValues(geometry, transform, locationIt, theme, props)
    const state = createRenderableState(props)
    return createRenderObject(geometry.kind, values, state)
}

const ComplexParams = {
    ...StructureParams,
    unitKinds: PD.MultiSelect<UnitKind>(['atomic', 'spheres'], UnitKindOptions),
}
type ComplexParams = typeof ComplexParams

interface ComplexVisualBuilder<P extends ComplexParams, G extends Geometry> {
    defaultProps: PD.Values<P>
    createGeometry(ctx: VisualContext, structure: Structure, theme: Theme, props: PD.Values<P>, geometry?: G): Promise<G> | G
    createLocationIterator(structure: Structure): LocationIterator
    getLoci(pickingId: PickingId, structure: Structure, id: number): Loci
    mark(loci: Loci, structure: Structure, apply: (interval: Interval) => boolean): boolean,
    setUpdateState(state: VisualUpdateState, newProps: PD.Values<P>, currentProps: PD.Values<P>, newTheme: Theme, currentTheme: Theme): void
}

interface ComplexVisualGeometryBuilder<P extends UnitsParams, G extends Geometry> extends ComplexVisualBuilder<P, G> {
    geometryUtils: GeometryUtils<G>
}

export function ComplexVisual<G extends Geometry, P extends ComplexParams & Geometry.Params<G>>(builder: ComplexVisualGeometryBuilder<P, G>): ComplexVisual<P> {
    const { defaultProps, createGeometry, createLocationIterator, getLoci, mark, setUpdateState } = builder
    const { updateValues, updateBoundingSphere, updateRenderableState } = builder.geometryUtils
    const updateState = VisualUpdateState.create()

    let renderObject: GraphicsRenderObject | undefined

    let newProps: PD.Values<P>
    let newTheme: Theme
    let newStructure: Structure

    let currentProps: PD.Values<P> = Object.assign({}, defaultProps)
    let currentTheme: Theme = createEmptyTheme()
    let currentStructure: Structure

    let geometry: G
    let locationIt: LocationIterator

    function prepareUpdate(theme: Theme, props: Partial<PD.Values<P>>, structure: Structure) {
        if (!structure && !currentStructure) {
            throw new Error('missing structure')
        }

        newProps = Object.assign({}, currentProps, props)
        newTheme = theme
        newStructure = structure

        VisualUpdateState.reset(updateState)

        if (!renderObject) {
            updateState.createNew = true
        } else if (!currentStructure || !Structure.areEquivalent(newStructure, currentStructure)) {
            updateState.createNew = true
        }

        if (updateState.createNew) {
            updateState.createGeometry = true
            return
        }

        setUpdateState(updateState, newProps, currentProps, newTheme, currentTheme)

        if (Structure.conformationHash(newStructure) !== Structure.conformationHash(currentStructure)) {
            updateState.createGeometry = true
        }

        if (!ColorTheme.areEqual(theme.color, currentTheme.color)) updateState.updateColor = true
        if (!deepEqual(newProps.unitKinds, currentProps.unitKinds)) updateState.createGeometry = true

        if (updateState.createGeometry) {
            updateState.updateColor = true
        }
    }

    function update(newGeometry?: G) {
        if (updateState.createNew) {
            locationIt = createLocationIterator(newStructure)
            if (newGeometry) {
                renderObject = createComplexRenderObject(newStructure, newGeometry, locationIt, newTheme, newProps)
            } else {
                throw new Error('expected geometry to be given')
            }
        } else {
            if (!renderObject) {
                throw new Error('expected renderObject to be available')
            }

            locationIt.reset()

            if (updateState.createGeometry) {
                if (newGeometry) {
                    ValueCell.update(renderObject.values.drawCount, Geometry.getDrawCount(newGeometry))
                    updateBoundingSphere(renderObject.values, newGeometry)
                } else {
                    throw new Error('expected geometry to be given')
                }
            }

            if (updateState.updateSize) {
                // not all geometries have size data, so check here
                if ('uSize' in renderObject.values) {
                    createSizes(locationIt, newTheme.size, renderObject.values)
                }
            }

            if (updateState.updateColor) {
                createColors(locationIt, newTheme.color, renderObject.values)
            }

            updateValues(renderObject.values, newProps)
            updateRenderableState(renderObject.state, newProps)
        }

        currentProps = newProps
        currentTheme = newTheme
        currentStructure = newStructure
        if (newGeometry) geometry = newGeometry
    }

    return {
        get groupCount() { return locationIt ? locationIt.count : 0 },
        get renderObject () { return locationIt && locationIt.count ? renderObject : undefined },
        createOrUpdate(ctx: VisualContext, theme: Theme, props: Partial<PD.Values<P>> = {}, structure?: Structure) {
            prepareUpdate(theme, props, structure || currentStructure)
            if (updateState.createGeometry) {
                const newGeometry = createGeometry(ctx, newStructure, newTheme, newProps, geometry)
                return newGeometry instanceof Promise ? newGeometry.then(update) : update(newGeometry)
            } else {
                update()
            }
        },
        getLoci(pickingId: PickingId) {
            return renderObject ? getLoci(pickingId, currentStructure, renderObject.id) : EmptyLoci
        },
        mark(loci: Loci, action: MarkerAction) {
            if (!renderObject) return false
            const { tMarker } = renderObject.values
            const { groupCount, instanceCount } = locationIt

            function apply(interval: Interval) {
                const start = Interval.start(interval)
                const end = Interval.end(interval)
                return applyMarkerAction(tMarker.ref.value.array, start, end, action)
            }

            let changed = false
            if (isEveryLoci(loci) || (Structure.isLoci(loci) && loci.structure === currentStructure)) {
                changed = apply(Interval.ofBounds(0, groupCount * instanceCount))
            } else {
                changed = mark(loci, currentStructure, apply)
            }
            if (changed) {
                ValueCell.update(tMarker, tMarker.ref.value)
            }
            return changed
        },
<<<<<<< HEAD
        setVisibility(value: boolean) {
            Visual.setVisibility(renderObject, value)
        },
        setPickable(value: boolean) {
            Visual.setPickable(renderObject, value)
        },
        setTransform(value: Mat4) {
            Visual.setTransform(renderObject, value)
=======
        setVisibility(visible: boolean) {
            Visual.setVisibility(renderObject, visible)
        },
        setPickable(pickable: boolean) {
            Visual.setPickable(renderObject, pickable)
        },
        setTransform(matrix?: Mat4, instanceMatrices?: Float32Array | null) {
            Visual.setTransform(renderObject, matrix, instanceMatrices)
>>>>>>> ac637b67
        },
        destroy() {
            // TODO
            renderObject = undefined
        }
    }
}

// mesh

export const ComplexMeshParams = {
    ...StructureMeshParams,
    unitKinds: PD.MultiSelect<UnitKind>([ 'atomic', 'spheres' ], UnitKindOptions),
}
export type ComplexMeshParams = typeof ComplexMeshParams

export interface ComplexMeshVisualBuilder<P extends ComplexMeshParams> extends ComplexVisualBuilder<P, Mesh> { }

export function ComplexMeshVisual<P extends ComplexMeshParams>(builder: ComplexMeshVisualBuilder<P>): ComplexVisual<P> {
    return ComplexVisual<Mesh, StructureMeshParams & UnitsParams>({
        ...builder,
        setUpdateState: (state: VisualUpdateState, newProps: PD.Values<P>, currentProps: PD.Values<P>, newTheme: Theme, currentTheme: Theme) => {
            builder.setUpdateState(state, newProps, currentProps, newTheme, currentTheme)
            if (!SizeTheme.areEqual(newTheme.size, currentTheme.size)) state.createGeometry = true
        },
        geometryUtils: Mesh.Utils
    })
}

// direct-volume

export const ComplexDirectVolumeParams = {
    ...StructureDirectVolumeParams,
    unitKinds: PD.MultiSelect<UnitKind>(['atomic', 'spheres', 'gaussians'], UnitKindOptions),
}
export type ComplexDirectVolumeParams = typeof ComplexDirectVolumeParams

export interface ComplexDirectVolumeVisualBuilder<P extends ComplexDirectVolumeParams> extends ComplexVisualBuilder<P, DirectVolume> { }

export function ComplexDirectVolumeVisual<P extends ComplexDirectVolumeParams>(builder: ComplexDirectVolumeVisualBuilder<P>): ComplexVisual<P> {
    return ComplexVisual<DirectVolume, StructureDirectVolumeParams & UnitsParams>({
        ...builder,
        setUpdateState: (state: VisualUpdateState, newProps: PD.Values<P>, currentProps: PD.Values<P>, newTheme: Theme, currentTheme: Theme) => {
            builder.setUpdateState(state, newProps, currentProps, newTheme, currentTheme)
            if (!SizeTheme.areEqual(newTheme.size, currentTheme.size)) state.createGeometry = true
        },
        geometryUtils: DirectVolume.Utils
    })
}<|MERGE_RESOLUTION|>--- conflicted
+++ resolved
@@ -6,13 +6,8 @@
 
 import { Structure } from 'mol-model/structure';
 import { Visual, VisualContext } from '../visual';
-<<<<<<< HEAD
-import { MeshRenderObject, LinesRenderObject, PointsRenderObject, DirectVolumeRenderObject } from 'mol-gl/render-object';
-import { createComplexMeshRenderObject, UnitKind, UnitKindOptions, createComplexDirectVolumeRenderObject } from './visual/util/common';
-=======
 import { createRenderObject, GraphicsRenderObject } from 'mol-gl/render-object';
 import { UnitKind, UnitKindOptions } from './visual/util/common';
->>>>>>> ac637b67
 import { StructureMeshParams, StructureParams, StructureDirectVolumeParams } from './representation';
 import { deepEqual, ValueCell } from 'mol-util';
 import { Loci, isEveryLoci, EmptyLoci } from 'mol-model/loci';
@@ -32,10 +27,7 @@
 import { UnitsParams } from './units-representation';
 import { DirectVolume } from 'mol-geo/geometry/direct-volume/direct-volume';
 import { Mat4 } from 'mol-math/linear-algebra';
-<<<<<<< HEAD
-=======
 import { createIdentityTransform } from 'mol-geo/geometry/transform-data';
->>>>>>> ac637b67
 
 export interface  ComplexVisual<P extends StructureParams> extends Visual<Structure, P> { }
 
@@ -202,16 +194,6 @@
             }
             return changed
         },
-<<<<<<< HEAD
-        setVisibility(value: boolean) {
-            Visual.setVisibility(renderObject, value)
-        },
-        setPickable(value: boolean) {
-            Visual.setPickable(renderObject, value)
-        },
-        setTransform(value: Mat4) {
-            Visual.setTransform(renderObject, value)
-=======
         setVisibility(visible: boolean) {
             Visual.setVisibility(renderObject, visible)
         },
@@ -220,7 +202,6 @@
         },
         setTransform(matrix?: Mat4, instanceMatrices?: Float32Array | null) {
             Visual.setTransform(renderObject, matrix, instanceMatrices)
->>>>>>> ac637b67
         },
         destroy() {
             // TODO
