--- conflicted
+++ resolved
@@ -13,17 +13,13 @@
 import { Box3D } from '../../mol-math/geometry';
 import { toHalfFloat } from '../../mol-util/number-conversion';
 import { clamp } from '../../mol-math/interpolate';
-import { StreamlineSet } from '../../mol-math/volume/streamlines';
 
 import { LocationIterator } from '../../mol-geo/util/location-iterator';
-<<<<<<< HEAD
 import { VolumeLinesProps, VolumeStreamlinesProp } from './gradient';
-=======
 import { Tensor } from '../../mol-math/linear-algebra/tensor';
 import { Interval } from '../../mol-data/int/interval';
 import { SortedArray } from '../../mol-data/int/sorted-array';
 import { OrderedSet } from '../../mol-data/int/ordered-set';
->>>>>>> e658a119
 
 // avoiding namespace lookup improved performance in Chrome (Aug 2020)
 const v3set = Vec3.set;
