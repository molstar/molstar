/**
 * Copyright (c) 2018 mol* contributors, licensed under MIT, See LICENSE file for more info.
 *
 * @author David Sehnal <david.sehnal@gmail.com>
 * @author Alexander Rose <alexander.rose@weirdbyte.de>
 */

import { PluginContext } from './context';
import { Plugin } from './ui/plugin'
import * as React from 'react';
import * as ReactDOM from 'react-dom';
import { PluginCommands } from './command';
import { PluginSpec } from './spec';
import { DownloadStructure, CreateComplexRepresentation, OpenStructure, OpenVolume, DownloadDensity } from './state/actions/basic';
import { StateTransforms } from './state/transforms';
import { PluginBehaviors } from './behavior';

function getParam(name: string, regex: string): string {
    let r = new RegExp(`${name}=(${regex})[&]?`, 'i');
    return decodeURIComponent(((window.location.search || '').match(r) || [])[1] || '');
}

export const DefaultPluginSpec: PluginSpec = {
    actions: [
        PluginSpec.Action(DownloadStructure),
        PluginSpec.Action(DownloadDensity),
        PluginSpec.Action(OpenStructure),
        PluginSpec.Action(OpenVolume),
        PluginSpec.Action(CreateComplexRepresentation),
        PluginSpec.Action(StateTransforms.Data.Download),
        PluginSpec.Action(StateTransforms.Data.ParseCif),
        PluginSpec.Action(StateTransforms.Data.ParseCcp4),
        PluginSpec.Action(StateTransforms.Model.StructureAssemblyFromModel),
        PluginSpec.Action(StateTransforms.Model.StructureSymmetryFromModel),
        PluginSpec.Action(StateTransforms.Model.StructureFromModel),
        PluginSpec.Action(StateTransforms.Model.ModelFromTrajectory),
        PluginSpec.Action(StateTransforms.Model.VolumeFromCcp4),
        PluginSpec.Action(StateTransforms.Representation.StructureRepresentation3D),
        PluginSpec.Action(StateTransforms.Representation.ExplodeStructureRepresentation3D),
        PluginSpec.Action(StateTransforms.Representation.VolumeRepresentation3D),
    ],
    behaviors: [
        PluginSpec.Behavior(PluginBehaviors.Representation.HighlightLoci),
        PluginSpec.Behavior(PluginBehaviors.Representation.SelectLoci),
        PluginSpec.Behavior(PluginBehaviors.Representation.DefaultLociLabelProvider),
        PluginSpec.Behavior(PluginBehaviors.Camera.FocusLociOnSelect, { minRadius: 20, extraRadius: 4 }),
        PluginSpec.Behavior(PluginBehaviors.Animation.StructureAnimation, { rotate: false, rotateValue: 0, explode: false, explodeValue: 0 }),
<<<<<<< HEAD
=======
        PluginSpec.Behavior(PluginBehaviors.Labels.SceneLabels),
>>>>>>> ac637b67
        PluginSpec.Behavior(PluginBehaviors.CustomProps.PDBeStructureQualityReport, { autoAttach: true }),
        PluginSpec.Behavior(PluginBehaviors.CustomProps.RCSBAssemblySymmetry, { autoAttach: true }),
    ]
}

export function createPlugin(target: HTMLElement, spec?: PluginSpec): PluginContext {
    const ctx = new PluginContext(spec || DefaultPluginSpec);
    ReactDOM.render(React.createElement(Plugin, { plugin: ctx }), target);

    trySetSnapshot(ctx);

    return ctx;
}

async function trySetSnapshot(ctx: PluginContext) {
    try {
        const snapshotUrl = getParam('snapshot-url', `[^&]+`);
        if (!snapshotUrl) return;
        await PluginCommands.State.Snapshots.Fetch.dispatch(ctx, { url: snapshotUrl })
    } catch (e) {
        ctx.log.error('Failed to load snapshot.');
        console.warn('Failed to load snapshot', e);
    }
}<|MERGE_RESOLUTION|>--- conflicted
+++ resolved
@@ -45,10 +45,7 @@
         PluginSpec.Behavior(PluginBehaviors.Representation.DefaultLociLabelProvider),
         PluginSpec.Behavior(PluginBehaviors.Camera.FocusLociOnSelect, { minRadius: 20, extraRadius: 4 }),
         PluginSpec.Behavior(PluginBehaviors.Animation.StructureAnimation, { rotate: false, rotateValue: 0, explode: false, explodeValue: 0 }),
-<<<<<<< HEAD
-=======
         PluginSpec.Behavior(PluginBehaviors.Labels.SceneLabels),
->>>>>>> ac637b67
         PluginSpec.Behavior(PluginBehaviors.CustomProps.PDBeStructureQualityReport, { autoAttach: true }),
         PluginSpec.Behavior(PluginBehaviors.CustomProps.RCSBAssemblySymmetry, { autoAttach: true }),
     ]
