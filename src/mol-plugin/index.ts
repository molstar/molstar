/**
 * Copyright (c) 2018 mol* contributors, licensed under MIT, See LICENSE file for more info.
 *
 * @author David Sehnal <david.sehnal@gmail.com>
 * @author Alexander Rose <alexander.rose@weirdbyte.de>
 */

import { PluginContext } from './context';
import { Plugin } from './ui/plugin'
import * as React from 'react';
import * as ReactDOM from 'react-dom';
import { PluginSpec } from './spec';
<<<<<<< HEAD
import {DownloadStructure, CreateComplexRepresentation, OpenStructure, OpenPlyFile} from './state/actions/basic';
=======
>>>>>>> db0abcac
import { StateTransforms } from './state/transforms';
import { PluginBehaviors } from './behavior';
import { AnimateModelIndex, AnimateAssemblyUnwind, AnimateUnitsExplode } from './state/animation/built-in';
import { StateActions } from './state/actions';
import { InitVolumeStreaming, BoxifyVolumeStreaming, CreateVolumeStreamingBehavior } from './behavior/dynamic/volume-streaming/transformers';
import { StructureRepresentationInteraction } from './behavior/dynamic/selection/structure-representation-interaction';

export const DefaultPluginSpec: PluginSpec = {
    actions: [
<<<<<<< HEAD
        PluginSpec.Action(DownloadStructure),
        PluginSpec.Action(OpenStructure),
        PluginSpec.Action(OpenPlyFile),
        PluginSpec.Action(CreateComplexRepresentation),
=======
        PluginSpec.Action(StateActions.Structure.DownloadStructure),
        PluginSpec.Action(StateActions.Volume.DownloadDensity),
        PluginSpec.Action(StateActions.DataFormat.OpenFile),
        PluginSpec.Action(StateActions.Structure.CreateComplexRepresentation),
        PluginSpec.Action(StateActions.Structure.EnableModelCustomProps),

        // Volume streaming
        PluginSpec.Action(InitVolumeStreaming),
        PluginSpec.Action(BoxifyVolumeStreaming),
        PluginSpec.Action(CreateVolumeStreamingBehavior),

>>>>>>> db0abcac
        PluginSpec.Action(StateTransforms.Data.Download),
        PluginSpec.Action(StateTransforms.Data.ParseCif),
        PluginSpec.Action(StateTransforms.Data.ParseCcp4),
        PluginSpec.Action(StateTransforms.Data.ParseDsn6),
        PluginSpec.Action(StateTransforms.Model.TrajectoryFromMmCif),
        PluginSpec.Action(StateTransforms.Model.TrajectoryFromPDB),
        PluginSpec.Action(StateTransforms.Model.StructureAssemblyFromModel),
        PluginSpec.Action(StateTransforms.Model.StructureSymmetryFromModel),
        PluginSpec.Action(StateTransforms.Model.StructureFromModel),
        PluginSpec.Action(StateTransforms.Model.ModelFromTrajectory),
        PluginSpec.Action(StateTransforms.Model.UserStructureSelection),
        PluginSpec.Action(StateTransforms.Volume.VolumeFromCcp4),
        PluginSpec.Action(StateTransforms.Representation.StructureRepresentation3D),
        PluginSpec.Action(StateTransforms.Representation.StructureLabels3D),
        PluginSpec.Action(StateTransforms.Representation.ExplodeStructureRepresentation3D),
        PluginSpec.Action(StateTransforms.Representation.UnwindStructureAssemblyRepresentation3D),
        PluginSpec.Action(StateTransforms.Representation.ColorStructureRepresentation3D),
        PluginSpec.Action(StateTransforms.Representation.VolumeRepresentation3D),

        PluginSpec.Action(StateActions.Structure.StructureFromSelection),
    ],
    behaviors: [
        PluginSpec.Behavior(PluginBehaviors.Representation.HighlightLoci),
        PluginSpec.Behavior(PluginBehaviors.Representation.SelectLoci),
        PluginSpec.Behavior(PluginBehaviors.Representation.DefaultLociLabelProvider),
        PluginSpec.Behavior(PluginBehaviors.Camera.FocusLociOnSelect, { minRadius: 8, extraRadius: 4 }),
        // PluginSpec.Behavior(PluginBehaviors.Labels.SceneLabels),
        PluginSpec.Behavior(PluginBehaviors.CustomProps.PDBeStructureQualityReport, { autoAttach: true }),
        PluginSpec.Behavior(PluginBehaviors.CustomProps.RCSBAssemblySymmetry, { autoAttach: true }),
        PluginSpec.Behavior(StructureRepresentationInteraction)
    ],
    animations: [
        AnimateModelIndex,
        AnimateAssemblyUnwind,
        AnimateUnitsExplode,
    ]
}

export function createPlugin(target: HTMLElement, spec?: PluginSpec): PluginContext {
    const ctx = new PluginContext(spec || DefaultPluginSpec);
    ReactDOM.render(React.createElement(Plugin, { plugin: ctx }), target);
    return ctx;
}<|MERGE_RESOLUTION|>--- conflicted
+++ resolved
@@ -10,10 +10,6 @@
 import * as React from 'react';
 import * as ReactDOM from 'react-dom';
 import { PluginSpec } from './spec';
-<<<<<<< HEAD
-import {DownloadStructure, CreateComplexRepresentation, OpenStructure, OpenPlyFile} from './state/actions/basic';
-=======
->>>>>>> db0abcac
 import { StateTransforms } from './state/transforms';
 import { PluginBehaviors } from './behavior';
 import { AnimateModelIndex, AnimateAssemblyUnwind, AnimateUnitsExplode } from './state/animation/built-in';
@@ -23,12 +19,6 @@
 
 export const DefaultPluginSpec: PluginSpec = {
     actions: [
-<<<<<<< HEAD
-        PluginSpec.Action(DownloadStructure),
-        PluginSpec.Action(OpenStructure),
-        PluginSpec.Action(OpenPlyFile),
-        PluginSpec.Action(CreateComplexRepresentation),
-=======
         PluginSpec.Action(StateActions.Structure.DownloadStructure),
         PluginSpec.Action(StateActions.Volume.DownloadDensity),
         PluginSpec.Action(StateActions.DataFormat.OpenFile),
@@ -40,7 +30,6 @@
         PluginSpec.Action(BoxifyVolumeStreaming),
         PluginSpec.Action(CreateVolumeStreamingBehavior),
 
->>>>>>> db0abcac
         PluginSpec.Action(StateTransforms.Data.Download),
         PluginSpec.Action(StateTransforms.Data.ParseCif),
         PluginSpec.Action(StateTransforms.Data.ParseCcp4),
