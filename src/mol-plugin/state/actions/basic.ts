--- conflicted
+++ resolved
@@ -216,14 +216,6 @@
             ['auto', 'Automatic'], ['ccp4', 'CCP4'], ['mrc', 'MRC'], ['map', 'MAP'], ['dsn6', 'DSN6'], ['brix', 'BRIX'], ['dscif', 'densityServerCIF']
         ]),
     }
-<<<<<<< HEAD
-})(({ params, state }, ctx: PluginContext) => {
-    const b = state.build();
-    const data = b.toRoot().apply(StateTransforms.Data.ReadFile, { file: params.file, isBinary: params.isBinary });
-    const format = getFileFormat(params.format, params.file)
-    return state.update(createVolumeTree(format, ctx, data));
-});
-=======
 })(({ params, state }, ctx: PluginContext) => Task.create('Open Volume', async taskCtx => {
     const dataTree = state.build().toRoot().apply(StateTransforms.Data.ReadFile, { file: params.file, isBinary: true });
     const volumeData = await state.updateTree(dataTree).runInContext(taskCtx);
@@ -240,7 +232,6 @@
     // need to await the 2nd update the so that the enclosing Task finishes after the update is done.
     await state.updateTree(createVolumeTree(format, ctx, volumeTree)).runInContext(taskCtx);
 }));
->>>>>>> ac637b67
 
 export { DownloadDensity };
 type DownloadDensity = typeof DownloadDensity
