--- conflicted
+++ resolved
@@ -108,13 +108,8 @@
         message: `${this.props.param.defaultValue.length} points`,
     }
 
-<<<<<<< HEAD
-    onHover = (point: any) => {
-        this.setState({isOverPoint: !this.state.isOverPoint});
-=======
     onHover = (point?: Vec2) => {
         this.setState({ isOverPoint: !this.state.isOverPoint });
->>>>>>> ac637b67
         if (point) {
             this.setState({ message: `(${point[0].toFixed(2)}, ${point[1].toFixed(2)})` });
             return;
