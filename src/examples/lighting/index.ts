--- conflicted
+++ resolved
@@ -24,11 +24,7 @@
     illustrative: {
         canvas3d: <Preset>{
             postprocessing: {
-<<<<<<< HEAD
-                occlusion: { name: 'on', params: { samples: 32, levels: [{ radius: 6, bias: 1.4 }], distanceFactor: 10, blurKernelSize: 15, resolutionScale: 1 } },
-=======
-                occlusion: { name: 'on', params: { samples: 32, radius: 6, bias: 1.4, blurKernelSize: 15, resolutionScale: 1, color: Color(0x000000) } },
->>>>>>> bd41f453
+                occlusion: { name: 'on', params: { samples: 32, levels: [{ radius: 6, bias: 1.4 }], distanceFactor: 10, blurKernelSize: 15, resolutionScale: 1, color: Color(0x000000) } },
                 outline: { name: 'on', params: { scale: 1, threshold: 0.33, color: Color(0x000000), includeTransparent: true, } },
                 shadow: { name: 'off', params: {} },
             },
