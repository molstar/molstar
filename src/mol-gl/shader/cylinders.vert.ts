/**
 * Copyright (c) 2020-2022 mol* contributors, licensed under MIT, See LICENSE file for more info.
 *
 * @author Alexander Rose <alexander.rose@weirdbyte.de>
 */

export const cylinders_vert = `
precision highp float;
precision highp int;

#include common
#include read_from_texture
#include common_vert_params
#include color_vert_params
#include size_vert_params
#include common_clip

uniform mat4 uModelView;

attribute mat4 aTransform;
attribute float aInstance;
attribute float aGroup;

attribute vec3 aMapping;
attribute vec3 aStart;
attribute vec3 aEnd;
attribute float aScale;
attribute float aCap;

varying mat4 vTransform;
varying vec3 vStart;
varying vec3 vEnd;
varying float vSize;
varying float vCap;

uniform float uIsOrtho;
uniform vec3 uCameraDir;

void main() {
    #include assign_group
    #include assign_color_varying
    #include assign_marker_varying
    #include assign_clipping_varying
    #include assign_size

    mat4 modelTransform = uModel * aTransform;

    vTransform = aTransform;
    vStart = (modelTransform * vec4(aStart, 1.0)).xyz;
    vEnd = (modelTransform * vec4(aEnd, 1.0)).xyz;
    vSize = size * aScale;
    vCap = aCap;

    vModelPosition = (vStart + vEnd) * 0.5;
    vec3 camDir = -mix(normalize(vModelPosition - uCameraPosition), uCameraDir, uIsOrtho);
    vec3 dir = vEnd - vStart;
    // ensure cylinder 'dir' is pointing towards the camera
    if(dot(camDir, dir) < 0.0) {
        dir = -dir;
    }

    float d;
    if (uLod.x != 0.0 && uLod.y != 0.0) {
        // d = distance(vModelPosition, uCameraPosition);
        d = dot(uCameraPlane.xyz, vModelPosition) + uCameraPlane.w;
        float f = smoothstep(uLod.x - uLod.z, uLod.x, d);
        vSize *= f;
    }

    vec3 left = cross(camDir, dir);
    vec3 up = cross(left, dir);
    left = vSize * normalize(left);
    up = vSize * normalize(up);

    // move vertex in object-space from center to corner
    vModelPosition += aMapping.x * dir + aMapping.y * left + aMapping.z * up;

    vec4 mvPosition = uView * vec4(vModelPosition, 1.0);
    vViewPosition = mvPosition.xyz;
    gl_Position = uProjection * mvPosition;

<<<<<<< HEAD
    if (uLod.x != 0.0 && uLod.y != 0.0) {
        if (d < (uLod.x - uLod.z) || d > uLod.y) {
            // move out of [ -w, +w ] to 'discard' in vert shader
            gl_Position.z = 2.0 * gl_Position.w;
        }
    }
=======
    mvPosition.z -= 2.0 * (length(vEnd - vStart) + vSize); // avoid clipping
    gl_Position.z = (uProjection * mvPosition).z;
>>>>>>> ba9474fa

    #include clip_instance
}
`;<|MERGE_RESOLUTION|>--- conflicted
+++ resolved
@@ -79,17 +79,15 @@
     vViewPosition = mvPosition.xyz;
     gl_Position = uProjection * mvPosition;
 
-<<<<<<< HEAD
+    mvPosition.z -= 2.0 * (length(vEnd - vStart) + vSize); // avoid clipping
+    gl_Position.z = (uProjection * mvPosition).z;
+
     if (uLod.x != 0.0 && uLod.y != 0.0) {
         if (d < (uLod.x - uLod.z) || d > uLod.y) {
             // move out of [ -w, +w ] to 'discard' in vert shader
             gl_Position.z = 2.0 * gl_Position.w;
         }
     }
-=======
-    mvPosition.z -= 2.0 * (length(vEnd - vStart) + vSize); // avoid clipping
-    gl_Position.z = (uProjection * mvPosition).z;
->>>>>>> ba9474fa
 
     #include clip_instance
 }
