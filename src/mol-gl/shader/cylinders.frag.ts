/**
 * Copyright (c) 2020-2024 mol* contributors, licensed under MIT, See LICENSE file for more info.
 *
 * @author Alexander Rose <alexander.rose@weirdbyte.de>
 * @author Gianluca Tomasello <giagitom@gmail.com>
 */

export const cylinders_frag = `
precision highp float;
precision highp int;

#define bumpEnabled

uniform mat4 uView;

varying mat4 vTransform;
varying vec3 vStart;
varying vec3 vEnd;
varying float vSize;
varying float vCap;

uniform vec3 uCameraDir;
uniform vec3 uCameraPosition;
uniform mat4 uInvView;

#include common
#include common_frag_params
#include color_frag_params
#include light_frag_params
#include common_clip

#ifdef dSolidInterior
    const bool solidInterior = true;
#else
    const bool solidInterior = false;
#endif

// adapted from https://www.shadertoy.com/view/4lcSRn
// The MIT License, Copyright 2016 Inigo Quilez
bool CylinderImpostor(
    in vec3 rayOrigin, in vec3 rayDir,
    in vec3 start, in vec3 end, in float radius,
    out vec3 cameraNormal, out bool interior,
    out vec3 modelPosition, out vec3 viewPosition, out float fragmentDepth
){
    vec3 ba = end - start;
    vec3 oc = rayOrigin - start;

    float baba = dot(ba, ba);
    float bard = dot(ba, rayDir);
    float baoc = dot(ba, oc);

    float k2 = baba - bard * bard;
    float k1 = baba * dot(oc, rayDir) - baoc * bard;
    float k0 = baba * dot(oc, oc) - baoc * baoc - radius * radius * baba;

    float h = k1 * k1 - k2 * k0;
    if (h < 0.0) return false;

    bool topCap = (vCap > 0.9 && vCap < 1.1) || vCap >= 2.9;
    bool bottomCap = (vCap > 1.9 && vCap < 2.1) || vCap >= 2.9;

    #ifdef dSolidInterior
        bool topInterior = !topCap;
        bool bottomInterior = !bottomCap;
        topCap = true;
        bottomCap = true;
    #else
        bool topInterior = false;
        bool bottomInterior = false;
    #endif

    bool clipped = false;
    bool objectClipped = false;

    // body outside
    h = sqrt(h);
    float t = (-k1 - h) / k2;
    float y = baoc + t * bard;
    if (y > 0.0 && y < baba) {
        interior = false;
        cameraNormal = (oc + t * rayDir - ba * y / baba) / radius;
        modelPosition = rayOrigin + t * rayDir;
        viewPosition = (uView * vec4(modelPosition, 1.0)).xyz;
        fragmentDepth = calcDepth(viewPosition);
        #if defined(dClipVariant_pixel) && dClipObjectCount != 0
            if (clipTest(vec4(modelPosition, 0.0))) {
                objectClipped = true;
                fragmentDepth = -1.0;
                #ifdef dSolidInterior
                    topCap = !topInterior;
                    bottomCap = !bottomInterior;
                #endif
            }
        #endif
        if (fragmentDepth > 0.0) return true;
        clipped = true;
    }

    if (!clipped) {
        if (topCap && y < 0.0) {
            // top cap
            t = -baoc / bard;
            if (abs(k1 + k2 * t) < h) {
                interior = topInterior;
                cameraNormal = -ba / baba;
                modelPosition = rayOrigin + t * rayDir;
                viewPosition = (uView * vec4(modelPosition, 1.0)).xyz;
                fragmentDepth = calcDepth(viewPosition);
                #if defined(dClipVariant_pixel) && dClipObjectCount != 0
                    if (clipTest(vec4(modelPosition, 0.0))) {
                        objectClipped = true;
                        fragmentDepth = -1.0;
                        #ifdef dSolidInterior
                            topCap = !topInterior;
                            bottomCap = !bottomInterior;
                        #endif
                    }
                #endif
                if (fragmentDepth > 0.0) {
                    #ifdef dSolidInterior
                        if (interior) cameraNormal = -rayDir;
                    #endif
                    #if defined(dClipVariant_pixel) && dClipObjectCount != 0
                        return true;
                    #else
                        return !interior;
                    #endif
                }
            }
        } else if (bottomCap && y >= 0.0) {
            // bottom cap
            t = (baba - baoc) / bard;
            if (abs(k1 + k2 * t) < h) {
                interior = bottomInterior;
                cameraNormal = ba / baba;
                modelPosition = rayOrigin + t * rayDir;
                viewPosition = (uView * vec4(modelPosition, 1.0)).xyz;
                fragmentDepth = calcDepth(viewPosition);
                #if defined(dClipVariant_pixel) && dClipObjectCount != 0
                    if (clipTest(vec4(modelPosition, 0.0))) {
                        objectClipped = true;
                        fragmentDepth = -1.0;
                        #ifdef dSolidInterior
                            topCap = !topInterior;
                            bottomCap = !bottomInterior;
                        #endif
                    }
                #endif
                if (fragmentDepth > 0.0) {
                    #ifdef dSolidInterior
                        if (interior) cameraNormal = -rayDir;
                    #endif
                    #if defined(dClipVariant_pixel) && dClipObjectCount != 0
                        return true;
                    #else
                        return !interior;
                    #endif
                }
            }
        }
    }

    if (uDoubleSided || solidInterior) {
        // body inside
        h = -h;
        t = (-k1 - h) / k2;
        y = baoc + t * bard;
        if (y > 0.0 && y < baba) {
            interior = true;
            cameraNormal = -(oc + t * rayDir - ba * y / baba) / radius;
            modelPosition = rayOrigin + t * rayDir;
            viewPosition = (uView * vec4(modelPosition, 1.0)).xyz;
            fragmentDepth = calcDepth(viewPosition);
            if (fragmentDepth > 0.0) {
                #ifdef dSolidInterior
                    if (!objectClipped) {
                        fragmentDepth = 0.0 + (0.0000002 / vSize);
                        cameraNormal = -rayDir;
                    }
                #endif
                return true;
            }
        }

        if (topCap && y < 0.0) {
            // top cap
            t = -baoc / bard;
            if (abs(k1 + k2 * t) < -h) {
                interior = true;
                cameraNormal = ba / baba;
                modelPosition = rayOrigin + t * rayDir;
                viewPosition = (uView * vec4(modelPosition, 1.0)).xyz;
                fragmentDepth = calcDepth(viewPosition);
                if (fragmentDepth > 0.0) {
                    #ifdef dSolidInterior
                        if (!objectClipped) {
                            fragmentDepth = 0.0 + (0.0000002 / vSize);
                            cameraNormal = -rayDir;
                        }
                    #endif
                    return true;
                }
            }
        } else if (bottomCap && y >= 0.0) {
            // bottom cap
            t = (baba - baoc) / bard;
            if (abs(k1 + k2 * t) < -h) {
                interior = true;
                cameraNormal = -ba / baba;
                modelPosition = rayOrigin + t * rayDir;
                viewPosition = (uView * vec4(modelPosition, 1.0)).xyz;
                fragmentDepth = calcDepth(viewPosition);
                if (fragmentDepth > 0.0) {
                    #ifdef dSolidInterior
                        if (!objectClipped) {
                            fragmentDepth = 0.0 + (0.0000002 / vSize);
                            cameraNormal = -rayDir;
                        }
                    #endif
                    return true;
                }
            }
        }
    }

    return false;
}

void main() {
    vec3 rayOrigin = vModelPosition;
    vec3 rayDir = mix(normalize(vModelPosition - uCameraPosition), uCameraDir, uIsOrtho);

    vec3 cameraNormal;
    vec3 modelPosition;
    vec3 viewPosition;
    float fragmentDepth;
    bool hit = CylinderImpostor(rayOrigin, rayDir, vStart, vEnd, vSize, cameraNormal, interior, modelPosition, viewPosition, fragmentDepth);
    if (!hit) discard;

    if (fragmentDepth < 0.0) discard;
    if (fragmentDepth > 1.0) discard;

    gl_FragDepthEXT = fragmentDepth;

    vec3 vViewPosition = viewPosition;
    vec3 vModelPosition = modelPosition;

    #include fade_lod
    #include clip_pixel
    vec3 normal;
    mat3 normalMatrix;
    #if defined(dRenderVariant_depth) && defined(dXrayShaded)
        if (uRenderMask == MaskTransparent) {
            normalMatrix = transpose3(inverse3(mat3(uView)));
            normal = normalize(normalMatrix * -normalize(cameraNormal));
        }
    #endif

    #include assign_material_color
    #include check_transparency

    #if defined(dRenderVariant_pick)
        #include check_picking_alpha
        #ifdef requiredDrawBuffers
            gl_FragColor = vObject;
            gl_FragData[1] = vInstance;
            gl_FragData[2] = vGroup;
            gl_FragData[3] = packDepthToRGBA(fragmentDepth);
        #else
            gl_FragColor = vColor;
        #endif
    #elif defined(dRenderVariant_depth)
        gl_FragColor = material;
    #elif defined(dRenderVariant_marking)
        gl_FragColor = material;
    #elif defined(dRenderVariant_emissive)
        gl_FragColor = material;
<<<<<<< HEAD
    #elif defined(dRenderVariant_color)
        normalMatrix = transpose3(inverse3(mat3(uView)));
        normal = normalize(normalMatrix * -normalize(cameraNormal));
=======
    #elif defined(dRenderVariant_color) || defined(dRenderVariant_tracing)
        mat3 normalMatrix = transpose3(inverse3(mat3(uView)));
        vec3 normal = normalize(normalMatrix * -normalize(cameraNormal));
>>>>>>> 80d7649d
        #include apply_light_color
        #include apply_interior_color
        #include apply_marker_color

        #if defined(dRenderVariant_color)
            #include apply_fog
            #include wboit_write
            #include dpoit_write
        #elif defined(dRenderVariant_tracing)
            gl_FragData[1] = vec4(normal, emissive);
            gl_FragData[2] = vec4(material.rgb, uDensity);
        #endif
    #endif
}
`;<|MERGE_RESOLUTION|>--- conflicted
+++ resolved
@@ -276,15 +276,9 @@
         gl_FragColor = material;
     #elif defined(dRenderVariant_emissive)
         gl_FragColor = material;
-<<<<<<< HEAD
-    #elif defined(dRenderVariant_color)
+    #elif defined(dRenderVariant_color) || defined(dRenderVariant_tracing)
         normalMatrix = transpose3(inverse3(mat3(uView)));
         normal = normalize(normalMatrix * -normalize(cameraNormal));
-=======
-    #elif defined(dRenderVariant_color) || defined(dRenderVariant_tracing)
-        mat3 normalMatrix = transpose3(inverse3(mat3(uView)));
-        vec3 normal = normalize(normalMatrix * -normalize(cameraNormal));
->>>>>>> 80d7649d
         #include apply_light_color
         #include apply_interior_color
         #include apply_marker_color
