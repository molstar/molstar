--- conflicted
+++ resolved
@@ -24,15 +24,12 @@
     }
     boundaryHelper.finishBoundaryStep();
     for (let i = 0, il = renderables.length; i < il; ++i) {
-<<<<<<< HEAD
         const r = renderables[i]
         if (!r.boundingSphere.radius) continue;
         boundaryHelper.extendStep(r.boundingSphere.center, r.boundingSphere.radius);
-=======
         const boundingSphere = renderables[i].values.boundingSphere.ref.value
         if (!boundingSphere.radius) continue;
         boundaryHelper.extendStep(boundingSphere.center, boundingSphere.radius);
->>>>>>> 36026b30
     }
 
     Vec3.copy(boundingSphere.center, boundaryHelper.center);
