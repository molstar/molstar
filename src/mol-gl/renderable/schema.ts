/**
 * Copyright (c) 2018 mol* contributors, licensed under MIT, See LICENSE file for more info.
 *
 * @author Alexander Rose <alexander.rose@weirdbyte.de>
 */

import { ValueCell } from 'mol-util';
import { ArrayKind, BufferItemSize, ElementsKind, AttributeValues } from '../webgl/buffer';
import { UniformKind, UniformValues } from '../webgl/uniform';
import { DefineKind, DefineValues } from '../shader-code';
import { Vec2, Vec3, Vec4, Mat3, Mat4 } from 'mol-math/linear-algebra';
import { TextureImage, TextureVolume } from './util';
import { TextureValues, TextureType, TextureFormat, TextureFilter, TextureKind, Texture } from '../webgl/texture';
import { Sphere3D } from 'mol-math/geometry';

export type ValueKindType = {
    'number': number
    'string': string
    'boolean': string
    'any': any

<<<<<<< HEAD
    'float32': Float32Array

=======
    'm4': Mat4,
    'float32': Float32Array
>>>>>>> ac637b67
    'sphere': Sphere3D
}
export type ValueKind = keyof ValueKindType

//

export type KindValue = {
    'f': number
    'i': number
    'v2': Vec2
    'v3': Vec3
    'v4': Vec4
    'm3': Mat3
    'm4': Mat4
    't': number

    'uint8': Uint8Array
    'int8': Int8Array
    'uint16': Uint16Array
    'int16': Int16Array
    'uint32': Uint32Array
    'int32': Int32Array
    'float32': Float32Array

    'image-uint8': TextureImage<Uint8Array>
    'image-float32': TextureImage<Float32Array>
    'volume-uint8': TextureVolume<Uint8Array>
    'volume-float32': TextureVolume<Float32Array>
    'texture': Texture
    'texture2d': Texture
    'texture3d': Texture

    'number': number
    'string': string
    'boolean': boolean
    'any': any

    'sphere': Sphere3D
}

export type Values<S extends RenderableSchema> = { [k in keyof S]: ValueCell<KindValue[S[k]['kind']]> }

export function splitValues(schema: RenderableSchema, values: RenderableValues) {
    const attributeValues: AttributeValues = {}
    const defineValues: DefineValues = {}
    const textureValues: TextureValues = {}
    const uniformValues: UniformValues = {}
    Object.keys(schema).forEach(k => {
        if (schema[k].type === 'attribute') attributeValues[k] = values[k]
        if (schema[k].type === 'define') defineValues[k] = values[k]
        if (schema[k].type === 'texture') textureValues[k] = values[k]
        if (schema[k].type === 'uniform') uniformValues[k] = values[k]
    })
    return { attributeValues, defineValues, textureValues, uniformValues }
}

export function splitKeys(schema: RenderableSchema) {
    const attributeKeys: string[] = []
    const defineKeys: string[] = []
    const textureKeys: string[] = []
    const uniformKeys: string[] = []
    Object.keys(schema).forEach(k => {
        if (schema[k].type === 'attribute') attributeKeys.push(k)
        if (schema[k].type === 'define') defineKeys.push(k)
        if (schema[k].type === 'texture') textureKeys.push(k)
        if (schema[k].type === 'uniform') uniformKeys.push(k)
    })
    return { attributeKeys, defineKeys, textureKeys, uniformKeys }
}

export type Versions<T extends RenderableValues> = { [k in keyof T]: number }
export function getValueVersions<T extends RenderableValues>(values: T) {
    const versions: Versions<any> = {}
    Object.keys(values).forEach(k => {
        versions[k] = values[k].ref.version
    })
    return versions as Versions<T>
}

//

export type AttributeSpec<K extends ArrayKind> = { type: 'attribute', kind: K, itemSize: BufferItemSize, divisor: number }
export function AttributeSpec<K extends ArrayKind>(kind: K, itemSize: BufferItemSize, divisor: number): AttributeSpec<K> {
    return { type: 'attribute', kind, itemSize, divisor }
}

export type UniformSpec<K extends UniformKind> = { type: 'uniform', kind: K }
export function UniformSpec<K extends UniformKind>(kind: K): UniformSpec<K> {
    return { type: 'uniform', kind }
}

export type TextureSpec<K extends TextureKind> = { type: 'texture', kind: K, format: TextureFormat, dataType: TextureType, filter: TextureFilter }
export function TextureSpec<K extends TextureKind>(kind: K, format: TextureFormat, dataType: TextureType, filter: TextureFilter): TextureSpec<K> {
    return { type: 'texture', kind, format, dataType, filter }
}

export type ElementsSpec<K extends ElementsKind> = { type: 'elements', kind: K }
export function ElementsSpec<K extends ElementsKind>(kind: K): ElementsSpec<K> {
    return { type: 'elements', kind }
}

export type DefineSpec<K extends DefineKind> = { type: 'define', kind: K, options?: string[] }
export function DefineSpec<K extends DefineKind>(kind: K, options?: string[]): DefineSpec<K> {
    return { type: 'define', kind, options }
}

export type ValueSpec<K extends ValueKind> = { type: 'value', kind: K }
export function ValueSpec<K extends ValueKind>(kind: K): ValueSpec<K> {
    return { type: 'value', kind }
}

//

export type RenderableSchema = {
    [k: string]: (
        AttributeSpec<ArrayKind> | UniformSpec<UniformKind> | TextureSpec<TextureKind> |
        ValueSpec<ValueKind> | DefineSpec<DefineKind> | ElementsSpec<ElementsKind>
    )
}
export type RenderableValues = { [k: string]: ValueCell<any> }

//

export const GlobalUniformSchema = {
    uModel: UniformSpec('m4'),
    uView: UniformSpec('m4'),
    uInvView: UniformSpec('m4'),
    uModelView: UniformSpec('m4'),
    uInvModelView: UniformSpec('m4'),
    uProjection: UniformSpec('m4'),
    uInvProjection: UniformSpec('m4'),
    uModelViewProjection: UniformSpec('m4'),
    uInvModelViewProjection: UniformSpec('m4'),
    // uLightPosition: Uniform('v3'),
    uLightColor: UniformSpec('v3'),
    uLightAmbient: UniformSpec('v3'),

    uPixelRatio: UniformSpec('f'),
    uViewportHeight: UniformSpec('f'),
    uViewport: UniformSpec('v4'),

    uCameraPosition: UniformSpec('v3'),
    uFogNear: UniformSpec('f'),
    uFogFar: UniformSpec('f'),
    uFogColor: UniformSpec('v3'),

    uPickingAlphaThreshold: UniformSpec('f'),
}
export type GlobalUniformSchema = typeof GlobalUniformSchema
export type GlobalUniformValues = { [k in keyof GlobalUniformSchema]: ValueCell<any> }

export const InternalSchema = {
    uObjectId: UniformSpec('i'),
    uPickable: UniformSpec('i'),
}
export type InternalSchema = typeof InternalSchema
export type InternalValues = { [k in keyof InternalSchema]: ValueCell<any> }

export const ColorSchema = {
    // aColor: AttributeSpec('float32', 3, 0), // TODO
    uColor: UniformSpec('v3'),
    uColorTexDim: UniformSpec('v2'),
    tColor: TextureSpec('image-uint8', 'rgb', 'ubyte', 'nearest'),
    dColorType: DefineSpec('string', ['uniform', 'attribute', 'instance', 'group', 'group_instance']),
}
export type ColorSchema = typeof ColorSchema
export type ColorValues = Values<ColorSchema>

export const SizeSchema = {
    // aSize: AttributeSpec('float32', 1, 0), // TODO
    uSize: UniformSpec('f'),
    uSizeTexDim: UniformSpec('v2'),
    tSize: TextureSpec('image-uint8', 'alpha', 'ubyte', 'nearest'),
    dSizeType: DefineSpec('string', ['uniform', 'attribute', 'instance', 'group', 'group_instance']),
    uSizeFactor: UniformSpec('f'),
}
export type SizeSchema = typeof SizeSchema
export type SizeValues = Values<SizeSchema>

export const BaseSchema = {
    ...ColorSchema,

    aInstance: AttributeSpec('float32', 1, 1),
    aGroup: AttributeSpec('float32', 1, 0),
    /**
     * final per-instance transform calculated for instance `i` as
     * `aTransform[i] = matrix * transform[i] * extraTransform[i]`
     */
    aTransform: AttributeSpec('float32', 16, 1),

    uAlpha: UniformSpec('f'),
    uInstanceCount: UniformSpec('i'),
    uGroupCount: UniformSpec('i'),
    uMarkerTexDim: UniformSpec('v2'),
    uHighlightColor: UniformSpec('v3'),
    uSelectColor: UniformSpec('v3'),

    tMarker: TextureSpec('image-uint8', 'alpha', 'ubyte', 'nearest'),

    drawCount: ValueSpec('number'),
    instanceCount: ValueSpec('number'),
<<<<<<< HEAD
    transform: ValueSpec('float32'),
=======

    /** global transform, see aTransform */
    matrix: ValueSpec('m4'),
    /** base per-instance transform, see aTransform */
    transform: ValueSpec('float32'),
    /** additional per-instance transform, see aTransform */
    extraTransform: ValueSpec('float32'),

    /** bounding sphere taking aTransform into account */
>>>>>>> ac637b67
    boundingSphere: ValueSpec('sphere'),
    /** bounding sphere NOT taking aTransform into account */
    invariantBoundingSphere: ValueSpec('sphere'),

    dUseFog: DefineSpec('boolean'),
}
export type BaseSchema = typeof BaseSchema
export type BaseValues = Values<BaseSchema><|MERGE_RESOLUTION|>--- conflicted
+++ resolved
@@ -19,13 +19,8 @@
     'boolean': string
     'any': any
 
-<<<<<<< HEAD
-    'float32': Float32Array
-
-=======
     'm4': Mat4,
     'float32': Float32Array
->>>>>>> ac637b67
     'sphere': Sphere3D
 }
 export type ValueKind = keyof ValueKindType
@@ -227,9 +222,6 @@
 
     drawCount: ValueSpec('number'),
     instanceCount: ValueSpec('number'),
-<<<<<<< HEAD
-    transform: ValueSpec('float32'),
-=======
 
     /** global transform, see aTransform */
     matrix: ValueSpec('m4'),
@@ -239,7 +231,6 @@
     extraTransform: ValueSpec('float32'),
 
     /** bounding sphere taking aTransform into account */
->>>>>>> ac637b67
     boundingSphere: ValueSpec('sphere'),
     /** bounding sphere NOT taking aTransform into account */
     invariantBoundingSphere: ValueSpec('sphere'),
