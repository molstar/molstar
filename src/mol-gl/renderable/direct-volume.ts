--- conflicted
+++ resolved
@@ -28,15 +28,11 @@
 
     drawCount: ValueSpec('number'),
     instanceCount: ValueSpec('number'),
-<<<<<<< HEAD
-    transform: AttributeSpec('float32', 16, 1),
-=======
 
     matrix: ValueSpec('m4'),
     transform: ValueSpec('float32'),
     extraTransform: ValueSpec('float32'),
 
->>>>>>> ac637b67
     boundingSphere: ValueSpec('sphere'),
     invariantBoundingSphere: ValueSpec('sphere'),
 
