/**
 * Copyright (c) 2018-2020 mol* contributors, licensed under MIT, See LICENSE file for more info.
 *
 * @author Alexander Rose <alexander.rose@weirdbyte.de>
 */

import { Viewport } from '../mol-canvas3d/camera/util';
import { ICamera } from '../mol-canvas3d/camera';
import Scene from './scene';
import { WebGLContext } from './webgl/context';
import { Mat4, Vec3, Vec4, Vec2, Quat } from '../mol-math/linear-algebra';
import { ComputeRenderable, createComputeRenderable, Renderable } from './renderable';
import { Color } from '../mol-util/color';
import { ValueCell, deepEqual } from '../mol-util';
import { RenderableValues, GlobalUniformValues, BaseValues, TextureSpec, Values } from './renderable/schema';
import { createComputeRenderItem, GraphicsRenderVariant } from './webgl/render-item';
import { ParamDefinition as PD } from '../mol-util/param-definition';
import { Clipping } from '../mol-theme/clipping';
import { stringToWords } from '../mol-util/string';
import { Transparency } from '../mol-theme/transparency';
import { degToRad } from '../mol-math/misc';
import { Texture, Textures } from './webgl/texture';
import { RenderTarget } from './webgl/render-target';
import { QuadSchema, QuadValues } from './compute/util';

import quad_vert from '../mol-gl/shader/quad.vert';
import evaluate_wboit_frag from '../mol-gl/shader/evaluate-wboit.frag';
import { ShaderCode } from './shader-code';

export interface RendererStats {
    programCount: number
    shaderCount: number

    attributeCount: number
    elementsCount: number
    framebufferCount: number
    renderbufferCount: number
    textureCount: number
    vertexArrayCount: number

    drawCount: number
    instanceCount: number
    instancedDrawCount: number
}

interface Renderer {
    readonly stats: RendererStats
    readonly props: Readonly<RendererProps>

    clear: (transparentBackground: boolean) => void
    render: (renderTarget: RenderTarget | null, group: Scene.Group, camera: ICamera, variant: GraphicsRenderVariant, clear: boolean, transparentBackground: boolean, drawingBufferScale: number, depthTexture: Texture | null, renderTransparent: boolean) => void
    setProps: (props: Partial<RendererProps>) => void
    setViewport: (x: number, y: number, width: number, height: number) => void
    dispose: () => void
}

export const RendererParams = {
    backgroundColor: PD.Color(Color(0x000000), { description: 'Background color of the 3D canvas' }),

    // the following are general 'material' parameters
    pickingAlphaThreshold: PD.Numeric(0.5, { min: 0.0, max: 1.0, step: 0.01 }, { description: 'The minimum opacity value needed for an object to be pickable.' }),
    transparencyVariant: PD.Select('single', PD.arrayToOptions<Transparency.Variant>(['single', 'multi'])),

    interiorDarkening: PD.Numeric(0.5, { min: 0.0, max: 1.0, step: 0.01 }),
    interiorColorFlag: PD.Boolean(true, { label: 'Use Interior Color' }),
    interiorColor: PD.Color(Color.fromNormalizedRgb(0.3, 0.3, 0.3)),

    highlightColor: PD.Color(Color.fromNormalizedRgb(1.0, 0.4, 0.6)),
    selectColor: PD.Color(Color.fromNormalizedRgb(0.2, 1.0, 0.1)),

    style: PD.MappedStatic('matte', {
        custom: PD.Group({
            lightIntensity: PD.Numeric(0.6, { min: 0.0, max: 1.0, step: 0.01 }),
            ambientIntensity: PD.Numeric(0.4, { min: 0.0, max: 1.0, step: 0.01 }),
            metalness: PD.Numeric(0.0, { min: 0.0, max: 1.0, step: 0.01 }),
            roughness: PD.Numeric(1.0, { min: 0.0, max: 1.0, step: 0.01 }),
            reflectivity: PD.Numeric(0.5, { min: 0.0, max: 1.0, step: 0.01 }),
        }, { isExpanded: true }),
        flat: PD.Group({}),
        matte: PD.Group({}),
        glossy: PD.Group({}),
        metallic: PD.Group({}),
        plastic: PD.Group({}),
    }, { label: 'Lighting', description: 'Style in which the 3D scene is rendered/lighted' }),

    clip: PD.Group({
        variant: PD.Select('instance', PD.arrayToOptions<Clipping.Variant>(['instance', 'pixel'])),
        objects: PD.ObjectList({
            type: PD.Select('plane', PD.objectToOptions(Clipping.Type, t => stringToWords(t))),
            position: PD.Vec3(Vec3()),
            rotation: PD.Group({
                axis: PD.Vec3(Vec3.create(1, 0, 0)),
                angle: PD.Numeric(0, { min: -180, max: 180, step: 0.1 }, { description: 'Angle in Degrees' }),
            }, { isExpanded: true }),
            scale: PD.Vec3(Vec3.create(1, 1, 1)),
        }, o => stringToWords(o.type))
    })
};
export type RendererProps = PD.Values<typeof RendererParams>

function getStyle(props: RendererProps['style']) {
    switch (props.name) {
        case 'custom':
            return props.params;
        case 'flat':
            return {
                lightIntensity: 0, ambientIntensity: 1,
                metalness: 0, roughness: 0.4, reflectivity: 0.5
            };
        case 'matte':
            return {
                lightIntensity: 0.6, ambientIntensity: 0.4,
                metalness: 0, roughness: 1, reflectivity: 0.5
            };
        case 'glossy':
            return {
                lightIntensity: 0.6, ambientIntensity: 0.4,
                metalness: 0, roughness: 0.4, reflectivity: 0.5
            };
        case 'metallic':
            return {
                lightIntensity: 0.6, ambientIntensity: 0.4,
                metalness: 0.4, roughness: 0.6, reflectivity: 0.5
            };
        case 'plastic':
            return {
                lightIntensity: 0.6, ambientIntensity: 0.4,
                metalness: 0, roughness: 0.2, reflectivity: 0.5
            };
    }
}

type Clip = {
    variant: Clipping.Variant
    objects: {
        count: number
        type: number[]
        position: number[]
        rotation: number[]
        scale: number[]
    }
}

const tmpQuat = Quat();
function getClip(props: RendererProps['clip'], clip?: Clip): Clip {
    const { type, position, rotation, scale } = clip?.objects || {
        type: (new Array(5)).fill(1),
        position: (new Array(5 * 3)).fill(0),
        rotation: (new Array(5 * 4)).fill(0),
        scale: (new Array(5 * 3)).fill(1),
    };
    for (let i = 0, il = props.objects.length; i < il; ++i) {
        const p = props.objects[i];
        type[i] = Clipping.Type[p.type];
        Vec3.toArray(p.position, position, i * 3);
        Quat.toArray(Quat.setAxisAngle(tmpQuat, p.rotation.axis, degToRad(p.rotation.angle)), rotation, i * 4);
        Vec3.toArray(p.scale, scale, i * 3);
    }
    return {
        variant: props.variant,
        objects: { count: props.objects.length, type, position, rotation, scale }
    };
}

namespace Renderer {
    export function create(ctx: WebGLContext, props: Partial<RendererProps> = {}): Renderer {
        const { gl, state, resources, stats, extensions: { fragDepth } } = ctx;
        const p = PD.merge(RendererParams, PD.getDefaultValues(RendererParams), props);
        const style = getStyle(p.style);
        const clip = getClip(p.clip);

        const { drawBuffers, textureFloat, colorBufferFloat, depthTexture } = ctx.extensions;

        const viewport = Viewport();
        const drawingBufferSize = Vec2.create(gl.drawingBufferWidth, gl.drawingBufferHeight);
        const bgColor = Color.toVec3Normalized(Vec3(), p.backgroundColor);
        
        const sharedTexturesList: Textures = [];

        let enableWboit = textureFloat !== null && colorBufferFloat !== null && depthTexture !== null;

        let wboitATexture = enableWboit ? resources.texture('image-float32', 'rgba', 'float', 'nearest') : null;
        wboitATexture?.define(viewport.width, viewport.height);
        let wboitBTexture = enableWboit ? resources.texture('image-float32', 'rgba', 'float', 'nearest') : null;
        wboitBTexture?.define(viewport.width, viewport.height);

        let evaluateWboitRenderable = enableWboit ? getEvaluateWboitRenderable(ctx, wboitATexture!, wboitBTexture!) : null;

        let wboitFramebuffers = [resources.framebuffer()];
        if (drawBuffers) {
            wboitFramebuffers.push(resources.framebuffer());

            wboitFramebuffers[0].bind();
            drawBuffers?.drawBuffers([
                drawBuffers.COLOR_ATTACHMENT0,
                drawBuffers.COLOR_ATTACHMENT1,
            ]);

            wboitATexture?.attachFramebuffer(wboitFramebuffers[0], 'color0')
            wboitBTexture?.attachFramebuffer(wboitFramebuffers[0], 'color1');
        } else {
            wboitFramebuffers.push(resources.framebuffer(), resources.framebuffer());

            wboitATexture?.attachFramebuffer(wboitFramebuffers[0], 'color0')
            wboitBTexture?.attachFramebuffer(wboitFramebuffers[1], 'color0');
        }

        const view = Mat4();
        const invView = Mat4();
        const modelView = Mat4();
        const invModelView = Mat4();
        const invProjection = Mat4();
        const modelViewProjection = Mat4();
        const invModelViewProjection = Mat4();

        const cameraDir = Vec3();
        const viewOffset = Vec2();

        const globalUniforms: GlobalUniformValues = {
            uModel: ValueCell.create(Mat4.identity()),
            uView: ValueCell.create(view),
            uInvView: ValueCell.create(invView),
            uModelView: ValueCell.create(modelView),
            uInvModelView: ValueCell.create(invModelView),
            uInvProjection: ValueCell.create(invProjection),
            uProjection: ValueCell.create(Mat4()),
            uModelViewProjection: ValueCell.create(modelViewProjection),
            uInvModelViewProjection: ValueCell.create(invModelViewProjection),

            uIsOrtho: ValueCell.create(1),
            uViewOffset: ValueCell.create(viewOffset),

            uPixelRatio: ValueCell.create(ctx.pixelRatio),
            uViewportHeight: ValueCell.create(viewport.height),
            uViewport: ValueCell.create(Viewport.toVec4(Vec4(), viewport)),
            uDrawingBufferSize: ValueCell.create(drawingBufferSize),

            uCameraPosition: ValueCell.create(Vec3()),
            uCameraDir: ValueCell.create(cameraDir),
            uNear: ValueCell.create(1),
            uFar: ValueCell.create(10000),
            uFogNear: ValueCell.create(1),
            uFogFar: ValueCell.create(10000),
            uFogColor: ValueCell.create(bgColor),

            uRenderWboit: ValueCell.create(0),

            uTransparentBackground: ValueCell.create(false),

            uClipObjectType: ValueCell.create(clip.objects.type),
            uClipObjectPosition: ValueCell.create(clip.objects.position),
            uClipObjectRotation: ValueCell.create(clip.objects.rotation),
            uClipObjectScale: ValueCell.create(clip.objects.scale),

            // the following are general 'material' uniforms
            uLightIntensity: ValueCell.create(style.lightIntensity),
            uAmbientIntensity: ValueCell.create(style.ambientIntensity),

            uMetalness: ValueCell.create(style.metalness),
            uRoughness: ValueCell.create(style.roughness),
            uReflectivity: ValueCell.create(style.reflectivity),

            uPickingAlphaThreshold: ValueCell.create(p.pickingAlphaThreshold),

            uInteriorDarkening: ValueCell.create(p.interiorDarkening),
            uInteriorColorFlag: ValueCell.create(p.interiorColorFlag),
            uInteriorColor: ValueCell.create(Color.toVec3Normalized(Vec3(), p.interiorColor)),

            uHighlightColor: ValueCell.create(Color.toVec3Normalized(Vec3(), p.highlightColor)),
            uSelectColor: ValueCell.create(Color.toVec3Normalized(Vec3(), p.selectColor)),
        };
        const globalUniformList = Object.entries(globalUniforms);

        let globalUniformsNeedUpdate = true;

        const renderObject = (r: Renderable<RenderableValues & BaseValues>, variant: GraphicsRenderVariant, sharedTexturesList?: Textures) => {
            if (!r.state.visible || (!r.state.pickable && variant[0] === 'p')) {
                return;
            }

            let definesNeedUpdate = false;
            if (r.values.dClipObjectCount.ref.value !== clip.objects.count) {
                ValueCell.update(r.values.dClipObjectCount, clip.objects.count);
                definesNeedUpdate = true;
            }
            if (r.values.dClipVariant.ref.value !== clip.variant) {
                ValueCell.update(r.values.dClipVariant, clip.variant);
                definesNeedUpdate = true;
            }
            if (r.values.dTransparencyVariant.ref.value !== p.transparencyVariant) {
                ValueCell.update(r.values.dTransparencyVariant, p.transparencyVariant);
                definesNeedUpdate = true;
            }
            if (definesNeedUpdate) r.update();

            const program = r.getProgram(variant);
            if (state.currentProgramId !== program.id) {
                // console.log('new program')
                globalUniformsNeedUpdate = true;
                program.use();
            }

            if (globalUniformsNeedUpdate) {
                // console.log('globalUniformsNeedUpdate')
                program.setUniforms(globalUniformList);
                globalUniformsNeedUpdate = false;
            }

<<<<<<< HEAD
            if (r.values.uStepFactor) { // indicates direct-volume
=======
            if (depthTexture) program.bindTextures([['tDepth', depthTexture]]);

            if (r.values.dRenderMode) { // indicates direct-volume
>>>>>>> 2e3bff7d
                // always cull front
                state.enable(gl.CULL_FACE);
                state.frontFace(gl.CW);
                state.cullFace(gl.BACK);

                // depth test done manually in shader against `depthTexture`
                // still need to enable when fragDepth can be used to write depth
                // (unclear why depthMask is insufficient)
                if (r.values.dRenderMode.ref.value === 'volume' || !fragDepth) {
                    state.disable(gl.DEPTH_TEST);
                    state.depthMask(false);
                } else {
                    state.enable(gl.DEPTH_TEST);
                    state.depthMask(r.state.writeDepth);
                }
            } else {
                state.enable(gl.DEPTH_TEST);
                if (r.values.dDoubleSided) {
                    if (r.values.dDoubleSided.ref.value || r.values.hasReflection.ref.value) {
                        state.disable(gl.CULL_FACE);
                    } else {
                        state.enable(gl.CULL_FACE);
                    }
                } else {
                    // webgl default
                    state.disable(gl.CULL_FACE);
                }

                if (r.values.dFlipSided) {
                    if (r.values.dFlipSided.ref.value) {
                        state.frontFace(gl.CW);
                        state.cullFace(gl.FRONT);
                    } else {
                        state.frontFace(gl.CCW);
                        state.cullFace(gl.BACK);
                    }
                } else {
                    // webgl default
                    state.frontFace(gl.CCW);
                    state.cullFace(gl.BACK);
                }

                state.depthMask(r.state.writeDepth);
            }

            r.render(variant, sharedTexturesList);
        };

        const render = (renderTarget: RenderTarget | null, group: Scene.Group, camera: ICamera, variant: GraphicsRenderVariant, clear: boolean, transparentBackground: boolean, drawingBufferScale: number, depthTexture: Texture | null, renderTransparent: boolean) => {
            let localSharedTexturesList = sharedTexturesList;
            if (depthTexture) {
                localSharedTexturesList = [...localSharedTexturesList, ['tDepth', depthTexture]];
            }

            ValueCell.update(globalUniforms.uModel, group.view);
            ValueCell.update(globalUniforms.uView, camera.view);
            ValueCell.update(globalUniforms.uInvView, Mat4.invert(invView, camera.view));
            ValueCell.update(globalUniforms.uModelView, Mat4.mul(modelView, group.view, camera.view));
            ValueCell.update(globalUniforms.uInvModelView, Mat4.invert(invModelView, modelView));
            ValueCell.update(globalUniforms.uProjection, camera.projection);
            ValueCell.update(globalUniforms.uInvProjection, Mat4.invert(invProjection, camera.projection));
            ValueCell.update(globalUniforms.uModelViewProjection, Mat4.mul(modelViewProjection, modelView, camera.projection));
            ValueCell.update(globalUniforms.uInvModelViewProjection, Mat4.invert(invModelViewProjection, modelViewProjection));

            ValueCell.updateIfChanged(globalUniforms.uIsOrtho, camera.state.mode === 'orthographic' ? 1 : 0);
            ValueCell.update(globalUniforms.uViewOffset, camera.viewOffset.enabled ? Vec2.set(viewOffset, camera.viewOffset.offsetX * 16, camera.viewOffset.offsetY * 16) : Vec2.set(viewOffset, 0, 0));

            ValueCell.update(globalUniforms.uCameraPosition, camera.state.position);
            ValueCell.update(globalUniforms.uCameraDir, Vec3.normalize(cameraDir, Vec3.sub(cameraDir, camera.state.target, camera.state.position)));

            ValueCell.updateIfChanged(globalUniforms.uFar, camera.far);
            ValueCell.updateIfChanged(globalUniforms.uNear, camera.near);
            ValueCell.updateIfChanged(globalUniforms.uFogFar, camera.fogFar);
            ValueCell.updateIfChanged(globalUniforms.uFogNear, camera.fogNear);
            ValueCell.updateIfChanged(globalUniforms.uTransparentBackground, transparentBackground);

            ValueCell.update(globalUniforms.uRenderWboit, 0);

            if (gl.drawingBufferWidth * drawingBufferScale !== drawingBufferSize[0] ||
                gl.drawingBufferHeight * drawingBufferScale !== drawingBufferSize[1]
            ) {
                ValueCell.update(globalUniforms.uDrawingBufferSize, Vec2.set(drawingBufferSize,
                    gl.drawingBufferWidth * drawingBufferScale,
                    gl.drawingBufferHeight * drawingBufferScale
                ));
            }

            globalUniformsNeedUpdate = true;
            state.currentRenderItemId = -1;

            const { renderables } = group;

            state.enable(gl.SCISSOR_TEST);
            state.disable(gl.BLEND);
            state.colorMask(true, true, true, true);
            state.enable(gl.DEPTH_TEST);

            if (renderTarget) {
                renderTarget.bind();
            } else {
                gl.bindFramebuffer(gl.FRAMEBUFFER, null);
            }

            const { x, y, width, height } = viewport;
            gl.viewport(x, y, width, height);
            gl.scissor(x, y, width, height);
            
            if (clear) {
                state.depthMask(true);
                if (variant === 'color') {
                    state.clearColor(bgColor[0], bgColor[1], bgColor[2], transparentBackground ? 0 : 1);
                } else {
                    state.clearColor(1, 1, 1, 1);
                }
                gl.clear(gl.COLOR_BUFFER_BIT | gl.DEPTH_BUFFER_BIT);
            }

            if (variant === 'color') {
                if (enableWboit) {
                    if (!renderTransparent) {
                        for (let i = 0, il = renderables.length; i < il; ++i) {
                            const r = renderables[i];
                            if (r.state.opaque) {
                                renderObject(r, variant, localSharedTexturesList);
                            }
                        }
                        for (let i = 0, il = renderables.length; i < il; ++i) {
                            const r = renderables[i];
                            if (!r.state.opaque && r.state.writeDepth) {
                                renderObject(r, variant, localSharedTexturesList);
                            }
                        }
                        for (let i = 0, il = renderables.length; i < il; ++i) {
                            const r = renderables[i];
                            if (!r.state.opaque && !r.state.writeDepth) {
                                renderObject(r, variant, localSharedTexturesList);
                            }
                        }
                    } else {
                        wboitFramebuffers[0].bind();

                        state.clearColor(0, 0, 0, 1);
                        gl.clear(gl.COLOR_BUFFER_BIT);

                        ValueCell.update(globalUniforms.uRenderWboit, 1);
                        globalUniformsNeedUpdate = true;

                        state.disable(gl.DEPTH_TEST);
                        state.enable(gl.BLEND);
                        state.blendFuncSeparate(gl.ONE, gl.ONE, gl.ZERO, gl.ONE_MINUS_SRC_ALPHA);
                        
                        for (let i = 0, il = renderables.length; i < il; ++i) {
                            const r = renderables[i];
                            if (r.state.opaque) {
                                renderObject(r, variant, localSharedTexturesList);
                            }
                        }
                        for (let i = 0, il = renderables.length; i < il; ++i) {
                            const r = renderables[i];
                            if (!r.state.opaque && r.state.writeDepth) {
                                renderObject(r, variant, localSharedTexturesList);
                            }
                        }
                        for (let i = 0, il = renderables.length; i < il; ++i) {
                            const r = renderables[i];
                            if (!r.state.opaque && !r.state.writeDepth) {
                                renderObject(r, variant, localSharedTexturesList);
                            }
                        }
                        if (renderTarget) {
                            renderTarget.bind();
                        } else {
                            gl.bindFramebuffer(gl.FRAMEBUFFER, null);
                        }

                        state.blendFuncSeparate(gl.ONE_MINUS_SRC_ALPHA, gl.SRC_ALPHA, gl.ZERO, gl.ONE);
                        state.enable(gl.BLEND);
                        state.disable(gl.DEPTH_TEST);
                        
                        evaluateWboitRenderable?.update();
                        evaluateWboitRenderable?.render();
                    }
                } else {
                    for (let i = 0, il = renderables.length; i < il; ++i) {
                        const r = renderables[i];
                        if (r.state.opaque) {
                            renderObject(r, variant, localSharedTexturesList);
                        }
                    }
    
                    state.blendFuncSeparate(gl.SRC_ALPHA, gl.ONE_MINUS_SRC_ALPHA, gl.ONE, gl.ONE);
                    state.enable(gl.BLEND);
                    for (let i = 0, il = renderables.length; i < il; ++i) {
                        const r = renderables[i];
                        if (!r.state.opaque && r.state.writeDepth) {
                            renderObject(r, variant, localSharedTexturesList);
                        }
                    }
                    for (let i = 0, il = renderables.length; i < il; ++i) {
                        const r = renderables[i];
                        if (!r.state.opaque && !r.state.writeDepth) {
                            renderObject(r, variant, localSharedTexturesList);
                        }
                    }
                }
            } else { // picking & depth
                if (!renderTransparent) {
                    for (let i = 0, il = renderables.length; i < il; ++i) {
                        if (!renderables[i].state.colorOnly) {
                            renderObject(renderables[i], variant, localSharedTexturesList);
                        }
                    }
                }
            }

            gl.flush();
        };

        return {
            clear: (transparentBackground: boolean) => {
                ctx.unbindFramebuffer();
                state.enable(gl.SCISSOR_TEST);
                state.depthMask(true);
                state.colorMask(true, true, true, true);
                state.clearColor(bgColor[0], bgColor[1], bgColor[2], transparentBackground ? 0 : 1);
                gl.clear(gl.COLOR_BUFFER_BIT | gl.DEPTH_BUFFER_BIT);
            },
            render,

            setProps: (props: Partial<RendererProps>) => {
                if (props.backgroundColor !== undefined && props.backgroundColor !== p.backgroundColor) {
                    p.backgroundColor = props.backgroundColor;
                    Color.toVec3Normalized(bgColor, p.backgroundColor);
                    ValueCell.update(globalUniforms.uFogColor, Vec3.copy(globalUniforms.uFogColor.ref.value, bgColor));
                }

                if (props.pickingAlphaThreshold !== undefined && props.pickingAlphaThreshold !== p.pickingAlphaThreshold) {
                    p.pickingAlphaThreshold = props.pickingAlphaThreshold;
                    ValueCell.update(globalUniforms.uPickingAlphaThreshold, p.pickingAlphaThreshold);
                }
                if (props.transparencyVariant !== undefined && props.transparencyVariant !== p.transparencyVariant) {
                    p.transparencyVariant = props.transparencyVariant;
                }

                if (props.interiorDarkening !== undefined && props.interiorDarkening !== p.interiorDarkening) {
                    p.interiorDarkening = props.interiorDarkening;
                    ValueCell.update(globalUniforms.uInteriorDarkening, p.interiorDarkening);
                }
                if (props.interiorColorFlag !== undefined && props.interiorColorFlag !== p.interiorColorFlag) {
                    p.interiorColorFlag = props.interiorColorFlag;
                    ValueCell.update(globalUniforms.uInteriorColorFlag, p.interiorColorFlag);
                }
                if (props.interiorColor !== undefined && props.interiorColor !== p.interiorColor) {
                    p.interiorColor = props.interiorColor;
                    ValueCell.update(globalUniforms.uInteriorColor, Color.toVec3Normalized(globalUniforms.uInteriorColor.ref.value, p.interiorColor));
                }

                if (props.highlightColor !== undefined && props.highlightColor !== p.highlightColor) {
                    p.highlightColor = props.highlightColor;
                    ValueCell.update(globalUniforms.uHighlightColor, Color.toVec3Normalized(globalUniforms.uHighlightColor.ref.value, p.highlightColor));
                }
                if (props.selectColor !== undefined && props.selectColor !== p.selectColor) {
                    p.selectColor = props.selectColor;
                    ValueCell.update(globalUniforms.uSelectColor, Color.toVec3Normalized(globalUniforms.uSelectColor.ref.value, p.selectColor));
                }

                if (props.style !== undefined) {
                    p.style = props.style;
                    Object.assign(style, getStyle(props.style));
                    ValueCell.updateIfChanged(globalUniforms.uLightIntensity, style.lightIntensity);
                    ValueCell.updateIfChanged(globalUniforms.uAmbientIntensity, style.ambientIntensity);
                    ValueCell.updateIfChanged(globalUniforms.uMetalness, style.metalness);
                    ValueCell.updateIfChanged(globalUniforms.uRoughness, style.roughness);
                    ValueCell.updateIfChanged(globalUniforms.uReflectivity, style.reflectivity);
                }

                if (props.clip !== undefined && !deepEqual(props.clip, p.clip)) {
                    p.clip = props.clip;
                    Object.assign(clip, getClip(props.clip, clip));
                    ValueCell.update(globalUniforms.uClipObjectPosition, clip.objects.position);
                    ValueCell.update(globalUniforms.uClipObjectRotation, clip.objects.rotation);
                    ValueCell.update(globalUniforms.uClipObjectScale, clip.objects.scale);
                    ValueCell.update(globalUniforms.uClipObjectType, clip.objects.type);
                }
            },
            setViewport: (x: number, y: number, width: number, height: number) => {
                gl.viewport(x, y, width, height);
                gl.scissor(x, y, width, height);
                if (x !== viewport.x || y !== viewport.y || width !== viewport.width || height !== viewport.height) {
                    Viewport.set(viewport, x, y, width, height);
                    ValueCell.update(globalUniforms.uViewportHeight, height);
                    ValueCell.update(globalUniforms.uViewport, Vec4.set(globalUniforms.uViewport.ref.value, x, y, width, height));

                    wboitATexture?.define(viewport.width, viewport.height);
                    wboitBTexture?.define(viewport.width, viewport.height);

                    if (drawBuffers) {
                        wboitFramebuffers[0].destroy();
                        wboitFramebuffers = [];
                        wboitFramebuffers.push(resources.framebuffer());
            
                        wboitFramebuffers[0].bind();
                        drawBuffers?.drawBuffers([
                            drawBuffers.COLOR_ATTACHMENT0,
                            drawBuffers.COLOR_ATTACHMENT1,
                        ]);
            
                        wboitATexture?.attachFramebuffer(wboitFramebuffers[0], 'color0')
                        wboitBTexture?.attachFramebuffer(wboitFramebuffers[0], 'color1');
                    } else {
                        wboitFramebuffers[0].destroy();
                        wboitFramebuffers[1].destroy();
                        wboitFramebuffers = [];
                        wboitFramebuffers.push(resources.framebuffer(), resources.framebuffer());
            
                        wboitATexture?.attachFramebuffer(wboitFramebuffers[0], 'color0')
                        wboitBTexture?.attachFramebuffer(wboitFramebuffers[1], 'color0');
                    }
                }
            },

            get props() {
                return p;
            },
            get stats(): RendererStats {
                return {
                    programCount: ctx.stats.resourceCounts.program,
                    shaderCount: ctx.stats.resourceCounts.shader,

                    attributeCount: ctx.stats.resourceCounts.attribute,
                    elementsCount: ctx.stats.resourceCounts.elements,
                    framebufferCount: ctx.stats.resourceCounts.framebuffer,
                    renderbufferCount: ctx.stats.resourceCounts.renderbuffer,
                    textureCount: ctx.stats.resourceCounts.texture,
                    vertexArrayCount: ctx.stats.resourceCounts.vertexArray,

                    drawCount: stats.drawCount,
                    instanceCount: stats.instanceCount,
                    instancedDrawCount: stats.instancedDrawCount,
                };
            },
            dispose: () => {
                // TODO
            }
        };
    }
}

const EvaluateWboitSchema = {
    ...QuadSchema,
    tWboitA: TextureSpec('texture', 'rgba', 'float', 'nearest'),
    tWboitB: TextureSpec('texture', 'rgba', 'float', 'nearest'),
};

type EvaluateWboitRenderable = ComputeRenderable<Values<typeof EvaluateWboitSchema>>

function getEvaluateWboitRenderable(ctx: WebGLContext, wboitATexture: Texture, wboitBTexture: Texture): EvaluateWboitRenderable {
    const values: Values<typeof EvaluateWboitSchema> = {
        ...QuadValues,
        tWboitA: ValueCell.create(wboitATexture),
        tWboitB: ValueCell.create(wboitBTexture),
    };

    const schema = { ...EvaluateWboitSchema };
    const shaderCode = ShaderCode('ssao', quad_vert, evaluate_wboit_frag);
    const renderItem = createComputeRenderItem(ctx, 'triangles', shaderCode, schema, values);

    return createComputeRenderable(renderItem, values);
}

export default Renderer;<|MERGE_RESOLUTION|>--- conflicted
+++ resolved
@@ -306,13 +306,7 @@
                 globalUniformsNeedUpdate = false;
             }
 
-<<<<<<< HEAD
-            if (r.values.uStepFactor) { // indicates direct-volume
-=======
-            if (depthTexture) program.bindTextures([['tDepth', depthTexture]]);
-
             if (r.values.dRenderMode) { // indicates direct-volume
->>>>>>> 2e3bff7d
                 // always cull front
                 state.enable(gl.CULL_FACE);
                 state.frontFace(gl.CW);
