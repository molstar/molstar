# Change Log
All notable changes to this project will be documented in this file, following the suggestions of [Keep a CHANGELOG](http://keepachangelog.com/). This project adheres to [Semantic Versioning](http://semver.org/) for its most widely used - and defacto - public interfaces.

Note that since we don't clearly distinguish between a public and private interfaces there will be changes in non-major versions that are potentially breaking. If we make breaking changes to less used interfaces we will highlight it in here.

## [Unreleased]
- Update production build to use `esbuils`
- Emit explicit paths in `import`s in `lib/`
<<<<<<< HEAD
- MVS
  - Representation node: support custom property `molstar_reprepresentation_params`, 
  - Canvas node: support custom properties `molstar_enable_outline`, `molstar_enable_shadow`, `molstar_enable_ssao`
=======
- Change `Representation.Empty` to a lazy property to avoid issue with some bundlers

- MolViewSpec extension:
  - Generic color schemes (`palette` parameter for color_from_* nodes)
  - Annotation field remapping (`field_remapping` parameter for color_from_* nodes)
- Renamed some color schemes ('inferno' -> 'inferno-no-black', 'magma' -> 'magma-no-black', 'turbo' -> 'turbo-no-black', 'rainbow' -> 'simple-rainbow')
- Added new color schemes, synchronized with D3.js ('inferno', 'magma', 'turbo', 'rainbow', 'sinebow', 'warm', 'cool', 'cubehelix-default', 'category-10', 'observable-10', 'tableau-10')
>>>>>>> ab5eb599

## [v4.18.0] - 2025-06-08
- MolViewSpec extension:
  - Support for label_comp_id and auth_comp_id in annotations
  - Geometric primitives - do not render if position refers to empty substructure
  - Primitive arrow - nicer default cap size (relative to tube_radius)
  - Primitive angle_measurement - added vector_radius param
  - Fix MVSX file assets being disposed in multi-snapshot states
- Add `mol-utils/camera.ts` with `fovAdjustedPosition` and `fovNormalizedCameraPosition`
- Show FOV normalized position in `CameraInfo` UI and use it in "Copy MVS State"
- Support static resources in `AssetManager`
- General:
  - Use `isolatedModules` tsconfig flag
  - Fix TurboPack build when using ES6 modules
- Support `pickingAlphaThreshold` when `xrayShaded` is enabled
- Support sampling from arbitrary planes for structure plane and volume slice representations
- Refactor SCSS to not use `@import` (fixes deprecation warnings)

## [v4.17.0] - 2025-05-22
- Remove `xhr2` dependency for NodeJS, use `fetch`
- Add `mvs-stories` app included in the `molstar` NPM package
  - Use the app in the corresponding example
- Interactions extension: remove `salt-bridge` interaction kind (since `ionic` is supported too)

## [v4.16.0] - 2025-05-20
- Load potentially big text files as `StringLike` to bypass string size limit
- MolViewSpec extension:
  - Load single-state MVS as if it were multi-state with one state
  - Merged `loadMVS` options `keepCamera` and `keepSnapshotCamera` -> `keepCamera`
  - Removed `loadMVS` option `replaceExisting` (is now default)
  - Added `loadMVS` option `appendSnapshots`
- Fix camera not being interpolated in MP4 export due to updates in WebGL ContextLost handling

## [v4.15.0] - 2025-05-19
- IHM improvements:
  - Disable volume streaming
  - Disable validation report visualization
  - Enable assembly symmetry for integrative models
- Fix transparency rendering with occlusion in NodeJS
- mmCIF Support
  - Add custom `molstar_bond_site` category that enables serializing explicit bonds by referencing `atom_site.id`
  - Add `includeCategoryNames`, `keepAtomSiteId`, `exportExplicitBonds`, `encoder` properties to `to_mmCIF` exporter
- Add support for attachment points property (`M APO`) to the MOL V2000 parser
- Add `json-cif` extension that should pave way towards structure editing capabilities in Mol\*
  - JSON-based encoding of the CIF data format
  - `JSONCifLigandGraph` that enables editing of small molecules via modifying `atom_site` and `molstar_bond_site` categories
- Add `ligand-editor` example that showcases possible use-cases of the `json-cif` extension
- Breaking (minor): Changed `atom_site.id` indexing to 1-based in `mol-model-formats/structure/mol.ts::getMolModels`.
- WebGL ContextLost handling
    - Fix missing framebuffer & drawbuffer re-attachments
    - Fix missing cube texture re-initialization
    - Fix missing extensions reset
    - Fix timer clearing edge case
    - Add reset support for geometry generated on the GPU

## [v4.14.1] - 2025-05-09
- Do not raise error when creating duplicate state transformers and print console warning instead

## [v4.14.0] - 2025-05-07
- Fix `Viewer.loadTrajectory` when loading a topology file
- Fix `StructConn.residueCantorPairs` to not include identity pairs
- Add format selection option to image export UI (PNG, WebP, JPEG)
- Add `StateBuilder.To.updateState`
- MVS:
  - Support updating transform states
  - Add support for `is_hidden` custom state as an extension
  - Add `queryMVSRef` and `createMVSRefMap` utility functions
- Adjust max resolution of surfaces for auto quality (#1501)
- Fix switching representation type in Volume UI
- VolumeServer: Avoid grid expansion when requiring unit cell (avoids including an extra layer of cells outside the unit cell query box)

## [v4.13.0] - 2025-04-14
- Support `--host` option for build-dev.mjs script
- Add `Viewer.loadFiles` to open supported files
- Support installing the viewer as a Progressive Web App (PWA)
- `ihm-restraints` example: show entity labels
- Fix `element-point` visual not using child unit
- Ignore `renderables` with empty draw count
- Add experimental support for `esbuild` for development
  - Use `npm run dev` for faster development builds
- Use `StructureElement.Bundle` instead of expressions to serialize measurement elements
  - Fixes measurements not being supported for coarse models
- Implementation of `ColorScale.createDiscrete` (#1458)
- Add `ColorScale.createDiscrete` to the `uncertainty` color theme
- Fix color palette shown in the UI (for non-gradient palettes)
- Fix colors description in the UI (when using custom thresholds)
- Fix an edge case in the UI when the user deletes all colors from the color list
- Add `interactions` extension and a corresponding example that utilizes it
- Add element source index to default atomic granularity hover labels
- Add `StructureElement.Schema` based on corresponding MolViewSpec implementation that allows data-driven selection of structural elements
- Add `StructureElement.Loci/Bundle.fromExpression/Query/Schema` helper functions
- Add `addLinkCylinderMesh` (from `createLinkCylinderMesh`)
- Add `Unit.transientCache` and `Unit.getCopy`
- Fix `ElementBondIterator` indices mapping logic for inter-unit bonds
- Fix `pickPadding` and `pickScale` not updating `PickHelper`
- MolViewSpec extension: support loading extensions when loading multistate files
- Do not add bonds for pairs of residues that have a `struct_conn` entry
- Improved `ma_qa_metric` support
  - Parse all local metrics
  - Ability to select alternate metrics in the pLDDT/qmean themes
  - Do not assume PAE plot is symmetric
- Added `PluginConfig.Viewport.ShowScreenshotControls` to control visibility of screenshot controls
- Fix MolViewSpec builder for volumes.
- Generalize `mvs-kinase-story` example to `mvs-stories`
  - Add TATA-binding protein story
  - Improve the Kinase story
- Fix alpha orbitals example

## [v4.12.0] - 2025-02-28

- Fix PDBj structure data URL
- Improve logic when to cull in renderer
- Add `atom.ihm.has-seq-id` and `atom.ihm.overlaps-seq-id-range` symbol to the query language
- MolViewSpec extension:
  - Add box, arrow, ellipse, ellipsoid, angle primitives
  - Add basic support for volumetric data (map, Volume Server)
  - Add support for `molstar_color_theme_name` custom extension
  - Better IH/M support:
    - Support `coarse` components
    - Support `spacefill` representation
    - Support `carbohydrate` representation
    - Support for `custom.molstar_use_default_coloring` property on Color node.
    - Use `atom.ihm.has-seq-id` and `atom.ihm.overlaps-seq-id-range` for matching `label_seq_id` locations to support querying coarse elements.
    - Add ihm-restraints example
- Add `mvs-kinase-story` example
- Remove static uses of `ColorTheme` and `SizeTheme` fields. Should resolvent "undefined" errors in certain builds
- Add `transform` property to clip objects
- Add support for trimming `image` geometry to a box
- Improve/fix iso-level support of `slice` representation
- Add support for rotating `slice` representation around an axis
- Add default color support for palette based themes
- Add `plane` structure representation
    - Can be colored with any structure theme
    - Can be colored with the `external-volume` theme
    - Can show atoms as a cutout
    - Supports principal axes and bounding box as a reference frame
- Add `Camera` section to "Screenshot / State" controls
- Add `CoarseIndex` for fast lookup of coarse elements

## [v4.11.0] - 2025-01-26

- Fix for tubular helices issue (Fixes #1422)
- Volume UI improvements
    - Render all volume entries instead of selecting them one-by-one
    - Toggle visibility of all volumes
    - More accessible iso value control
- Support wheel event on sliders
- MolViewSpec extension:
    - Add validation for discriminated union params
    - Primitives: remove triangle_colors, line_colors, have implicit grouping instead; rename many parameters
- UI configuration options
    - Support removal of independent selection controls in the viewport
    - Support custom selection controls
    - Support for custom granularity dropdown options
    - Support for custom Sequence Viewer mode options
- Add `external-structure` theme that colors any geometry by structure properties
- Support float and half-float data type for direct-volume rendering and GPU isosurface extraction
- Minor documentation updates
- Add support for position-location to `volume-value` color theme
- Add support for color themes to `slice` representation
- Improve/fix palette support in volume color themes
- Fix `Plane3D.projectPoint`
- Fix marking related `image` rendering issues
    - Handle pixels without a group
    - Take fog into account
- MolViewSpec extension: Initial support for customizable representation parameters
- Quick Styles section reorganized
- UI color improvements (scrollbar contrast, toggle button hover color)
- Add `overrideWater` param for entity-id color theme
- Renames PDB-Dev to PDB-IHM and adjusts data source
- Fix vertex based themes for spheres shader
- Add volume dot representation
- Add volume-value size theme
- Sequence panel: Mark focused loci (bold+underline)
- Change modifier key behavior in Normal Mode (default = select only, Ctrl/Cmd = add to selection, Shift = extend last selected range)
- Handle Firefox's limit on vertex ids per draw (#1116)
- Fix behavior of `Vec3.makeRotation(out, a, b)` when `a ≈ -b`

## [v4.10.0] - 2024-12-15

- Add `ModelWithCoordinates` decorator transform.
- Fix outlines on transparent background using illumination mode (#1364)
- Fix transparent depth texture artifacts using illumination mode
- Fix marking of consecutive gap elements (#876)
- Allow React 19 in dependencies
- Fix missing deflate header if `CompressionStream` is available
- Fix is_iOS check for NodeJS
- Added PluginCommands.Camera.FocusObject
- Plugin state snapshot can have instructions to focus objects (PluginState.Snapshot.camera.focus)
- MolViewSpec extension: Support for multi-state files (animations)
- Fix units transform data not fully updated when structure child changes
- Fix `addIndexPairBonds` quadratic runtime case
- Use adjoint matrix to transform normals in shaders
- Fix resize handling in `tests/browser`

## [v4.9.1] - 2024-12-05

- Fix iOS check when running on Node

## [v4.9.0] - 2024-12-01

- Fix artifacts when using xray shading with high xrayEdgeFalloff values
- Enable double rounded capping on tubular helices
- Fix single residue tubular helices not showing up
- Fix outlines on volume and surface reps that do not disappear (#1326)
- Add example `glb-export`
- Membrane orientation: Improve `isApplicable` check and error handling (#1316)
- Fix set fenceSync to null after deleteSync.
- Fix operator key-based `IndexPairBonds` assignment
    - Don't add bonds twice
    - Add `IndexPairs.bySameOperator` to avoid looping over all bonds for each unit
- Add `Structure.intraUnitBondMapping`
- Add more structure-based visuals to avoid too many (small) render-objects
    - `structure-intra-bond`, `structure-ellipsoid-mesh`, `structure-element-point`, `structure-element-cross`
- Upgrade to express v5 (#1311)
- Fix occupancy check using wrong index for inter-unit bond computation (@rxht, #1321)
- Fix transparent SSAO for image rendering, e.g., volumne slices (#1332)
- Fix bonds not shown with `ignoreHydrogens` on (#1315)
    - Better handle mmCIF files with no entities defined by using `label_asym_id`
    - Show bonds in water chains when `ignoreHydorgensVariant` is `non-polar`
- Add MembraneServer API, generating data to be consumed in the context of MolViewSpec
- Fix `StructConn.isExhaustive` for partial models (e.g., returned by the model server)
- Refactor value swapping in molstar-math to fix SWC (Next.js) build (#1345)
- Fix transform data not updated when structure child changes
- Fix `PluginStateSnapshotManager.syncCurrent` to work as expected on re-loaded states.
- Fix do not compute implicit hydrogens when unit is explicitly protonated (#1257)
- ModelServer and VolumeServer: support for input files from Google Cloud Storage (gs://)
- Fix color of missing partial charges for SB partial charges extension

## [v4.8.0] - 2024-10-27

- Add SSAO support for transparent geometry
- Fix SSAO color not updating
- Improve blending of overlapping outlines from transparent & opaque geometries
- Default to `blended` transparency on iOS due to `wboit` not being supported.
- Fix direct-volume with fog off (and on with `dpoit`) and transparent background on (#1286)
- Fix missing pre-multiplied alpha for `blended` & `wboit` with no fog (#1284)
- Fix backfaces visible using blended transparency on impostors (#1285)
- Fix StructureElement.Loci.isSubset() only considers common units (#1292)
- Fix `Scene.opacityAverage` calculation never 1
- Fix bloom in illumination mode
- Fix `findPredecessorIndex` bug when repeating values
- MolViewSpec: Support for transparency and custom properties
- MolViewSpec: MVP Support for geometrical primitives (mesh, lines, line, label, distance measurement)
- Mesoscale Explorer: Add support for 4-character PDB IDs (e.g., 8ZZC) in PDB-IHM/PDB-Dev loader
- Fix Sequence View in Safari 18
- Improve performance of `IndexPairBonds` assignment when operator keys are available
- ModelArchive QualityAssessment extension:
    - Add support for ma_qa_metric_local_pairwise mmCIF category
    - Add PAE plot component
- Add new AlphaFoldDB-PAE example app
- Add support for LAMMPS data and dump formats
- Remove extra anti-aliasing from text shader (fixes #1208 & #1306)

## [v4.7.1] - 2024-09-30

- Improve `resolutionMode` (#1279)
    - Add `auto` that picks `scaled` for mobile devices and `native` elsewhere
    - Add `resolution-mode` Viewer GET param
    - Add `PluginConfig.General.ResolutionMode` config item

## [v4.7.0] - 2024-09-29

- Add illumination mode
    - Path-traced SSGI
    - Automatic thickness (estimate)
        - Base thickness as max(backface depth) - min(frontface depth)
        - Per object density factor to adjust thickness
    - Progressively trace samples to keep viewport interactive
    - Toggle on/off by pressing "G"
    - `illumination` Viewer GET param
- Enables dXrayShaded define when rendering depth
- Fix handling of PDB files that have chains with same id separated by TER record (#1245)
- Sequence Panel: Improve visuals of unmodeled sequence positions (#1248)
- Fix no-compression xtc parser (#1258)
- Mol2 Reader: Fix mol2 status_bit read error (#1251)
- Fix shadows with multiple lights
- Fix impostor sphere interior normal when using orthographic projection
- Add `resolutionMode` parameter to `Canvas3DContext`
    - `scaled`, divides by `devicePixelRatio`
    - `native`, no changes
- Add `CustomProperty.Context.errorContext` to support reporting errors during loading of custom properties (#1254)
    - Use in MolViewSpec extension
- Mesoscale Explorer: fix color & style issues
- Remove use of deprecated SASS explicit color functions
- Allow "Components" section to display nested components created by "Apply Action > Selection".

## [v4.6.0] - 2024-08-28

- Add round-caps option on tubular alpha helices
- Fix missing Sequence UI update on state object removal (#1219)
- Improved prmtop format support (CTITLE, %COMMENT)
- Avoid calculating bonds for water units when `ignoreHydrogens` is on
- Add `Water` trait to `Unit`
- Improve entity-id coloring for structures with multiple models from the same source (#1221)
- Wrap screenshot & image generation in a `Task`
- AlphaFold DB: Add BinaryCIF support when fetching data
- PDB-IHM/PDB-Dev: Add support for 4-character PDB IDs (e.g., 8ZZC)
- Fix polymer-gap visual coloring with cartoon theme
- Add formal-charge color theme (#328)
- Add more coloring options to cartoon theme
- Use `CompressionStream` Browser API when available
- Add `pdbx_structure_determination_methodology` mmcif field and `Model` helpers
- Fix cartoon representation not updated when secondary structure changes
- Add Zhang-Skolnick secondary-structure assignment method which handles coarse-grained models (#49)
- Calculate bonds for coarse-grained models
- VolumeServer: Add `health-check` endpoint + `healthCheckPath` config prop to report service health
- ModelServer: Add `health-check` endpoint + `healthCheckPath` config prop to report service health

## [v4.5.0] - 2024-07-28

- Separated postprocessing passes
- Take into account explicit hydrogens when computing hydrogen bonds
- Fix DoF with pixel ratios =! 1
- Fix DoF missing transparent depth
- Fix trackball pinch zoom and add pan
- Fix aromatic link rendering when `adjustCylinderLength` is true
- Change trackball animate spin speed unit to radians per second
- Fix `mol-plugin-ui/skin/base/components/misc.scss` syntax to be in line with latest Sass syntax
- Handle missing theme updates
    - Fix trajectory-index color-theme not always updated (#896)
    - Fix bond cylinders not updated on size-theme change with `adjustCylinderLength` enabled (#1215)
- Use `OES_texture_float_linear` for SSAO when available

## [v4.4.1] - 2024-06-30

- Clean `solidInterior` transparent cylinders
- Create a transformer to deflate compressed data
- Adjust Quick Styles panel button labels
- Improve camera interpolation code (interpolate camera rotation instead of just position)
- Mesoscale Explorer
    - Add `illustrative` coloring option
    - Press 'C' to toggle between center and zoom & center on click
    - Add entities selection description
    - Clicking a leaf node in the right panel tree will center each instance in turn
    - Add measurement controls to right panel
    - Mouse left click on label with snapshot key will load snapshot
    - Mouse hover over label with protein name highlight entities with the same name
    - Custom ViewportSnapshotDescription with custom MarkdowAnchor
        - \# other snapshots with a given key \[...](#key)
        - i highlight a protein with a given NAME \[...](iNAME)
        - g highlight a group with a given group type and group name \[...](ggrouptype.groupname)
        - h URLs with a given link \[...](http...)
    - Snapshot description panel window size and text can be resized and hidden with new icons
    - Add styles controls to right panel
    - Add viewport settings to left panel
    - Add app info component to left panel with interactive tour and doc link
- Fixes SSAO edge artifacts (#1122)
    - Add `reuseOcclusion` parameter to multi-sample pass
    - Add `blurDepthBias` parameter to occlusion pass
    - Handle near clip in SSAO blur
- Support reading score from B-factor in pLDDT color theme
- Add Cel-shading support
    - `celShaded` geometry parameter
    - `celSteps` renderer parameter
- Add the ability to customize the Snapshot Description component via `PluginUISpec.components.viewport.snapshotDescription`
- Add `doNotDisposeCanvas3DContext` option to `PluginContext.dispose`
- Remove support for density data from edmaps.rcsb.org

## [v4.3.0] - 2024-05-26

- Fix State Snapshots export animation (#1140)
- Add depth of field (dof) postprocessing effect
- Add `SbNcbrTunnels` extension for for visualizing tunnels in molecular structures from ChannelsDB (more info in [tunnels.md](./docs/docs/extensions/tunnels.md))
- Fix edge case in minimizing RMSD transform computation

## [v4.2.0] - 2024-05-04

- Add emissive material support
- Add bloom post-processing
- MolViewSpec extension: `loadMVS` supports `keepCamera` parameter
- Return StateTransform selectors from measurements API (addDistance, addAngle, etc.)
- Refactor transparency rendering
    - More uniform behavior for blended, wboit, dpoit
    - Fix issues with text & image geometry
- Fix render-spheres example (#1100)
    - Wrong step size in sphere geometry boundingSphere & groupmapping
    - Handle empty `instanceGrid` in renderer & renderable
- Fix bond assignment from `IndexPairBonds`
    - Can not always be cached in `ElementSetIntraBondCache`
    - Wrong operator checks in `findPairBonds`
- Fix SSAO artifacts (@corredD, #1082)
- Fix bumpiness artifacts (#1107, #1084)

## [v4.1.0] - 2024-03-31

- Add `VolumeTransform` to translate/rotate a volume like in a structure superposition
- Fix BinaryCIF encoder edge cases caused by re-encoding an existing BinaryCIF file
- Fix edge-case where width/height in InputObserver are not correct
- Fix transparency rendering fallback (#1058)
- Fix SSAO broken when `OES_texture_float_linear` is unavailable
- Add `normalOffset` to `external-volume` color theme
    - This can give results similar to pymol's surface_ramp_above_mode=1
- Add `rotation` parameter to skybox background

## [v4.0.1] - 2024-02-19

- Fix BinaryCIF decoder edge cases. Fixes mmCIF model export from data provided by ModelServer.
- MolViewSpec extension: support for MVSX file format
- Revert "require WEBGL_depth_texture extension" & "remove renderbuffer use"

## [v4.0.0] - 2024-02-04

- Add Mesoscale Explorer app for investigating large systems
- [Breaking] Remove `cellpack` extension (superseded by Mesoscale Explorer app)
- [Breaking] Set minimal node.js version to 18
- [Breaking] Generalize rcsb/assembly-symmetry/ extension
    - Move to assembly-symmetry/
    - Remove RCSB specific dependencies and prefixes
- [Breaking] Require `WEBGL_depth_texture` webgl extension
    - Remove `renderbuffer` use
- [Breaking] Change build target to ES2018
    - Custom builds only require ES6 for dependencies like immer.js
- [Breaking] Changed `createPluginUI`
    - The function now takes a single `options` argument
    - The caller must specify a `render` method that mounts the Mol* react component to DOM
        - A default `renderReact18` method is provided, but needs to be imported separately
        - To support React 16 and 17, `ReactDOM.render` can be passed
- Improve `SetUtils` performance using ES6 features
- [Breaking] Reduce memory usage of `SymmetryOperator.ArrayMapping`
    - Requires calling methods from instance
- [Breaking] Fix `mol-model/structure/model/properties/seconday-structure.ts` file name (#938)
- [Breaking] Add `Canvas3DContext` runtime props
    - Props: pixelScale, pickScale, transparency (blended, wboit, dpoit)
    - Replaces instantiation-time attribs
- [Breaking] Change default compile target to ES2018
- [Breaking] Add culling & LOD support
    - Cull per-object and per-instance
    - Cull based on frustum and camera distance
    - LOD visibility based on camera distance
    - Special LOD mode for spheres with automatic levels
    - Occlusion culling (only WebGL2)
        - Hi-Z pass
        - Cull based on previous frame's Hi-Z buffer
- Add stochastic/dithered transparency to fade overlapping LODs in and out
- Add "Automatic Detail" preset that shows surface/cartoon/ball & stick based on camera distance

## [v3.45.0] - 2024-02-03

- Add color interpolation to impostor cylinders
- MolViewSpec components are applicable only when the model has been loaded from MolViewSpec
- Add `snapshotKey` and `tooltip` params to loci `LabelRepresentation`
- Update `FocusLoci` behavior to support `snapshotKey` param
  - Clicking a visual with `snapshotKey` will trigger that snapshot
- Render multiline loci label tooltips as Markdown
- `ParamDefinition.Text` updates:
  - Support `multiline` inputs
  - Support `placeholder` parameter
  - Support `disableInteractiveUpdates` to only trigger updates once the control loses focus
- Move dependencies related to the headless context from optional deps to optional peer deps

## [v3.44.0] - 2024-01-06

- Add new `cartoon` visuals to support atomic nucleotide base with sugar
- Add `thicknessFactor` to `cartoon` representation for scaling nucleotide block/ring/atomic-fill visuals
- Use bonds from `_struct_conn` in mmCIF files that use `label_seq_id`
- Fix measurement label `offsetZ` default: not needed when `scaleByRadius` is enbaled
- Support for label rendering in HeadlessPluginContext
- MolViewSpec extension
  - Support all X11 colors
  - Support relative URIs
  - CLI tools: mvs-validate, mvs-render, mvs-print-schema
  - Labels applied in one node
- ModelServer SDF/MOL2 ligand export: fix atom indices when additional atoms are present
- Avoid showing (and calculating) inter-unit bonds for huge structures
- Fixed `DragOverlay` on WebKit/Safari browsers

## [v3.43.1] - 2023-12-04

- Fix `react-markdown` dependency

## [v3.43.0] - 2023-12-02

- Fix `State.tryGetCellData` (return type & data check)
- Don't change camera.target unless flyMode or pointerLock are enabled
- Handle empty CIF files
- Snapshot improvements:
    - Add `key` property
    - Ability to existing snapshot name, key, and description
    - Support markdown in descriptions (ignores all HTML tags)
    - Ability to link to snapshots by key from descriptions
    - Separate UI control showing description of the current snapshot
- Do not activate drag overlay for non-file content
- Add `structure-element-sphere` visual to `spacefill` representation
- Fix missing `await` in `HeadlessPluginContext.saveStateSnapshot`
- Added support for providing custom sequence viewers to the plugin spec
- MolViewSpec extension (MVS)
- Add URL parameters `mvs-url`, `mvs-data`, `mvs-format`
- Add drag&drop for `.mvsj` files
- Fix `bumpiness` scaling with `ignoreLight` enabled
- Add `transforms` & `label` params to `ShapeFromPly`
- Optimize `LociSelectManager.selectOnly` to avoid superfluous loci set operations
- Dispose of viewer on `unload` event to aid GC

## [v3.42.0] - 2023-11-05

- Fix handling of PDB files with insertion codes (#945)
- Fix de-/saturate of colors with no hue
- Improve `distinctColors` function
    - Add `sort` and `sampleCountFactor` parameters
    - Fix clustering issues
- Add `clipPrimitive` option to spheres geometry, clipping whole spheres instead of cutting them
- Add `DragAndDropManager`
- Add `options` support for default bond labels

## [v3.41.0] - 2023-10-15

- Add `PluginContext.initialized` promise & support for it in the `Plugin` UI component.
- Fix undesired interaction between settings panel and the panel on the right.
- Add ability to customize server parameters for `RCSBAssemblySymmetry`.

## [v3.40.1] - 2023-09-30

- Do not call `updateFocusRepr` if default `StructureFocusRepresentation` isn't present.
- Treat "tap" as a click in `InputObserver`
- ModelServer ligand queries: fix atom count reported by SDF/MOL/MOL2 export
- CCD extension: Make visuals for aromatic bonds configurable
- Add optional `file?: CifFile` to `MmcifFormat.data`
- Add support for webgl extensions
    - `WEBGL_clip_cull_distance`
    - `EXT_conservative_depth`
    - `WEBGL_stencil_texturing`
    - `EXT_clip_control`
- Add `MultiSampleParams.reduceFlicker` (to be able to switch it off)
- Add `alphaThickness` parameter to adjust alpha of spheres for radius
- Ability to hide "right" panel from simplified viewport controls
- Add `blockIndex` parameter to TrajectoryFromMmCif
- Fix bounding sphere calculation for "element-like" visuals
- Fix RCSB PDB validation report URL
- Add sharpening postprocessing option
- Take pixel-ratio into account for outline scale
- Gracefully handle missing HTMLImageElement
- Fix pixel-ratio changes not applied to all render passes

## [v3.39.0] - 2023-09-02

- Add some elements support for `guessElementSymbolString` function
- Faster bounding rectangle calculation for imposter spheres
- Allow toggling of hydrogens as part of `LabelTextVisual`

## [v3.38.3] - 2023-07-29

- Fix imposter spheres not updating, e.g. in trajectories (broke in v3.38.0)

## [v3.38.2] - 2023-07-24

- Don't rely solely on `chem_comp_atom` when detecting CCD files (#877)
- Actually support non-physical keys in `Bindings.Trigger.code`

## [v3.38.1] - 2023-07-22

- Fix pixel-scale not updated in SSAO pass

## [v3.38.0] - 2023-07-18

- Fix display issue with SIFTS mapping
- Support non-physical keys in `Bindings.Trigger.code`
- Update `getStateSnapshot` to only overwrite current snapshot if it was created automatically
- Fix distinct palette's `getSamples` infinite loop
- Add 'NH2', 'FOR', 'FMT' to `CommonProteinCaps`
- Add `opened` event to `PluginStateSnapshotManager`
- Properly switch-off fog
- Add `approximate` option for spheres rendering
- Reduce `Spheres` memory usage
    - Derive mapping from VertexID
    - Pull position and group from texture
- Add `Euler` math primitive
- Add stride option to element sphere & point visuals
- Add `disabledExtensions` field to default viewer's options
- Add `LRUCache.remove`
- Add 'Chain Instance' and 'Uniform' options for 'Carbon Color' param (in Color Theme: Element Symbol)

## [v3.37.1] - 2023-06-20

- Fix issues with wboit/dpoit in large scenes
- Fix lines, text, points rendering (broken in v3.37.0)

## [v3.37.0] - 2023-06-17

- Add `inverted` option to `xrayShaded` parameter
- Model-export extension: Add ability to set a file name for structures
- Add `contextHash` to `SizeTheme`
- Add mipmap-based blur for image backgrounds

## [v3.36.1] - 2023-06-11

- Allow parsing of CCD ligand files
- Add dedicated wwPDB CCD extension to align and visualize ideal & model CCD coordinates
- Make operators in `IndexPairBonds` a directed property
- Remove erroneous bounding-box overlap test in `Structure.eachUnitPair`
- Fix `EdgeBuilder.addNextEdge` for loop edges
- Optimize inter unit bond compute
- Ensure consistent state for volume representation (#210)
- Improve SSAO for thin geometry (e.g. lines)
- Add snapshot support for structure selections
- Add `nucleicProfile` parameter to cartoon representation
- Add `cartoon` theme with separate colorings for for mainchain and sidechain visuals

## [v3.35.0] - 2023-05-14

- Enable odd dash count (1,3,5)
- Add principal axes spec and fix edge cases
- Add a uniform color theme for NtC tube that still paints residue and segment dividers in a different color
- Mesh exporter improvements
    - Support points & lines in glTF export
    - Set alphaMode and doubleSided in glTF export
    - Fix flipped cylinder caps
- Fix bond assignments `struct_conn` records referencing waters
- Add StructConn extension providing functions for inspecting struct_conns
- Fix `PluginState.setSnapshot` triggering unnecessary state updates
- Fix an edge case in the `mol-state`'s `State` when trying to apply a transform to an existing Null object
- Add `SbNcbrPartialCharges` extension for coloring and labeling atoms and residues by partial atomic charges
  - uses custom mmcif categories `_sb_ncbr_partial_atomic_charges_meta` and `_sb_ncbr_partial_atomic_charges` (more info in [README.md](./src/extensions/sb-ncbr/README.md))
- Parse HEADER record when reading PDB file
- Support `ignoreHydrogens` in interactions representation
- Add hydroxyproline (HYP) commonly present in collagen molecules to the list of amino acids
- Fix assemblies for Archive PDB files (do not generate unique `label_asym_id` if `REMARK 350` is present)
- Add additional functions to `core.math` in `mol-script`
    - `cantorPairing`, `sortedCantorPairing`, `invertCantorPairing`,
    - `trunc`, `sign`

## [v3.34.0] - 2023-04-16

- Avoid `renderMarkingDepth` for fully transparent renderables
- Remove `camera.far` doubling workaround
- Add `ModifiersKeys.areNone` helper function
- Do not render NtC tube segments unless all required atoms are present in the structure
- Fix rendering issues caused by VAO reuse
- Add "Zoom All", "Orient Axes", "Reset Axes" buttons to the "Reset Camera" button
- Improve trackball move-state handling when key bindings use modifiers
- Fix rendering with very small viewport and SSAO enabled
- Fix `.getAllLoci` for structure representations with `structure.child`
- Fix `readAllLinesAsync` refering to dom length property
- Make mol-util/file-info node compatible
- Add `eachLocation` to representation/visual interface

## [v3.33.0] - 2023-04-02

- Handle resizes of viewer element even when window remains the same size
- Throttle canvas resize events
- Selection toggle buttons hidden if selection mode is off
- Camera focus loci bindings allow reset on click-away to be overridden
- Input/controls improvements
    - Move or fly around the scene using keys
    - Pointer lock to look around scene
    - Toggle spin/rock animation using keys
- Apply bumpiness as lightness variation with `ignoreLight`
- Remove `JSX` reference from `loci-labels.ts`
- Fix overpaint/transparency/substance smoothing not updated when geometry changes
- Fix camera project/unproject when using offset viewport
- Add support for loading all blocks from a mmcif file as a trajectory
- Add `Frustum3D` and `Plane3D` math primitives
- Include `occupancy` and `B_iso_or_equiv` when creating `Conformation` from `Model`
- Remove LazyImports (introduced in v3.31.1)

## [v3.32.0] - 2023-03-20

- Avoid rendering of fully transparent renderables
- Add occlusion color parameter
- Fix issue with outlines and orthographic camera
- Reduce over-blurring occlusion at larger view distances
- Fix occlusion artefact with non-canvas viewport and pixel-ratio > 1
- Update nodejs-shims conditionals to handle polyfilled document object in NodeJS environment.
- Ensure marking edges are at least one pixel wide
- Add exposure parameter to renderer
- Only trigger marking when mouse is directly over canvas
- Fix blurry occlusion in screenshots
- [Breaking] Add `setFSModule` to `mol-util/data-source` instead of trying to trick WebPack

## [v3.31.4] - 2023-02-24

- Allow link cylinder/line `dashCount` set to '0'
- Stop animation loop when disposing `PluginContext` (thanks @gfrn for identifying the issue)

## [v3.31.3] - 2023-02-22

- Fix impostor bond visuals not correctly updating on `sizeFactor` changes
- Fix degenerate case in PCA
- Fix near clipping avoidance in impostor shaders
- Update `fs` import in `data-source.ts`

## [v3.31.2] - 2023-02-12

- Fix exit code of volume pack executable (pack.ts). Now exits with non-0 status when an error happens
- Remove pca transform from components ui focus (too distracting)
- Fix artefacts with opaque outlines behind transparent objects
- Fix polymer trace visual not updating
- Fix use of `WEBGL_provoking_vertex`

## [v3.31.1] - 2023-02-05

- Improve Component camera focus based on the PCA of the structure and the following rules:
    - The first residue should be in first quadrant if there is only one chain
    - The average position of the residues of the first chain should be in the first quadrant if there is more than one chain
- Add `HeadlessPluginContext` and `HeadlessScreenshotHelper` to be used in Node.js
- Add example `image-renderer`
- Fix wrong offset when rendering text with orthographic projection
- Update camera/handle helper when `devicePixelRatio` changes
- Add various options to customize the axes camera-helper
- Fix issue with texture-mesh color smoothing when changing themes
- Add fast boundary helper and corresponding unit trait
- Add Observable for Canvas3D commits

## [v3.30.0] - 2023-01-29

- Improve `Dnatco` extension
    - Factor out common code in `Dnatco` extension
    - Add `NtC tube` visual. Applicable for structures with NtC annotation
    - [Breaking] Rename `DnatcoConfalPyramids` to `DnatcoNtCs`
- Improve boundary calculation performance
- Add option to create & include images in state snapshots
- Fix SSAO artefacts with high bias values
- Fix SSAO resolution scale parameter handling
- Improve outlines, visually more stable at different view distances

## [v3.29.0] - 2023-01-15

- `meshes` extension: Fixed a bug in mesh visualization (show backfaces when opacity < 1)
- Add color quick select control to Volume controls
- Fix `dropFiles` bug
- Fix some cyclic imports and reduce the use of const enums. This should make it easier to use the library with the `isolatedModules: true` TS config.
- Fix `dropFiles` bug (#679)
- Add `input type='color'` picker to `CombinedColorControl`
- Set `ParameterMappingControl` disabled when state is updating
- Performance tweaks
    - Update clip `defines` only when changed
    - Check for identity in structure/unit areEqual methods
    - Avoid cloning of structure representation parameters
    - Make SymmetryOperator.createMapping monomorphic
    - Improve bonding-sphere calculation
    - Defer Scene properties calculation (markerAverage, opacityAverage, hasOpaque)
    - Improve checks in in UnitsRepresentation setVisualState
- Add StructureElement.Loci.forEachLocation
- Add RepresentationRegistry.clear and ThemeRegistry.clear
- Add generic Loci support for overpaint, substance, clipping themes
- Add `.getCenter` and `.center` to `Camera`
- Add support to dim unmarked groups
- Add support for marker edge strength

## [v3.28.0] - 2022-12-20

- Show histogram in direct volume control point settings
- Add `solidInterior` parameter to sphere/cylinder impostors
- [Breaking] Tweak `ignoreHydrogens` non-polar handling (introduced in 3.27.0)
- Add `meshes` and `volumes-and-segmentations` extensions
    - See https://molstarvolseg.ncbr.muni.cz/ for more info
- Fix missing support for info in `ParamDefinition.Converted`
- Add support for multi-visual volume representations
- Improve volume isosurface bounding-sphere
- Add basic volume segmentation support to core
    - Add `Volume.Segment` model
    - Add `Segmentation` custom volume property
    - Add `SegmentRepresentation` representation
    - Add `volume-segment` color theme
- Fix GPU marching cubes failing for large meshes with webgl2 (due to use of float16)

## [v3.27.0] - 2022-12-15

- Add an `includeTransparent` parameter to hide/show outlines of components that are transparent
- Fix 'once' for animations of systems with many frames
- Better guard against issue (black fringes) with bumpiness in impostors
- Improve impostor shaders
    - Fix sphere near-clipping with orthographic projection
    - Fix cylinder near-clipping
    - Add interior cylinder caps
    - Add per-pixel object clipping
- Fix `QualityAssessment` assignment bug for structures with different auth vs label sequence numbering
- Refresh `ApplyActionControl`'s param definition when toggling expanded state
- Fix `struct_conn` bond assignment for ions
- Ability to show only polar hydrogens

## [v3.26.0] - 2022-12-04

- Support for ``powerPreference`` webgl attribute. Add ``PluginConfig.General.PowerPreference`` and ``power-preference`` Viewer GET param.
- Excluded common protein caps `NME` and `ACE` from the ligand selection query
- Add screen-space shadow post-processing effect
- Add "Structure Molecular Surface" visual
- Add `external-volume` theme (coloring of arbitrary geometries by user-selected volume)

## [v3.25.1] - 2022-11-20

- Fix edge-case in `Structure.eachUnitPair` with single-element units
- Fix 'auto' structure-quality for coarse models

## [v3.25.0] - 2022-11-16

- Fix handling of gzipped assets (reverts #615)

## [v3.24.0] - 2022-11-13

- Make `PluginContext.initContainer` checkered canvas background optional
- Store URL of downloaded assets to detect zip/gzip based on extension (#615)
- Add optional `operator.key`; can be referenced in `IndexPairBonds`
- Add overpaint/transparency/substance theme strength to representations
- Fix viewport color for transparent background

## [v3.23.0] - 2022-10-19

- Add `PluginContext.initContainer/mount/unmount` methods; these should make it easier to reuse a plugin context with both custom and built-in UI
- Add `PluginContext.canvas3dInitialized`
- `createPluginUI` now resolves after the 3d canvas has been initialized
- Change EM Volume Streaming default from `Whole Structure` to `Auto`

## [v3.22.0] - 2022-10-17

- Replace `VolumeIsosurfaceParams.pickingGranularity` param with `Volume.PickingGranuality`

## [v3.21.0] - 2022-10-17

- Add `VolumeIsosurfaceParams.pickingGranularity` param
- Prevent component controls collapsing when option is selected

## [v3.20.0] - 2022-10-16

- [Breaking] Rename the ``model-index`` color theme to ``trajectory-index``
- Add a new ``model-index`` color theme that uniquely colors each loaded model
- Add the new ``model-index`` and ``structure-index`` color themes as an option for the carbon color in the ``element-symbol`` and ``ilustrative`` color themes
- Add ``structure-index`` color theme that uniquely colors each root structure
- Add ``nearest`` method to ``Lookup3D``
- Add mipmap-based blur for skybox backgrounds

## [v3.19.0] - 2022-10-01

- Fix "empty textures" error on empty canvas
- Optimize BinaryCIF integer packing encoder
- Fix dual depth peeling when post-processing is off or when rendering direct-volumes
- Add ``cameraClipping.minNear`` parameter
- Fix black artifacts on specular highlights with transparent background

## [v3.18.0] - 2022-09-17

- Integration of Dual depth peeling - OIT method
- Stereo camera improvements
    - Fix param updates not applied
    - Better param ranges and description
    - Add timer.mark for left/right camera

## [v3.17.0] - 2022-09-11

- [Fix] Clone ``Canvas3DParams`` when creating a ``Canvas3D`` instance to prevent shared state between multiple instances
- Add ``includeResidueTest`` option to ``alignAndSuperposeWithSIFTSMapping``
- Add ``parentDisplay`` param for interactions representation.
- [Experimental] Add support for PyMOL, VMD, and Jmol atom expressions in selection scripts
- Support for ``failIfMajorPerformanceCaveat`` webgl attribute. Add ``PluginConfig.General.AllowMajorPerformanceCaveat`` and ``allow-major-performance-caveat`` Viewer GET param.
- Fix handling of PDB TER records (#549)
- Add support for getting multiple loci from a representation (``.getAllLoci()``)
- Add ``key`` property to intra- and inter-bonds for referencing source data
- Fix click event triggered after move

## [v3.16.0] - 2022-08-25

- Support ``globalColorParams`` and ``globalSymmetryParams`` in common representation params
- Support ``label`` parameter in ``Viewer.loadStructureFromUrl``
- Fix ``ViewportHelpContent`` Mouse Controls section

## [v3.15.0] - 2022-08-23

- Fix wboit in Safari >=15 (add missing depth renderbuffer to wboit pass)
- Add 'Around Camera' option to Volume streaming
- Avoid queuing more than one update in Volume streaming

## [v3.14.0] - 2022-08-20

- Expose inter-bonds compute params in structure
- Improve performance of inter/intra-bonds compute
- Fix defaultAttribs handling in Canvas3DContext.fromCanvas
- Confal pyramids extension improvements
    - Add custom labels to Confal pyramids
    - Improve naming of some internal types in Confal pyramids extension coordinate
    - Add example mmCIF file with categories necessary to display Confal pyramids
    - Change the lookup logic of NtC steps from residues
- Add support for download of gzipped files
- Don't filter IndexPairBonds by element-based rules in MOL/SDF and MOL2 (without symmetry) models
- Fix Glycam Saccharide Names used by default
- Fix GPU surfaces rendering in Safari with WebGL2
- Add ``fov`` (Field of View) Canvas3D parameter
- Add ``sceneRadiusFactor`` Canvas3D parameter
- Add background pass (skybox, image, horizontal/radial gradient)
    - Set simple-settings presets via ``PluginConfig.Background.Styles``
    - Example presets in new backgrounds extension
    - Load skybox/image from URL or File (saved in session)
    - Opacity, saturation, lightness controls for skybox/image
    - Coverage (viewport or canvas) controls for image/gradient
- [Breaking] ``AssetManager`` needs to be passed to various graphics related classes
- Fix SSAO renderable initialization
- Reduce number of webgl state changes
    - Add ``viewport`` and ``scissor`` to state object
    - Add ``hasOpaque`` to scene object
- Handle edge cases where some renderables would not get (correctly) rendered
    - Fix text background rendering for opaque text
    - Fix helper scenes not shown when rendering directly to draw target
- Fix ``CustomElementProperty`` coloring not working

## [v3.13.0] - 2022-07-24

- Fix: only update camera state if manualReset is off (#494)
- Improve handling principal axes of points in a plane
- Add 'material' annotation support for textures
- More effort to avoid using ``flat`` qualifier in shaders: add ``dVaryingGroup``
- Enable ``immediateUpdate`` for iso level in isosurface and volume streaming controls
- Add support to download CCD from configurable URL

## [v3.12.1] - 2022-07-20

- Fix plugin behavior dispose logic to correctly unsubscribe observables.

## [v3.12.0] - 2022-07-17

- Add ``colorMarker`` option to Renderer. This disables the highlight and select marker at a shader level for faster rendering of large scenes in some cases.
- Bind shared textures only once per pass, not for each render item
- Fix missing 'material' annotation for some uniforms, causing unnecessary uniform updates
- Remove use of ``isnan`` in impostor shaders, not needed and causing slowdown
- Avoid using ``flat`` qualifier in shaders, causing slowdown
- Improve CellPack's ``adjustStyle`` option (disable ``colorMarker``, set component options, enable marking w/o ghost)
- Scan all entities when looking for ``struct_conn`` entries (fixes issue when the same ``label_asym_id`` is used in more than one entity)

## [v3.11.0] - 2022-07-04

- Add ``instanceGranularity`` option for marker, transparency, clipping, overpaint, substance data to save memory
- CellPack extension tweaks
    - Use instancing to create DNA/RNA curves to save memory
    - Enable ``instanceGranularity`` by default
    - Add ``adjustStyle`` option to LoadCellPackModel action (stylized, no multi-sample, no far clipping, chain picking)
- Structure Superposition now respects pivot's coordinate system

## [v3.10.2] - 2022-06-26

- Fix superfluous shader varying
- Improve use of gl_VertexID when possible

## [v3.10.1] - 2022-06-26

- Fix groupCount when updating TextureMesh-based visuals

## [v3.10.0] - 2022-06-24

- Add support for Glycam saccharide names
- Add ``PluginConfig.Viewport.ShowTrajectoryControls`` config option

## [v3.9.1] - 2022-06-19

- Fix missing ``super.componentWillUnmount()`` calls (@simeonborko)
- Fix missing ``uGroupCount`` update for visuals
- Fix missing aromatic bond display

## [v3.9.0] - 2022-05-30

- Improve picking by using drawbuffers (when available) to reduce number of drawcalls
- GPU timing support
    - Add ``timing-mode`` Viewer GET param
    - Add support for webgl timer queries
    - Add timer marks around GPU render & compute operations
- Volume Server CIF: Add check that a data block contains volume data before parsing
- Fix ``Scene.clear`` not clearing primitives & volumes arrays (@JonStargaryen)
- Fix rendering volumes when wboit is switched off and postprocessing is enabled

## [v3.8.2] - 2022-05-22

- Fix ``Scene.opacityAverage`` not taking xray shaded into account

## [v3.8.1] - 2022-05-14

- Fix issues with marking camera/handle helper (#433)
- Fix issues with array uniforms when running with headless-gl
- Fix Polymer Chain Instance coloring
- Improve performance of scene marker/opacity average calculation

## [v3.8.0] - 2022-04-30

- Add support for outlines around transparent objects
- Improve per-group transparency when wboit is switched off
- Improve ``ColorTheme`` typing with ``ColorType`` generic.
    - Defaults to ``ColorTypeLocation``
    - Set when using ``ColorTypeDirect`` or ``ColorTypeGrid``
- Fix case handling of ``struct_conf`` mmCIF enumeration field (#425)
- Fix ``allowTransparentBackfaces`` for per-group transparency
- Fix ``FormatRegistry.isApplicable`` returning true for unregistered formats
- Fix: handle building of ``GridLookup3D`` with zero cell size
- Fix ``ignoreLight`` for direct-volume rendering with webgl1
- Fix (non-black) outlines when using transparent background

## [v3.7.0] - 2022-04-13

- Fix ``xrayShaded`` for texture-mesh geometries
- [Breaking] Change ``allowTransparentBackfaces`` to ``transparentBackfaces`` with options ``off``, ``on``, ``opaque``. This was only added in 3.6.0, so allowing a breaking change here.
    - ``off``: don't show (default)
    - ``on``: show with transparency
    - ``opaque``: show fully opaque
- Add option to disable file drop overlay.

## [v3.6.2] - 2022-04-05

- ModelServer ligand queries: fixes for alternate locations, additional atoms & UNL ligand
- React 18 friendly ``useBehavior`` hook.

## [v3.6.1] - 2022-04-03

- Fix React18 related UI regressions.

## [v3.6.0] - 2022-04-03

- Check that model and coordinates have same element count when creating a trajectory
- Fix aromatic rings assignment: do not mix flags and planarity test
- Improve bonds assignment of coarse grained models: check for IndexPairBonds and exhaustive StructConn
- Fix unit mapping in bondedAtomicPairs MolScript query
- Improve pdb parsing: handle non unique atom and chain names (fixes #156)
- Fix volume streaming for entries with multiple contour lists
- Add ``allowTransparentBackfaces`` parameter to support double-sided rendering of transparent geometries
- Fix handling of case insensitive mmCIF enumeration fields (including entity.type)
- Fix ``disable-wboit`` Viewer GET param
- Add support for React 18.
    - Used by importing ``createPluginUI`` from ``mol-plugin-ui/react18``;
    - In Mol* 4.0, React 18 will become the default option.

## [v3.5.0] - 2022-03-25

- Fix issues with bounding-sphere & color-smoothing (mostly for small geometries)
- Support BCIF => CIF conversion in ``cif2bcif`` CLI tool

## [v3.4.0] - 2022-03-13

- Fix handling of mmcif with empty ``label_*`` fields
- Improve saccharide detection (compare against list from CCD)
- Fix legend label of hydrophobicity color theme
- Add ``LoadTrajectory`` action
- Add ``CustomImportControls`` to left panel
- Add Zenodo import extension (load structures, trajectories, volumes, and zip files)
- Fix loading of some compressed files within sessions
- Fix wrong element assignment for atoms with Charmm ion names
- Fix handling of empty symmetry cell data
- Add support for ``trr`` and ``nctraj`` coordinates files
- Add support for ``prmtop`` and ``top`` topology files

## [v3.3.1] - 2022-02-27

- Fix issue with unit boundary reuse (do at visual level instead)
- Add option to ignore ions for inter-unit bond computation

## [v3.3.0] - 2022-02-27

- Fix parsing contour-level from emdb v3 header files
- Fix invalid CSS (#376)
- Fix "texture not renderable" & "texture not bound" warnings (#319)
- Fix visual for bonds between two aromatic rings
- Fix visual for delocalized bonds (parsed from mmcif and mol2)
- Fix ring computation algorithm
- Add ``UnitResonance`` property with info about delocalized triplets
- Resolve marking in main renderer loop to improve overall performance
- Use ``throttleTime`` instead of ``debounceTime`` in sequence viewer for better responsiveness
- Change line geometry default ``scaleFactor`` to 2 (3 is too big after fixing line rendering)
- Trajectory animation performance improvements
    - Reuse ``Model.CoarseGrained`` for coordinate trajectories
    - Avoid calculating ``InterUnitBonds`` when ``Structure.parent`` ones are empty
    - Reuse unit boundary if sphere has not changed too much
    - Don't show 'inter-bond' and 'element-cross' visuals in line representations of polymerAndLigand preset
- Fix additional mononucleotides detected as polymer components
- Fix and improve ``canRemap`` handling in ``IntraUnitBonds``
- Reuse occlusion for secondary passes during multi-sampling
- Check if marking passes are needed before doing them
- Add ``resolutionScale`` parameter to allow trading quality of occlusion for performance

## [v3.2.0] - 2022-02-17

- Rename "best database mapping" to "SIFTS Mapping"
- Add schema and export support for ``atom_site.pdbx_sifts_xref_*`` fields
- Add schema export support for ``atom_site.pdbx_label_index`` field
- Add `traceOnly` parameter to chain/UniProt-based structure alignment
- Store ``IndexPairBonds`` as a dynamic property.

## [v3.1.0] - 2022-02-06

- Fix ``xrayShaded`` & ``ignoreLight`` params not working at the same time
- Add ``ignoreLight`` to component params
- Tweaks for cleaner default representation style
    - Cartoon: use ``nucleotide-ring`` instead of ``nucleotide-block``
    - Focus: use ``xrayShaded`` instead of opacity; adjust target size; don't show non-covalent interactions twice
- Fix representation preset side effects (changing post-processing parameters, see #363)
- Add Quick Styles panel (default, illustrative, stylized)
- Fix exported structure missing secondary-structure categories (#364)
- Fix volume streaming error message: distinguish between missing data and server error (#364)

## [v3.0.2] - 2022-01-30

- Fix color smoothing of elongated structures (by fixing ``Sphere.expand`` for spheres with highly directional extrema)
- Fix entity label not displayed when multiple instances of the same entity are highlighted
- Fix empty elements created in ``StructureElement.Loci.extendToAllInstances``
- Measurement options tweaks (allow larger ``textSize``; make ``customText`` essential)
- Fix visual visibility sync edge case when changing state snapshots

## [v3.0.1] - 2022-01-27

- Fix marking pass not working with ``transparentBackground``
- Fix pdbe xray maps url not https
- Fix entity-id color theme broken for non-IHM models
- Improve/fix marking of ``InteractionsInterUnitVisual`` (mark when all contact-feature members are given)
- Add missing "entity-id" and "enity-source" options for carbon coloring to "element-symbol" color theme
- Fix VolumeServer/query CLI
- Support automatic iso-value adjustment for VolumeServer data in ``Viewer.loadVolumeFromUrl``
- Emit drag event whenever started within viewport (not only for non-empty loci)

## [v3.0.0] - 2022-01-23

- Assembly handling tweaks:
    - Do not include suffix for "identity assembly operators"
    - Do not include assembly-related categories to export if the structure was composed from an assembly
    - Special case for ``structAsymMap`` if Mol* asym id operator mapping is present
- Support for opening ZIP files with multiple entries
- Add Model Export extension
- Bugfix: Automatically treat empty string as "non-present" value in BinaryCIF writer.
- Fix coarse model support in entity-id color theme
- Fix marking of carbohydrate visuals (whole chain could get marked instead of single residue)
- Add custom colors to "element-symbol", "molecule-type", "residue-name", and "secondary-structure" themes
- Support/bugfixes for ``atom_site.pdbx_sifts_xref`` categories
- Improve/fix marking of ``InteractionsIntraUnitVisual`` (mark when all contact-feature members are given)

## [v3.0.0-dev.10] - 2022-01-17

- Fix ``getOperatorsForIndex``
- Pass animation info (current frame & count) to state animations
    - Fix camera stutter for "camera spin" animation
- Add formal charge parsing support for MOL/SDF files (thanks @ptourlas)
- [Breaking] Cleaner looking ``MembraneOrientationVisuals`` defaults
- [Breaking] Add rock animation to trackball controls
    - Add ``animate`` to ``TrackballControlsParams``, remove ``spin`` and ``spinSpeed``
    - Add ``animate`` to ``SimpleSettingsParams``, remove ``spin``
- Add "camera rock" state animation
- Add support for custom colors to "molecule-type" theme
- [Breaking] Add style parameter to "illustrative" color theme
    - Defaults to "entity-id" style instead of "chain-id"
- Add "illustrative" representation preset

## [v3.0.0-dev.9] - 2022-01-09

- Add PDBj as a ``pdb-provider`` option
- Move Viewer APP to a separate file to allow use without importing light theme & index.html
- Add symmetry support for mol2 files (only spacegroup setting 1)
- Fix mol2 files element symbol assignment
- Improve bond assignment from ``IndexPairBonds``
    - Add ``key`` field for mapping to source data
    - Fix assignment of bonds with unphysical length
- Fix label/stats of single atom selection in multi-chain units

## [v3.0.0-dev.8] - 2021-12-31

- Add ``PluginFeatureDetection`` and disable WBOIT in Safari 15.
- Add ``disable-wboit`` Viewer GET param
- Add ``prefer-webgl1`` Viewer GET param
- [Breaking] Refactor direct-volume rendering
    - Remove isosurface render-mode (use GPU MC instead)
    - Move coloring into theme (like for other geometries/renderables)
        - Add ``direct`` color type
        - Remove color from transfer-function (now only alpha)
        - Add direct-volume color theme support
        - Add volume-value color theme
- [Breaking] Use size theme in molecular/gaussian surface & label representations
    - This is breaking because it was hardcoded to ``physical`` internally but the repr size theme default was ``uniform`` (now ``physical``)

## [v3.0.0-dev.7] - 2021-12-20

- Reduce number of created programs/shaders
    - Support specifying variants when creating graphics render-items
    - Change double-side shader param from define to uniform
    - Remove dMarkerType shader define (use uMarker as needed)
    - Support to ignore defines depending on the shader variant
    - Combine pickObject/pickInstance/pickGroup shader variants into one
    - Combine markingDepth/markingMask shader variants into one
    - Correctly set shader define flags for overpaint, transparency, substance, clipping
- [Breaking] Add per-object clip rendering properties (variant/objects)
    - ``SimpleSettingsParams.clipping.variant/objects`` and ``RendererParams.clip`` were removed

## [v3.0.0-dev.6] - 2021-12-19

- Enable temporal multi-sampling by default
    - Fix flickering during marking with camera at rest
- Enable ``aromaticBonds`` in structure representations by default
- Add ``PluginConfig.Structure.DefaultRepresentationPreset``
- Add ModelArchive support
    - schema extensions (e.g., AlphaFold uses it for the pLDDT score)
    - ModelArchive option in DownloadStructure action
    - ``model-archive`` GET parameter for Viewer app
    - ``Viewer.loadModelArchive`` method
- Improve support for loading AlphaFold structures
    - Automatic coloring by pLDDT
    - AlphaFold DB option in DownloadStructure action
    - ``afdb`` GET parameter for Viewer app
    - ``Viewer.loadAlphaFoldDb`` method
- Add QualityAssessment extension (using data from ma_qa_metric_local mmcif category)
    - pLDDT & qmean score: coloring, repr presets, molql symbol, loci labels (including avg for mutli-residue selections)
    - pLDDT: selection query
- Warn about erroneous symmetry operator matrix (instead of throwing an error)
- Added ``createPluginUI`` to ``mol-plugin-ui``
    - Support ``onBeforeUIRender`` to make sure initial UI works with custom presets and similar features.
- [Breaking] Removed ``createPlugin`` and ``createPluginAsync`` from ``mol-plugin-ui``
    - Please use ``createPluginUI`` instead
- Improve aromatic bonds handling
    - Don't detect aromatic bonds for rings < 5 atoms based on planarity
    - Prefer atoms in aromatic rings as bond reference positions

## [v3.0.0-dev.5] - 2021-12-16

- Fix initial camera reset not triggering for some entries.

## [v3.0.0-dev.4] - 2021-12-14

- Add ``bumpiness`` (per-object and per-group), ``bumpFrequency`` & ``bumpAmplitude`` (per-object) render parameters (#299)
- Change ``label`` representation defaults: Use text border instead of rectangle background
- Add outline color option to renderer
- Fix false positives in Model.isFromPdbArchive
- Add drag and drop support for loading any file, including multiple at once
    - If there are session files (.molx or .molj) among the dropped files, only the first session will be loaded
- Add drag and drop overlay
- Safari 15.1 - 15.3 WebGL 2 support workaround
- [Breaking] Move ``react`` and ``react-dom`` to ``peerDependencies``. This might break some builds.

## [v3.0.0-dev.3] - 2021-12-4

- Fix OBJ and USDZ export

## [v3.0.0-dev.2] - 2021-12-1

- Do not include tests and source maps in NPM package

## [v3.0.0-dev.0] - 2021-11-28

- Add multiple lights support (with color, intensity, and direction parameters)
- [Breaking] Add per-object material rendering properties
    - ``SimpleSettingsParams.lighting.renderStyle`` and ``RendererParams.style`` were removed
- Add substance theme with per-group material rendering properties
- ``StructureComponentManager.Options`` state saving support
- ``ParamDefinition.Group.presets`` support

## [v2.4.1] - 2021-11-28

- Fix: allow atoms in aromatic rings to do hydrogen bonds

## [v2.4.0] - 2021-11-25

- Fix secondary-structure property handling
    - StructureElement.Property was incorrectly resolving type & key
    - StructureSelectionQuery helpers 'helix' & 'beta' were not ensuring property availability
- Re-enable VAO with better workaround (bind null elements buffer before deleting)
- Add ``Representation.geometryVersion`` (increments whenever the geometry of any of its visuals changes)
- Add support for grid-based smoothing of Overpaint and Transparency visual state for surfaces

## [v2.3.9] - 2021-11-20

- Workaround: switch off VAO support for now

## [v2.3.8] - 2021-11-20

- Fix double canvas context creation (in plugin context)
- Fix unused vertex attribute handling (track which are used, disable the rest)
- Workaround for VAO issue in Chrome 96 (can cause WebGL to crash on geometry updates)

## [v2.3.7] - 2021-11-15

- Added ``ViewerOptions.collapseRightPanel``
- Added ``Viewer.loadTrajectory`` to support loading "composed" trajectories (e.g. from gro + xtc)
- Fix: handle parent in Structure.remapModel
- Add ``rounded`` and ``square`` helix profile options to Cartoon representation (in addition to the default ``elliptical``)

## [v2.3.6] - 2021-11-8

- Add additional measurement controls: orientation (box, axes, ellipsoid) & plane (best fit)
- Improve aromatic bond visuals (add ``aromaticScale``, ``aromaticSpacing``, ``aromaticDashCount`` params)
- [Breaking] Change ``adjustCylinderLength`` default to ``false`` (set to true for focus representation)
- Fix marker highlight color overriding select color
- CellPack extension update
    - add binary model support
    - add compartment (including membrane) geometry support
    - add latest mycoplasma model example
- Prefer WebGL1 in Safari 15.1.

## [v2.3.5] - 2021-10-19

- Fix sequence viewer for PDB files with COMPND record and multichain entities.
- Fix index pair bonds order assignment

## [v2.3.4] - 2021-10-12

- Fix pickScale not taken into account in line/point shader
- Add pixel-scale, pick-scale & pick-padding GET params to Viewer app
- Fix selecting bonds not adding their atoms in selection manager
- Add ``preferAtoms`` option to SelectLoci/HighlightLoci behaviors
- Make the implicit atoms of bond visuals pickable
    - Add ``preferAtomPixelPadding`` to Canvas3dInteractionHelper
- Add points & crosses visuals to Line representation
- Add ``pickPadding`` config option (look around in case target pixel is empty)
- Add ``multipleBonds`` param to bond visuals with options: off, symmetric, offset
- Fix ``argparse`` config in servers.

## [v2.3.3] - 2021-10-01

- Fix direct volume shader

## [v2.3.2] - 2021-10-01

- Prefer WebGL1 on iOS devices until WebGL2 support has stabilized.

## [v2.3.1] - 2021-09-28

- Add Charmm saccharide names
- Treat missing occupancy column as occupancy of 1
- Fix line shader not accounting for aspect ratio
- [Breaking] Fix point repr & shader
    - Was unusable with ``wboit``
    - Replaced ``pointFilledCircle`` & ``pointEdgeBleach`` params by ``pointStyle`` (square, circle, fuzzy)
    - Set ``pointSizeAttenuation`` to false by default
    - Set ``sizeTheme`` to ``uniform`` by default
- Add ``markerPriority`` option to Renderer (useful in combination with edges of marking pass)
- Add support support for ``chem_comp_bond`` and ``struct_conn`` categories (fixes ModelServer behavior where these categories should have been present)
- Model and VolumeServer: fix argparse config

## [v2.3.0] - 2021-09-06

- Take include/exclude flags into account when displaying aromatic bonds
- Improve marking performance
    - Avoid unnecessary draw calls/ui updates when marking
    - Check if loci is superset of visual
    - Check if loci overlaps with unit visual
    - Ensure ``Interval`` is used for ranges instead of ``SortedArray``
    - Add uniform marker type
    - Special case for reversing previous mark
- Add optional marking pass
    - Outlines visible and hidden parts of highlighted/selected groups
    - Add highlightStrength/selectStrength renderer params

## [v2.2.3] - 2021-08-25

- Add ``invertCantorPairing`` helper function
- Add ``Mesh`` processing helper ``.smoothEdges``
- Smooth border of molecular-surface with ``includeParent`` enabled
- Hide ``includeParent`` option from gaussian-surface visuals (not particularly useful)
- Improved ``StructureElement.Loci.size`` performance (for marking large cellpack models)
- Fix new ``TransformData`` issues (camera/bounding helper not showing up)
- Improve marking performance (avoid superfluous calls to ``StructureElement.Loci.isWholeStructure``)

## [v2.2.2] - 2021-08-11

- Fix ``TransformData`` issues [#133](https://github.com/molstar/molstar/issues/133)
- Fix ``mol-script`` query compiler const expression recognition.

## [v2.2.1] - 2021-08-02

- Add surrounding atoms (5 Angstrom) structure selection query
- [Breaking] Add maxDistance prop to ``IndexPairBonds``
- Fix coordinateSystem not handled in ``Structure.asParent``
- Add ``dynamicBonds`` to ``Structure`` props (force re-calc on model change)
    - Expose as optional param in root structure transform helper
- Add overpaint support to geometry exporters
- ``InputObserver`` improvements
  - normalize wheel speed across browsers/platforms
  - support Safari gestures (used by ``TrackballControls``)
  - ``PinchInput.fractionDelta`` and use it in ``TrackballControls``

## [v2.2.0] - 2021-07-31

- Add ``tubularHelices`` parameter to Cartoon representation
- Add ``SdfFormat`` and update SDF parser to be able to parse data headers according to spec (hopefully :)) #230
- Fix mononucleotides detected as polymer components (#229)
- Set default outline scale back to 1
- Improved DCD reader cell angle handling (interpret near 0 angles as 90 deg)
- Handle more residue/atom names commonly used in force-fields
- Add USDZ support to ``geo-export`` extension.
- Fix ``includeParent`` support for multi-instance bond visuals.
- Add ``operator`` Loci granularity, selecting everything with the same operator name.
- Prefer ``_label_seq_id`` fields in secondary structure assignment.
- Support new EMDB API (https://www.ebi.ac.uk/emdb/api/entry/map/[EMBD-ID]) for EM volume contour levels.
- ``Canvas3D`` tweaks:
    - Update ``forceDraw`` logic.
    - Ensure the scene is re-rendered when viewport size changes.
    - Support ``noDraw`` mode in ``PluginAnimationLoop``.

## [v2.1.0] - 2021-07-05

- Add parameter for to display aromatic bonds as dashes next to solid cylinder/line.
- Add backbone representation
- Fix outline in orthographic mode and set default scale to 2.

## [v2.0.7] - 2021-06-23

- Add ability to specify ``volumeIndex`` in ``Viewer.loadVolumeFromUrl`` to better support Volume Server inputs.
- Support in-place reordering for trajectory ``Frame.x/y/z`` arrays for better memory efficiency.
- Fixed text CIF encoder edge cases (most notably single whitespace not being escaped).

## [v2.0.6] - 2021-06-01

- Add glTF (GLB) and STL support to ``geo-export`` extension.
- Protein crosslink improvements
    - Change O-S bond distance to allow for NOS bridges (doi:10.1038/s41586-021-03513-3)
    - Added NOS-bridges query & improved disulfide-bridges query
- Fix #178: ``IndexPairBonds`` for non-single residue structures (bug due to atom reordering).
- Add volumetric color smoothing for MolecularSurface and GaussianSurface representations (#173)
- Fix nested 3d grid lookup that caused results being overwritten in non-covalent interactions computation.
- Basic implementation of ``BestDatabaseSequenceMapping`` (parse from CIF, color theme, superposition).
- Add atom id ranges support to Selection UI.

## [v2.0.5] - 2021-04-26

- Ability to pass ``Canvas3DContext`` to ``PluginContext.fromCanvas``.
- Relative frame support for ``Canvas3D`` viewport.
- Fix bug in screenshot copy UI.
- Add ability to select residues from a list of identifiers to the Selection UI.
- Fix SSAO bugs when used with ``Canvas3D`` viewport.
- Support for  full pausing (no draw) rendering: ``Canvas3D.pause(true)``.
- Add ``MeshBuilder.addMesh``.
- Add ``Torus`` primitive.
- Lazy volume loading support.
- [Breaking] ``Viewer.loadVolumeFromUrl`` signature change.
    - ``loadVolumeFromUrl(url, format, isBinary, isovalues, entryId)`` => ``loadVolumeFromUrl({ url, format, isBinary }, isovalues, { entryId, isLazy })``
- Add ``TextureMesh`` support to ``geo-export`` extension.

## [v2.0.4] - 2021-04-20

- [WIP] Mesh export extension
- ``Structure.eachAtomicHierarchyElement`` (#161)
- Fixed reading multi-line values in SDF format
- Fixed Measurements UI labels (#166)

## [v2.0.3] - 2021-04-09

- Add support for ``ColorTheme.palette`` designed for providing gradient-like coloring.
- [Breaking] The ``zip`` function is now asynchronous and expects a ``RuntimeContext``. Also added ``Zip()`` returning a ``Task``.
- [Breaking] Add ``CubeGridFormat`` in ``alpha-orbitals`` extension.

## [v2.0.2] - 2021-03-29

- Add ``Canvas3D.getRenderObjects``.
- [WIP] Animate state interpolating, including model trajectories
- Recognise MSE, SEP, TPO, PTR and PCA as non-standard amino-acids.
- Fix VolumeFromDensityServerCif transform label

## [v2.0.1] - 2021-03-23

- Exclude tsconfig.commonjs.tsbuildinfo from npm bundle

## [v2.0.0] - 2021-03-23

Too many changes to list as this is the start of the changelog... Notably, default exports are now forbidden.<|MERGE_RESOLUTION|>--- conflicted
+++ resolved
@@ -6,19 +6,14 @@
 ## [Unreleased]
 - Update production build to use `esbuils`
 - Emit explicit paths in `import`s in `lib/`
-<<<<<<< HEAD
-- MVS
-  - Representation node: support custom property `molstar_reprepresentation_params`, 
-  - Canvas node: support custom properties `molstar_enable_outline`, `molstar_enable_shadow`, `molstar_enable_ssao`
-=======
 - Change `Representation.Empty` to a lazy property to avoid issue with some bundlers
-
 - MolViewSpec extension:
   - Generic color schemes (`palette` parameter for color_from_* nodes)
   - Annotation field remapping (`field_remapping` parameter for color_from_* nodes)
+  - Representation node: support custom property `molstar_reprepresentation_params`, 
+  - Canvas node: support custom properties `molstar_enable_outline`, `molstar_enable_shadow`, `molstar_enable_ssao`
 - Renamed some color schemes ('inferno' -> 'inferno-no-black', 'magma' -> 'magma-no-black', 'turbo' -> 'turbo-no-black', 'rainbow' -> 'simple-rainbow')
 - Added new color schemes, synchronized with D3.js ('inferno', 'magma', 'turbo', 'rainbow', 'sinebow', 'warm', 'cool', 'cubehelix-default', 'category-10', 'observable-10', 'tableau-10')
->>>>>>> ab5eb599
 
 ## [v4.18.0] - 2025-06-08
 - MolViewSpec extension:
