# Change Log
All notable changes to this project will be documented in this file, following the suggestions of [Keep a CHANGELOG](http://keepachangelog.com/). This project adheres to [Semantic Versioning](http://semver.org/) for its most widely used - and defacto - public interfaces.

Note that since we don't clearly distinguish between a public and private interfaces there will be changes in non-major versions that are potentially breaking. If we make breaking changes to less used interfaces we will highlight it in here.

## [Unreleased]

- Fix PDBj structure data URL
- Improve logic when to cull in renderer
<<<<<<< HEAD
- Support for installing viewer as a Progressive Web App and deployment via GitHub Pages
=======
- Add `atom.ihm.has-seq-id` and `atom.ihm.overlaps-seq-id-range` symbol to the query language
- MolViewSpec extension:
  - Add box, arrow, ellipse, ellipsoid, angle primitives
  - Add basic support for volumetric data (map, Volume Server)
  - Add support for `molstar_color_theme_name` custom extension
  - Better IH/M support:
    - Support `coarse` components
    - Support `spacefill` representation
    - Support `carbohydrate` representation
    - Support for `custom.molstar_use_default_coloring` property on Color node.
    - Use `atom.ihm.has-seq-id` and `atom.ihm.overlaps-seq-id-range` for matching `label_seq_id` locations to support querying coarse elements.
    - Add ihm-restraints example
- Add Components example
- Remove static uses of `ColorTheme` and `SizeTheme` fields. Should resolvent "undefined" errors in certain builds
- Add `transform` property to clip objects
- Add support for trimming `image` geometry to a box
- Improve/fix iso-level support of `slice` representation
- Add support for rotating `slice` representation around an axis
- Add default color support for palette based themes
- Add `plane` structure representation
    - Can be colored with any structure theme
    - Can be colored with the `external-volume` theme
    - Can show atoms as a cutout
    - Supports principal axes and bounding box as a reference frame
- Add `Camera` section to "Screenshot / State" controls
- Add `CoarseIndex` for fast lookup of coarse elements
>>>>>>> ec46a444

## [v4.11.0] - 2025-01-26

- Fix for tubular helices issue (Fixes #1422)
- Volume UI improvements
    - Render all volume entries instead of selecting them one-by-one
    - Toggle visibility of all volumes
    - More accessible iso value control
- Support wheel event on sliders
- MolViewSpec extension:
    - Add validation for discriminated union params
    - Primitives: remove triangle_colors, line_colors, have implicit grouping instead; rename many parameters
- UI configuration options
    - Support removal of independent selection controls in the viewport
    - Support custom selection controls
    - Support for custom granularity dropdown options
    - Support for custom Sequence Viewer mode options
- Add `external-structure` theme that colors any geometry by structure properties
- Support float and half-float data type for direct-volume rendering and GPU isosurface extraction
- Minor documentation updates
- Add support for position-location to `volume-value` color theme
- Add support for color themes to `slice` representation
- Improve/fix palette support in volume color themes
- Fix `Plane3D.projectPoint`
- Fix marking related `image` rendering issues
    - Handle pixels without a group
    - Take fog into account
- MolViewSpec extension: Initial support for customizable representation parameters
- Quick Styles section reorganized
- UI color improvements (scrollbar contrast, toggle button hover color)
- Add `overrideWater` param for entity-id color theme
- Renames PDB-Dev to PDB-IHM and adjusts data source
- Fix vertex based themes for spheres shader
- Add volume dot representation
- Add volume-value size theme
- Sequence panel: Mark focused loci (bold+underline)
- Change modifier key behavior in Normal Mode (default = select only, Ctrl/Cmd = add to selection, Shift = extend last selected range)
- Handle Firefox's limit on vertex ids per draw (#1116)
- Fix behavior of `Vec3.makeRotation(out, a, b)` when `a ≈ -b`

## [v4.10.0] - 2024-12-15

- Add `ModelWithCoordinates` decorator transform.
- Fix outlines on transparent background using illumination mode (#1364)
- Fix transparent depth texture artifacts using illumination mode
- Fix marking of consecutive gap elements (#876)
- Allow React 19 in dependencies
- Fix missing deflate header if `CompressionStream` is available
- Fix is_iOS check for NodeJS
- Added PluginCommands.Camera.FocusObject
- Plugin state snapshot can have instructions to focus objects (PluginState.Snapshot.camera.focus)
- MolViewSpec extension: Support for multi-state files (animations)
- Fix units transform data not fully updated when structure child changes
- Fix `addIndexPairBonds` quadratic runtime case
- Use adjoint matrix to transform normals in shaders
- Fix resize handling in `tests/browser`

## [v4.9.1] - 2024-12-05

- Fix iOS check when running on Node

## [v4.9.0] - 2024-12-01

- Fix artifacts when using xray shading with high xrayEdgeFalloff values
- Enable double rounded capping on tubular helices
- Fix single residue tubular helices not showing up
- Fix outlines on volume and surface reps that do not disappear (#1326)
- Add example `glb-export`
- Membrane orientation: Improve `isApplicable` check and error handling (#1316)
- Fix set fenceSync to null after deleteSync.
- Fix operator key-based `IndexPairBonds` assignment
    - Don't add bonds twice
    - Add `IndexPairs.bySameOperator` to avoid looping over all bonds for each unit
- Add `Structure.intraUnitBondMapping`
- Add more structure-based visuals to avoid too many (small) render-objects
    - `structure-intra-bond`, `structure-ellipsoid-mesh`, `structure-element-point`, `structure-element-cross`
- Upgrade to express v5 (#1311)
- Fix occupancy check using wrong index for inter-unit bond computation (@rxht, #1321)
- Fix transparent SSAO for image rendering, e.g., volumne slices (#1332)
- Fix bonds not shown with `ignoreHydrogens` on (#1315)
    - Better handle mmCIF files with no entities defined by using `label_asym_id`
    - Show bonds in water chains when `ignoreHydorgensVariant` is `non-polar`
- Add MembraneServer API, generating data to be consumed in the context of MolViewSpec
- Fix `StructConn.isExhaustive` for partial models (e.g., returned by the model server)
- Refactor value swapping in molstar-math to fix SWC (Next.js) build (#1345)
- Fix transform data not updated when structure child changes
- Fix `PluginStateSnapshotManager.syncCurrent` to work as expected on re-loaded states.
- Fix do not compute implicit hydrogens when unit is explicitly protonated (#1257)
- ModelServer and VolumeServer: support for input files from Google Cloud Storage (gs://)
- Fix color of missing partial charges for SB partial charges extension

## [v4.8.0] - 2024-10-27

- Add SSAO support for transparent geometry
- Fix SSAO color not updating
- Improve blending of overlapping outlines from transparent & opaque geometries
- Default to `blended` transparency on iOS due to `wboit` not being supported.
- Fix direct-volume with fog off (and on with `dpoit`) and transparent background on (#1286)
- Fix missing pre-multiplied alpha for `blended` & `wboit` with no fog (#1284)
- Fix backfaces visible using blended transparency on impostors (#1285)
- Fix StructureElement.Loci.isSubset() only considers common units (#1292)
- Fix `Scene.opacityAverage` calculation never 1
- Fix bloom in illumination mode
- Fix `findPredecessorIndex` bug when repeating values
- MolViewSpec: Support for transparency and custom properties
- MolViewSpec: MVP Support for geometrical primitives (mesh, lines, line, label, distance measurement)
- Mesoscale Explorer: Add support for 4-character PDB IDs (e.g., 8ZZC) in PDB-IHM/PDB-Dev loader
- Fix Sequence View in Safari 18
- Improve performance of `IndexPairBonds` assignment when operator keys are available
- ModelArchive QualityAssessment extension:
    - Add support for ma_qa_metric_local_pairwise mmCIF category
    - Add PAE plot component
- Add new AlphaFoldDB-PAE example app
- Add support for LAMMPS data and dump formats
- Remove extra anti-aliasing from text shader (fixes #1208 & #1306)

## [v4.7.1] - 2024-09-30

- Improve `resolutionMode` (#1279)
    - Add `auto` that picks `scaled` for mobile devices and `native` elsewhere
    - Add `resolution-mode` Viewer GET param
    - Add `PluginConfig.General.ResolutionMode` config item

## [v4.7.0] - 2024-09-29

- Add illumination mode
    - Path-traced SSGI
    - Automatic thickness (estimate)
        - Base thickness as max(backface depth) - min(frontface depth)
        - Per object density factor to adjust thickness
    - Progressively trace samples to keep viewport interactive
    - Toggle on/off by pressing "G"
    - `illumination` Viewer GET param
- Enables dXrayShaded define when rendering depth
- Fix handling of PDB files that have chains with same id separated by TER record (#1245)
- Sequence Panel: Improve visuals of unmodeled sequence positions (#1248)
- Fix no-compression xtc parser (#1258)
- Mol2 Reader: Fix mol2 status_bit read error (#1251)
- Fix shadows with multiple lights
- Fix impostor sphere interior normal when using orthographic projection
- Add `resolutionMode` parameter to `Canvas3DContext`
    - `scaled`, divides by `devicePixelRatio`
    - `native`, no changes
- Add `CustomProperty.Context.errorContext` to support reporting errors during loading of custom properties (#1254)
    - Use in MolViewSpec extension
- Mesoscale Explorer: fix color & style issues
- Remove use of deprecated SASS explicit color functions
- Allow "Components" section to display nested components created by "Apply Action > Selection".

## [v4.6.0] - 2024-08-28

- Add round-caps option on tubular alpha helices
- Fix missing Sequence UI update on state object removal (#1219)
- Improved prmtop format support (CTITLE, %COMMENT)
- Avoid calculating bonds for water units when `ignoreHydrogens` is on
- Add `Water` trait to `Unit`
- Improve entity-id coloring for structures with multiple models from the same source (#1221)
- Wrap screenshot & image generation in a `Task`
- AlphaFold DB: Add BinaryCIF support when fetching data
- PDB-IHM/PDB-Dev: Add support for 4-character PDB IDs (e.g., 8ZZC)
- Fix polymer-gap visual coloring with cartoon theme
- Add formal-charge color theme (#328)
- Add more coloring options to cartoon theme
- Use `CompressionStream` Browser API when available
- Add `pdbx_structure_determination_methodology` mmcif field and `Model` helpers
- Fix cartoon representation not updated when secondary structure changes
- Add Zhang-Skolnick secondary-structure assignment method which handles coarse-grained models (#49)
- Calculate bonds for coarse-grained models
- VolumeServer: Add `health-check` endpoint + `healthCheckPath` config prop to report service health
- ModelServer: Add `health-check` endpoint + `healthCheckPath` config prop to report service health

## [v4.5.0] - 2024-07-28

- Separated postprocessing passes
- Take into account explicit hydrogens when computing hydrogen bonds
- Fix DoF with pixel ratios =! 1
- Fix DoF missing transparent depth
- Fix trackball pinch zoom and add pan
- Fix aromatic link rendering when `adjustCylinderLength` is true
- Change trackball animate spin speed unit to radians per second
- Fix `mol-plugin-ui/skin/base/components/misc.scss` syntax to be in line with latest Sass syntax
- Handle missing theme updates
    - Fix trajectory-index color-theme not always updated (#896)
    - Fix bond cylinders not updated on size-theme change with `adjustCylinderLength` enabled (#1215)
- Use `OES_texture_float_linear` for SSAO when available

## [v4.4.1] - 2024-06-30

- Clean `solidInterior` transparent cylinders
- Create a transformer to deflate compressed data
- Adjust Quick Styles panel button labels
- Improve camera interpolation code (interpolate camera rotation instead of just position)
- Mesoscale Explorer
    - Add `illustrative` coloring option
    - Press 'C' to toggle between center and zoom & center on click
    - Add entities selection description
    - Clicking a leaf node in the right panel tree will center each instance in turn
    - Add measurement controls to right panel
    - Mouse left click on label with snapshot key will load snapshot
    - Mouse hover over label with protein name highlight entities with the same name
    - Custom ViewportSnapshotDescription with custom MarkdowAnchor
        - \# other snapshots with a given key \[...](#key)
        - i highlight a protein with a given NAME \[...](iNAME)
        - g highlight a group with a given group type and group name \[...](ggrouptype.groupname)
        - h URLs with a given link \[...](http...)
    - Snapshot description panel window size and text can be resized and hidden with new icons
    - Add styles controls to right panel
    - Add viewport settings to left panel
    - Add app info component to left panel with interactive tour and doc link
- Fixes SSAO edge artifacts (#1122)
    - Add `reuseOcclusion` parameter to multi-sample pass
    - Add `blurDepthBias` parameter to occlusion pass
    - Handle near clip in SSAO blur
- Support reading score from B-factor in pLDDT color theme
- Add Cel-shading support
    - `celShaded` geometry parameter
    - `celSteps` renderer parameter
- Add the ability to customize the Snapshot Description component via `PluginUISpec.components.viewport.snapshotDescription`
- Add `doNotDisposeCanvas3DContext` option to `PluginContext.dispose`
- Remove support for density data from edmaps.rcsb.org

## [v4.3.0] - 2024-05-26

- Fix State Snapshots export animation (#1140)
- Add depth of field (dof) postprocessing effect
- Add `SbNcbrTunnels` extension for for visualizing tunnels in molecular structures from ChannelsDB (more info in [tunnels.md](./docs/docs/extensions/tunnels.md))
- Fix edge case in minimizing RMSD transform computation

## [v4.2.0] - 2024-05-04

- Add emissive material support
- Add bloom post-processing
- MolViewSpec extension: `loadMVS` supports `keepCamera` parameter
- Return StateTransform selectors from measurements API (addDistance, addAngle, etc.)
- Refactor transparency rendering
    - More uniform behavior for blended, wboit, dpoit
    - Fix issues with text & image geometry
- Fix render-spheres example (#1100)
    - Wrong step size in sphere geometry boundingSphere & groupmapping
    - Handle empty `instanceGrid` in renderer & renderable
- Fix bond assignment from `IndexPairBonds`
    - Can not always be cached in `ElementSetIntraBondCache`
    - Wrong operator checks in `findPairBonds`
- Fix SSAO artifacts (@corredD, #1082)
- Fix bumpiness artifacts (#1107, #1084)

## [v4.1.0] - 2024-03-31

- Add `VolumeTransform` to translate/rotate a volume like in a structure superposition
- Fix BinaryCIF encoder edge cases caused by re-encoding an existing BinaryCIF file
- Fix edge-case where width/height in InputObserver are not correct
- Fix transparency rendering fallback (#1058)
- Fix SSAO broken when `OES_texture_float_linear` is unavailable
- Add `normalOffset` to `external-volume` color theme
    - This can give results similar to pymol's surface_ramp_above_mode=1
- Add `rotation` parameter to skybox background

## [v4.0.1] - 2024-02-19

- Fix BinaryCIF decoder edge cases. Fixes mmCIF model export from data provided by ModelServer.
- MolViewSpec extension: support for MVSX file format
- Revert "require WEBGL_depth_texture extension" & "remove renderbuffer use"

## [v4.0.0] - 2024-02-04

- Add Mesoscale Explorer app for investigating large systems
- [Breaking] Remove `cellpack` extension (superseded by Mesoscale Explorer app)
- [Breaking] Set minimal node.js version to 18
- [Breaking] Generalize rcsb/assembly-symmetry/ extension
    - Move to assembly-symmetry/
    - Remove RCSB specific dependencies and prefixes
- [Breaking] Require `WEBGL_depth_texture` webgl extension
    - Remove `renderbuffer` use
- [Breaking] Change build target to ES2018
    - Custom builds only require ES6 for dependencies like immer.js
- [Breaking] Changed `createPluginUI`
    - The function now takes a single `options` argument
    - The caller must specify a `render` method that mounts the Mol* react component to DOM
        - A default `renderReact18` method is provided, but needs to be imported separately
        - To support React 16 and 17, `ReactDOM.render` can be passed
- Improve `SetUtils` performance using ES6 features
- [Breaking] Reduce memory usage of `SymmetryOperator.ArrayMapping`
    - Requires calling methods from instance
- [Breaking] Fix `mol-model/structure/model/properties/seconday-structure.ts` file name (#938)
- [Breaking] Add `Canvas3DContext` runtime props
    - Props: pixelScale, pickScale, transparency (blended, wboit, dpoit)
    - Replaces instantiation-time attribs
- [Breaking] Change default compile target to ES2018
- [Breaking] Add culling & LOD support
    - Cull per-object and per-instance
    - Cull based on frustum and camera distance
    - LOD visibility based on camera distance
    - Special LOD mode for spheres with automatic levels
    - Occlusion culling (only WebGL2)
        - Hi-Z pass
        - Cull based on previous frame's Hi-Z buffer
- Add stochastic/dithered transparency to fade overlapping LODs in and out
- Add "Automatic Detail" preset that shows surface/cartoon/ball & stick based on camera distance

## [v3.45.0] - 2024-02-03

- Add color interpolation to impostor cylinders
- MolViewSpec components are applicable only when the model has been loaded from MolViewSpec
- Add `snapshotKey` and `tooltip` params to loci `LabelRepresentation`
- Update `FocusLoci` behavior to support `snapshotKey` param
  - Clicking a visual with `snapshotKey` will trigger that snapshot
- Render multiline loci label tooltips as Markdown
- `ParamDefinition.Text` updates:
  - Support `multiline` inputs
  - Support `placeholder` parameter
  - Support `disableInteractiveUpdates` to only trigger updates once the control loses focus
- Move dependencies related to the headless context from optional deps to optional peer deps

## [v3.44.0] - 2024-01-06

- Add new `cartoon` visuals to support atomic nucleotide base with sugar
- Add `thicknessFactor` to `cartoon` representation for scaling nucleotide block/ring/atomic-fill visuals
- Use bonds from `_struct_conn` in mmCIF files that use `label_seq_id`
- Fix measurement label `offsetZ` default: not needed when `scaleByRadius` is enbaled
- Support for label rendering in HeadlessPluginContext
- MolViewSpec extension
  - Support all X11 colors
  - Support relative URIs
  - CLI tools: mvs-validate, mvs-render, mvs-print-schema
  - Labels applied in one node
- ModelServer SDF/MOL2 ligand export: fix atom indices when additional atoms are present
- Avoid showing (and calculating) inter-unit bonds for huge structures
- Fixed `DragOverlay` on WebKit/Safari browsers

## [v3.43.1] - 2023-12-04

- Fix `react-markdown` dependency

## [v3.43.0] - 2023-12-02

- Fix `State.tryGetCellData` (return type & data check)
- Don't change camera.target unless flyMode or pointerLock are enabled
- Handle empty CIF files
- Snapshot improvements:
    - Add `key` property
    - Ability to existing snapshot name, key, and description
    - Support markdown in descriptions (ignores all HTML tags)
    - Ability to link to snapshots by key from descriptions
    - Separate UI control showing description of the current snapshot
- Do not activate drag overlay for non-file content
- Add `structure-element-sphere` visual to `spacefill` representation
- Fix missing `await` in `HeadlessPluginContext.saveStateSnapshot`
- Added support for providing custom sequence viewers to the plugin spec
- MolViewSpec extension (MVS)
- Add URL parameters `mvs-url`, `mvs-data`, `mvs-format`
- Add drag&drop for `.mvsj` files
- Fix `bumpiness` scaling with `ignoreLight` enabled
- Add `transforms` & `label` params to `ShapeFromPly`
- Optimize `LociSelectManager.selectOnly` to avoid superfluous loci set operations
- Dispose of viewer on `unload` event to aid GC

## [v3.42.0] - 2023-11-05

- Fix handling of PDB files with insertion codes (#945)
- Fix de-/saturate of colors with no hue
- Improve `distinctColors` function
    - Add `sort` and `sampleCountFactor` parameters
    - Fix clustering issues
- Add `clipPrimitive` option to spheres geometry, clipping whole spheres instead of cutting them
- Add `DragAndDropManager`
- Add `options` support for default bond labels

## [v3.41.0] - 2023-10-15

- Add `PluginContext.initialized` promise & support for it in the `Plugin` UI component.
- Fix undesired interaction between settings panel and the panel on the right.
- Add ability to customize server parameters for `RCSBAssemblySymmetry`.

## [v3.40.1] - 2023-09-30

- Do not call `updateFocusRepr` if default `StructureFocusRepresentation` isn't present.
- Treat "tap" as a click in `InputObserver`
- ModelServer ligand queries: fix atom count reported by SDF/MOL/MOL2 export
- CCD extension: Make visuals for aromatic bonds configurable
- Add optional `file?: CifFile` to `MmcifFormat.data`
- Add support for webgl extensions
    - `WEBGL_clip_cull_distance`
    - `EXT_conservative_depth`
    - `WEBGL_stencil_texturing`
    - `EXT_clip_control`
- Add `MultiSampleParams.reduceFlicker` (to be able to switch it off)
- Add `alphaThickness` parameter to adjust alpha of spheres for radius
- Ability to hide "right" panel from simplified viewport controls
- Add `blockIndex` parameter to TrajectoryFromMmCif
- Fix bounding sphere calculation for "element-like" visuals
- Fix RCSB PDB validation report URL
- Add sharpening postprocessing option
- Take pixel-ratio into account for outline scale
- Gracefully handle missing HTMLImageElement
- Fix pixel-ratio changes not applied to all render passes

## [v3.39.0] - 2023-09-02

- Add some elements support for `guessElementSymbolString` function
- Faster bounding rectangle calculation for imposter spheres
- Allow toggling of hydrogens as part of `LabelTextVisual`

## [v3.38.3] - 2023-07-29

- Fix imposter spheres not updating, e.g. in trajectories (broke in v3.38.0)

## [v3.38.2] - 2023-07-24

- Don't rely solely on `chem_comp_atom` when detecting CCD files (#877)
- Actually support non-physical keys in `Bindings.Trigger.code`

## [v3.38.1] - 2023-07-22

- Fix pixel-scale not updated in SSAO pass

## [v3.38.0] - 2023-07-18

- Fix display issue with SIFTS mapping
- Support non-physical keys in `Bindings.Trigger.code`
- Update `getStateSnapshot` to only overwrite current snapshot if it was created automatically
- Fix distinct palette's `getSamples` infinite loop
- Add 'NH2', 'FOR', 'FMT' to `CommonProteinCaps`
- Add `opened` event to `PluginStateSnapshotManager`
- Properly switch-off fog
- Add `approximate` option for spheres rendering
- Reduce `Spheres` memory usage
    - Derive mapping from VertexID
    - Pull position and group from texture
- Add `Euler` math primitive
- Add stride option to element sphere & point visuals
- Add `disabledExtensions` field to default viewer's options
- Add `LRUCache.remove`
- Add 'Chain Instance' and 'Uniform' options for 'Carbon Color' param (in Color Theme: Element Symbol)

## [v3.37.1] - 2023-06-20

- Fix issues with wboit/dpoit in large scenes
- Fix lines, text, points rendering (broken in v3.37.0)

## [v3.37.0] - 2023-06-17

- Add `inverted` option to `xrayShaded` parameter
- Model-export extension: Add ability to set a file name for structures
- Add `contextHash` to `SizeTheme`
- Add mipmap-based blur for image backgrounds

## [v3.36.1] - 2023-06-11

- Allow parsing of CCD ligand files
- Add dedicated wwPDB CCD extension to align and visualize ideal & model CCD coordinates
- Make operators in `IndexPairBonds` a directed property
- Remove erroneous bounding-box overlap test in `Structure.eachUnitPair`
- Fix `EdgeBuilder.addNextEdge` for loop edges
- Optimize inter unit bond compute
- Ensure consistent state for volume representation (#210)
- Improve SSAO for thin geometry (e.g. lines)
- Add snapshot support for structure selections
- Add `nucleicProfile` parameter to cartoon representation
- Add `cartoon` theme with separate colorings for for mainchain and sidechain visuals

## [v3.35.0] - 2023-05-14

- Enable odd dash count (1,3,5)
- Add principal axes spec and fix edge cases
- Add a uniform color theme for NtC tube that still paints residue and segment dividers in a different color
- Mesh exporter improvements
    - Support points & lines in glTF export
    - Set alphaMode and doubleSided in glTF export
    - Fix flipped cylinder caps
- Fix bond assignments `struct_conn` records referencing waters
- Add StructConn extension providing functions for inspecting struct_conns
- Fix `PluginState.setSnapshot` triggering unnecessary state updates
- Fix an edge case in the `mol-state`'s `State` when trying to apply a transform to an existing Null object
- Add `SbNcbrPartialCharges` extension for coloring and labeling atoms and residues by partial atomic charges
  - uses custom mmcif categories `_sb_ncbr_partial_atomic_charges_meta` and `_sb_ncbr_partial_atomic_charges` (more info in [README.md](./src/extensions/sb-ncbr/README.md))
- Parse HEADER record when reading PDB file
- Support `ignoreHydrogens` in interactions representation
- Add hydroxyproline (HYP) commonly present in collagen molecules to the list of amino acids
- Fix assemblies for Archive PDB files (do not generate unique `label_asym_id` if `REMARK 350` is present)
- Add additional functions to `core.math` in `mol-script`
    - `cantorPairing`, `sortedCantorPairing`, `invertCantorPairing`,
    - `trunc`, `sign`

## [v3.34.0] - 2023-04-16

- Avoid `renderMarkingDepth` for fully transparent renderables
- Remove `camera.far` doubling workaround
- Add `ModifiersKeys.areNone` helper function
- Do not render NtC tube segments unless all required atoms are present in the structure
- Fix rendering issues caused by VAO reuse
- Add "Zoom All", "Orient Axes", "Reset Axes" buttons to the "Reset Camera" button
- Improve trackball move-state handling when key bindings use modifiers
- Fix rendering with very small viewport and SSAO enabled
- Fix `.getAllLoci` for structure representations with `structure.child`
- Fix `readAllLinesAsync` refering to dom length property
- Make mol-util/file-info node compatible
- Add `eachLocation` to representation/visual interface

## [v3.33.0] - 2023-04-02

- Handle resizes of viewer element even when window remains the same size
- Throttle canvas resize events
- Selection toggle buttons hidden if selection mode is off
- Camera focus loci bindings allow reset on click-away to be overridden
- Input/controls improvements
    - Move or fly around the scene using keys
    - Pointer lock to look around scene
    - Toggle spin/rock animation using keys
- Apply bumpiness as lightness variation with `ignoreLight`
- Remove `JSX` reference from `loci-labels.ts`
- Fix overpaint/transparency/substance smoothing not updated when geometry changes
- Fix camera project/unproject when using offset viewport
- Add support for loading all blocks from a mmcif file as a trajectory
- Add `Frustum3D` and `Plane3D` math primitives
- Include `occupancy` and `B_iso_or_equiv` when creating `Conformation` from `Model`
- Remove LazyImports (introduced in v3.31.1)

## [v3.32.0] - 2023-03-20

- Avoid rendering of fully transparent renderables
- Add occlusion color parameter
- Fix issue with outlines and orthographic camera
- Reduce over-blurring occlusion at larger view distances
- Fix occlusion artefact with non-canvas viewport and pixel-ratio > 1
- Update nodejs-shims conditionals to handle polyfilled document object in NodeJS environment.
- Ensure marking edges are at least one pixel wide
- Add exposure parameter to renderer
- Only trigger marking when mouse is directly over canvas
- Fix blurry occlusion in screenshots
- [Breaking] Add `setFSModule` to `mol-util/data-source` instead of trying to trick WebPack

## [v3.31.4] - 2023-02-24

- Allow link cylinder/line `dashCount` set to '0'
- Stop animation loop when disposing `PluginContext` (thanks @gfrn for identifying the issue)

## [v3.31.3] - 2023-02-22

- Fix impostor bond visuals not correctly updating on `sizeFactor` changes
- Fix degenerate case in PCA
- Fix near clipping avoidance in impostor shaders
- Update `fs` import in `data-source.ts`

## [v3.31.2] - 2023-02-12

- Fix exit code of volume pack executable (pack.ts). Now exits with non-0 status when an error happens
- Remove pca transform from components ui focus (too distracting)
- Fix artefacts with opaque outlines behind transparent objects
- Fix polymer trace visual not updating
- Fix use of `WEBGL_provoking_vertex`

## [v3.31.1] - 2023-02-05

- Improve Component camera focus based on the PCA of the structure and the following rules:
    - The first residue should be in first quadrant if there is only one chain
    - The average position of the residues of the first chain should be in the first quadrant if there is more than one chain
- Add `HeadlessPluginContext` and `HeadlessScreenshotHelper` to be used in Node.js
- Add example `image-renderer`
- Fix wrong offset when rendering text with orthographic projection
- Update camera/handle helper when `devicePixelRatio` changes
- Add various options to customize the axes camera-helper
- Fix issue with texture-mesh color smoothing when changing themes
- Add fast boundary helper and corresponding unit trait
- Add Observable for Canvas3D commits

## [v3.30.0] - 2023-01-29

- Improve `Dnatco` extension
    - Factor out common code in `Dnatco` extension
    - Add `NtC tube` visual. Applicable for structures with NtC annotation
    - [Breaking] Rename `DnatcoConfalPyramids` to `DnatcoNtCs`
- Improve boundary calculation performance
- Add option to create & include images in state snapshots
- Fix SSAO artefacts with high bias values
- Fix SSAO resolution scale parameter handling
- Improve outlines, visually more stable at different view distances

## [v3.29.0] - 2023-01-15

- `meshes` extension: Fixed a bug in mesh visualization (show backfaces when opacity < 1)
- Add color quick select control to Volume controls
- Fix `dropFiles` bug
- Fix some cyclic imports and reduce the use of const enums. This should make it easier to use the library with the `isolatedModules: true` TS config.
- Fix `dropFiles` bug (#679)
- Add `input type='color'` picker to `CombinedColorControl`
- Set `ParameterMappingControl` disabled when state is updating
- Performance tweaks
    - Update clip `defines` only when changed
    - Check for identity in structure/unit areEqual methods
    - Avoid cloning of structure representation parameters
    - Make SymmetryOperator.createMapping monomorphic
    - Improve bonding-sphere calculation
    - Defer Scene properties calculation (markerAverage, opacityAverage, hasOpaque)
    - Improve checks in in UnitsRepresentation setVisualState
- Add StructureElement.Loci.forEachLocation
- Add RepresentationRegistry.clear and ThemeRegistry.clear
- Add generic Loci support for overpaint, substance, clipping themes
- Add `.getCenter` and `.center` to `Camera`
- Add support to dim unmarked groups
- Add support for marker edge strength

## [v3.28.0] - 2022-12-20

- Show histogram in direct volume control point settings
- Add `solidInterior` parameter to sphere/cylinder impostors
- [Breaking] Tweak `ignoreHydrogens` non-polar handling (introduced in 3.27.0)
- Add `meshes` and `volumes-and-segmentations` extensions
    - See https://molstarvolseg.ncbr.muni.cz/ for more info
- Fix missing support for info in `ParamDefinition.Converted`
- Add support for multi-visual volume representations
- Improve volume isosurface bounding-sphere
- Add basic volume segmentation support to core
    - Add `Volume.Segment` model
    - Add `Segmentation` custom volume property
    - Add `SegmentRepresentation` representation
    - Add `volume-segment` color theme
- Fix GPU marching cubes failing for large meshes with webgl2 (due to use of float16)

## [v3.27.0] - 2022-12-15

- Add an `includeTransparent` parameter to hide/show outlines of components that are transparent
- Fix 'once' for animations of systems with many frames
- Better guard against issue (black fringes) with bumpiness in impostors
- Improve impostor shaders
    - Fix sphere near-clipping with orthographic projection
    - Fix cylinder near-clipping
    - Add interior cylinder caps
    - Add per-pixel object clipping
- Fix `QualityAssessment` assignment bug for structures with different auth vs label sequence numbering
- Refresh `ApplyActionControl`'s param definition when toggling expanded state
- Fix `struct_conn` bond assignment for ions
- Ability to show only polar hydrogens

## [v3.26.0] - 2022-12-04

- Support for ``powerPreference`` webgl attribute. Add ``PluginConfig.General.PowerPreference`` and ``power-preference`` Viewer GET param.
- Excluded common protein caps `NME` and `ACE` from the ligand selection query
- Add screen-space shadow post-processing effect
- Add "Structure Molecular Surface" visual
- Add `external-volume` theme (coloring of arbitrary geometries by user-selected volume)

## [v3.25.1] - 2022-11-20

- Fix edge-case in `Structure.eachUnitPair` with single-element units
- Fix 'auto' structure-quality for coarse models

## [v3.25.0] - 2022-11-16

- Fix handling of gzipped assets (reverts #615)

## [v3.24.0] - 2022-11-13

- Make `PluginContext.initContainer` checkered canvas background optional
- Store URL of downloaded assets to detect zip/gzip based on extension (#615)
- Add optional `operator.key`; can be referenced in `IndexPairBonds`
- Add overpaint/transparency/substance theme strength to representations
- Fix viewport color for transparent background

## [v3.23.0] - 2022-10-19

- Add `PluginContext.initContainer/mount/unmount` methods; these should make it easier to reuse a plugin context with both custom and built-in UI
- Add `PluginContext.canvas3dInitialized`
- `createPluginUI` now resolves after the 3d canvas has been initialized
- Change EM Volume Streaming default from `Whole Structure` to `Auto`

## [v3.22.0] - 2022-10-17

- Replace `VolumeIsosurfaceParams.pickingGranularity` param with `Volume.PickingGranuality`

## [v3.21.0] - 2022-10-17

- Add `VolumeIsosurfaceParams.pickingGranularity` param
- Prevent component controls collapsing when option is selected

## [v3.20.0] - 2022-10-16

- [Breaking] Rename the ``model-index`` color theme to ``trajectory-index``
- Add a new ``model-index`` color theme that uniquely colors each loaded model
- Add the new ``model-index`` and ``structure-index`` color themes as an option for the carbon color in the ``element-symbol`` and ``ilustrative`` color themes
- Add ``structure-index`` color theme that uniquely colors each root structure
- Add ``nearest`` method to ``Lookup3D``
- Add mipmap-based blur for skybox backgrounds

## [v3.19.0] - 2022-10-01

- Fix "empty textures" error on empty canvas
- Optimize BinaryCIF integer packing encoder
- Fix dual depth peeling when post-processing is off or when rendering direct-volumes
- Add ``cameraClipping.minNear`` parameter
- Fix black artifacts on specular highlights with transparent background

## [v3.18.0] - 2022-09-17

- Integration of Dual depth peeling - OIT method
- Stereo camera improvements
    - Fix param updates not applied
    - Better param ranges and description
    - Add timer.mark for left/right camera

## [v3.17.0] - 2022-09-11

- [Fix] Clone ``Canvas3DParams`` when creating a ``Canvas3D`` instance to prevent shared state between multiple instances
- Add ``includeResidueTest`` option to ``alignAndSuperposeWithSIFTSMapping``
- Add ``parentDisplay`` param for interactions representation.
- [Experimental] Add support for PyMOL, VMD, and Jmol atom expressions in selection scripts
- Support for ``failIfMajorPerformanceCaveat`` webgl attribute. Add ``PluginConfig.General.AllowMajorPerformanceCaveat`` and ``allow-major-performance-caveat`` Viewer GET param.
- Fix handling of PDB TER records (#549)
- Add support for getting multiple loci from a representation (``.getAllLoci()``)
- Add ``key`` property to intra- and inter-bonds for referencing source data
- Fix click event triggered after move

## [v3.16.0] - 2022-08-25

- Support ``globalColorParams`` and ``globalSymmetryParams`` in common representation params
- Support ``label`` parameter in ``Viewer.loadStructureFromUrl``
- Fix ``ViewportHelpContent`` Mouse Controls section

## [v3.15.0] - 2022-08-23

- Fix wboit in Safari >=15 (add missing depth renderbuffer to wboit pass)
- Add 'Around Camera' option to Volume streaming
- Avoid queuing more than one update in Volume streaming

## [v3.14.0] - 2022-08-20

- Expose inter-bonds compute params in structure
- Improve performance of inter/intra-bonds compute
- Fix defaultAttribs handling in Canvas3DContext.fromCanvas
- Confal pyramids extension improvements
    - Add custom labels to Confal pyramids
    - Improve naming of some internal types in Confal pyramids extension coordinate
    - Add example mmCIF file with categories necessary to display Confal pyramids
    - Change the lookup logic of NtC steps from residues
- Add support for download of gzipped files
- Don't filter IndexPairBonds by element-based rules in MOL/SDF and MOL2 (without symmetry) models
- Fix Glycam Saccharide Names used by default
- Fix GPU surfaces rendering in Safari with WebGL2
- Add ``fov`` (Field of View) Canvas3D parameter
- Add ``sceneRadiusFactor`` Canvas3D parameter
- Add background pass (skybox, image, horizontal/radial gradient)
    - Set simple-settings presets via ``PluginConfig.Background.Styles``
    - Example presets in new backgrounds extension
    - Load skybox/image from URL or File (saved in session)
    - Opacity, saturation, lightness controls for skybox/image
    - Coverage (viewport or canvas) controls for image/gradient
- [Breaking] ``AssetManager`` needs to be passed to various graphics related classes
- Fix SSAO renderable initialization
- Reduce number of webgl state changes
    - Add ``viewport`` and ``scissor`` to state object
    - Add ``hasOpaque`` to scene object
- Handle edge cases where some renderables would not get (correctly) rendered
    - Fix text background rendering for opaque text
    - Fix helper scenes not shown when rendering directly to draw target
- Fix ``CustomElementProperty`` coloring not working

## [v3.13.0] - 2022-07-24

- Fix: only update camera state if manualReset is off (#494)
- Improve handling principal axes of points in a plane
- Add 'material' annotation support for textures
- More effort to avoid using ``flat`` qualifier in shaders: add ``dVaryingGroup``
- Enable ``immediateUpdate`` for iso level in isosurface and volume streaming controls
- Add support to download CCD from configurable URL

## [v3.12.1] - 2022-07-20

- Fix plugin behavior dispose logic to correctly unsubscribe observables.

## [v3.12.0] - 2022-07-17

- Add ``colorMarker`` option to Renderer. This disables the highlight and select marker at a shader level for faster rendering of large scenes in some cases.
- Bind shared textures only once per pass, not for each render item
- Fix missing 'material' annotation for some uniforms, causing unnecessary uniform updates
- Remove use of ``isnan`` in impostor shaders, not needed and causing slowdown
- Avoid using ``flat`` qualifier in shaders, causing slowdown
- Improve CellPack's ``adjustStyle`` option (disable ``colorMarker``, set component options, enable marking w/o ghost)
- Scan all entities when looking for ``struct_conn`` entries (fixes issue when the same ``label_asym_id`` is used in more than one entity)

## [v3.11.0] - 2022-07-04

- Add ``instanceGranularity`` option for marker, transparency, clipping, overpaint, substance data to save memory
- CellPack extension tweaks
    - Use instancing to create DNA/RNA curves to save memory
    - Enable ``instanceGranularity`` by default
    - Add ``adjustStyle`` option to LoadCellPackModel action (stylized, no multi-sample, no far clipping, chain picking)
- Structure Superposition now respects pivot's coordinate system

## [v3.10.2] - 2022-06-26

- Fix superfluous shader varying
- Improve use of gl_VertexID when possible

## [v3.10.1] - 2022-06-26

- Fix groupCount when updating TextureMesh-based visuals

## [v3.10.0] - 2022-06-24

- Add support for Glycam saccharide names
- Add ``PluginConfig.Viewport.ShowTrajectoryControls`` config option

## [v3.9.1] - 2022-06-19

- Fix missing ``super.componentWillUnmount()`` calls (@simeonborko)
- Fix missing ``uGroupCount`` update for visuals
- Fix missing aromatic bond display

## [v3.9.0] - 2022-05-30

- Improve picking by using drawbuffers (when available) to reduce number of drawcalls
- GPU timing support
    - Add ``timing-mode`` Viewer GET param
    - Add support for webgl timer queries
    - Add timer marks around GPU render & compute operations
- Volume Server CIF: Add check that a data block contains volume data before parsing
- Fix ``Scene.clear`` not clearing primitives & volumes arrays (@JonStargaryen)
- Fix rendering volumes when wboit is switched off and postprocessing is enabled

## [v3.8.2] - 2022-05-22

- Fix ``Scene.opacityAverage`` not taking xray shaded into account

## [v3.8.1] - 2022-05-14

- Fix issues with marking camera/handle helper (#433)
- Fix issues with array uniforms when running with headless-gl
- Fix Polymer Chain Instance coloring
- Improve performance of scene marker/opacity average calculation

## [v3.8.0] - 2022-04-30

- Add support for outlines around transparent objects
- Improve per-group transparency when wboit is switched off
- Improve ``ColorTheme`` typing with ``ColorType`` generic.
    - Defaults to ``ColorTypeLocation``
    - Set when using ``ColorTypeDirect`` or ``ColorTypeGrid``
- Fix case handling of ``struct_conf`` mmCIF enumeration field (#425)
- Fix ``allowTransparentBackfaces`` for per-group transparency
- Fix ``FormatRegistry.isApplicable`` returning true for unregistered formats
- Fix: handle building of ``GridLookup3D`` with zero cell size
- Fix ``ignoreLight`` for direct-volume rendering with webgl1
- Fix (non-black) outlines when using transparent background

## [v3.7.0] - 2022-04-13

- Fix ``xrayShaded`` for texture-mesh geometries
- [Breaking] Change ``allowTransparentBackfaces`` to ``transparentBackfaces`` with options ``off``, ``on``, ``opaque``. This was only added in 3.6.0, so allowing a breaking change here.
    - ``off``: don't show (default)
    - ``on``: show with transparency
    - ``opaque``: show fully opaque
- Add option to disable file drop overlay.

## [v3.6.2] - 2022-04-05

- ModelServer ligand queries: fixes for alternate locations, additional atoms & UNL ligand
- React 18 friendly ``useBehavior`` hook.

## [v3.6.1] - 2022-04-03

- Fix React18 related UI regressions.

## [v3.6.0] - 2022-04-03

- Check that model and coordinates have same element count when creating a trajectory
- Fix aromatic rings assignment: do not mix flags and planarity test
- Improve bonds assignment of coarse grained models: check for IndexPairBonds and exhaustive StructConn
- Fix unit mapping in bondedAtomicPairs MolScript query
- Improve pdb parsing: handle non unique atom and chain names (fixes #156)
- Fix volume streaming for entries with multiple contour lists
- Add ``allowTransparentBackfaces`` parameter to support double-sided rendering of transparent geometries
- Fix handling of case insensitive mmCIF enumeration fields (including entity.type)
- Fix ``disable-wboit`` Viewer GET param
- Add support for React 18.
    - Used by importing ``createPluginUI`` from ``mol-plugin-ui/react18``;
    - In Mol* 4.0, React 18 will become the default option.

## [v3.5.0] - 2022-03-25

- Fix issues with bounding-sphere & color-smoothing (mostly for small geometries)
- Support BCIF => CIF conversion in ``cif2bcif`` CLI tool

## [v3.4.0] - 2022-03-13

- Fix handling of mmcif with empty ``label_*`` fields
- Improve saccharide detection (compare against list from CCD)
- Fix legend label of hydrophobicity color theme
- Add ``LoadTrajectory`` action
- Add ``CustomImportControls`` to left panel
- Add Zenodo import extension (load structures, trajectories, volumes, and zip files)
- Fix loading of some compressed files within sessions
- Fix wrong element assignment for atoms with Charmm ion names
- Fix handling of empty symmetry cell data
- Add support for ``trr`` and ``nctraj`` coordinates files
- Add support for ``prmtop`` and ``top`` topology files

## [v3.3.1] - 2022-02-27

- Fix issue with unit boundary reuse (do at visual level instead)
- Add option to ignore ions for inter-unit bond computation

## [v3.3.0] - 2022-02-27

- Fix parsing contour-level from emdb v3 header files
- Fix invalid CSS (#376)
- Fix "texture not renderable" & "texture not bound" warnings (#319)
- Fix visual for bonds between two aromatic rings
- Fix visual for delocalized bonds (parsed from mmcif and mol2)
- Fix ring computation algorithm
- Add ``UnitResonance`` property with info about delocalized triplets
- Resolve marking in main renderer loop to improve overall performance
- Use ``throttleTime`` instead of ``debounceTime`` in sequence viewer for better responsiveness
- Change line geometry default ``scaleFactor`` to 2 (3 is too big after fixing line rendering)
- Trajectory animation performance improvements
    - Reuse ``Model.CoarseGrained`` for coordinate trajectories
    - Avoid calculating ``InterUnitBonds`` when ``Structure.parent`` ones are empty
    - Reuse unit boundary if sphere has not changed too much
    - Don't show 'inter-bond' and 'element-cross' visuals in line representations of polymerAndLigand preset
- Fix additional mononucleotides detected as polymer components
- Fix and improve ``canRemap`` handling in ``IntraUnitBonds``
- Reuse occlusion for secondary passes during multi-sampling
- Check if marking passes are needed before doing them
- Add ``resolutionScale`` parameter to allow trading quality of occlusion for performance

## [v3.2.0] - 2022-02-17

- Rename "best database mapping" to "SIFTS Mapping"
- Add schema and export support for ``atom_site.pdbx_sifts_xref_*`` fields
- Add schema export support for ``atom_site.pdbx_label_index`` field
- Add `traceOnly` parameter to chain/UniProt-based structure alignment
- Store ``IndexPairBonds`` as a dynamic property.

## [v3.1.0] - 2022-02-06

- Fix ``xrayShaded`` & ``ignoreLight`` params not working at the same time
- Add ``ignoreLight`` to component params
- Tweaks for cleaner default representation style
    - Cartoon: use ``nucleotide-ring`` instead of ``nucleotide-block``
    - Focus: use ``xrayShaded`` instead of opacity; adjust target size; don't show non-covalent interactions twice
- Fix representation preset side effects (changing post-processing parameters, see #363)
- Add Quick Styles panel (default, illustrative, stylized)
- Fix exported structure missing secondary-structure categories (#364)
- Fix volume streaming error message: distinguish between missing data and server error (#364)

## [v3.0.2] - 2022-01-30

- Fix color smoothing of elongated structures (by fixing ``Sphere.expand`` for spheres with highly directional extrema)
- Fix entity label not displayed when multiple instances of the same entity are highlighted
- Fix empty elements created in ``StructureElement.Loci.extendToAllInstances``
- Measurement options tweaks (allow larger ``textSize``; make ``customText`` essential)
- Fix visual visibility sync edge case when changing state snapshots

## [v3.0.1] - 2022-01-27

- Fix marking pass not working with ``transparentBackground``
- Fix pdbe xray maps url not https
- Fix entity-id color theme broken for non-IHM models
- Improve/fix marking of ``InteractionsInterUnitVisual`` (mark when all contact-feature members are given)
- Add missing "entity-id" and "enity-source" options for carbon coloring to "element-symbol" color theme
- Fix VolumeServer/query CLI
- Support automatic iso-value adjustment for VolumeServer data in ``Viewer.loadVolumeFromUrl``
- Emit drag event whenever started within viewport (not only for non-empty loci)

## [v3.0.0] - 2022-01-23

- Assembly handling tweaks:
    - Do not include suffix for "identity assembly operators"
    - Do not include assembly-related categories to export if the structure was composed from an assembly
    - Special case for ``structAsymMap`` if Mol* asym id operator mapping is present
- Support for opening ZIP files with multiple entries
- Add Model Export extension
- Bugfix: Automatically treat empty string as "non-present" value in BinaryCIF writer.
- Fix coarse model support in entity-id color theme
- Fix marking of carbohydrate visuals (whole chain could get marked instead of single residue)
- Add custom colors to "element-symbol", "molecule-type", "residue-name", and "secondary-structure" themes
- Support/bugfixes for ``atom_site.pdbx_sifts_xref`` categories
- Improve/fix marking of ``InteractionsIntraUnitVisual`` (mark when all contact-feature members are given)

## [v3.0.0-dev.10] - 2022-01-17

- Fix ``getOperatorsForIndex``
- Pass animation info (current frame & count) to state animations
    - Fix camera stutter for "camera spin" animation
- Add formal charge parsing support for MOL/SDF files (thanks @ptourlas)
- [Breaking] Cleaner looking ``MembraneOrientationVisuals`` defaults
- [Breaking] Add rock animation to trackball controls
    - Add ``animate`` to ``TrackballControlsParams``, remove ``spin`` and ``spinSpeed``
    - Add ``animate`` to ``SimpleSettingsParams``, remove ``spin``
- Add "camera rock" state animation
- Add support for custom colors to "molecule-type" theme
- [Breaking] Add style parameter to "illustrative" color theme
    - Defaults to "entity-id" style instead of "chain-id"
- Add "illustrative" representation preset

## [v3.0.0-dev.9] - 2022-01-09

- Add PDBj as a ``pdb-provider`` option
- Move Viewer APP to a separate file to allow use without importing light theme & index.html
- Add symmetry support for mol2 files (only spacegroup setting 1)
- Fix mol2 files element symbol assignment
- Improve bond assignment from ``IndexPairBonds``
    - Add ``key`` field for mapping to source data
    - Fix assignment of bonds with unphysical length
- Fix label/stats of single atom selection in multi-chain units

## [v3.0.0-dev.8] - 2021-12-31

- Add ``PluginFeatureDetection`` and disable WBOIT in Safari 15.
- Add ``disable-wboit`` Viewer GET param
- Add ``prefer-webgl1`` Viewer GET param
- [Breaking] Refactor direct-volume rendering
    - Remove isosurface render-mode (use GPU MC instead)
    - Move coloring into theme (like for other geometries/renderables)
        - Add ``direct`` color type
        - Remove color from transfer-function (now only alpha)
        - Add direct-volume color theme support
        - Add volume-value color theme
- [Breaking] Use size theme in molecular/gaussian surface & label representations
    - This is breaking because it was hardcoded to ``physical`` internally but the repr size theme default was ``uniform`` (now ``physical``)

## [v3.0.0-dev.7] - 2021-12-20

- Reduce number of created programs/shaders
    - Support specifying variants when creating graphics render-items
    - Change double-side shader param from define to uniform
    - Remove dMarkerType shader define (use uMarker as needed)
    - Support to ignore defines depending on the shader variant
    - Combine pickObject/pickInstance/pickGroup shader variants into one
    - Combine markingDepth/markingMask shader variants into one
    - Correctly set shader define flags for overpaint, transparency, substance, clipping
- [Breaking] Add per-object clip rendering properties (variant/objects)
    - ``SimpleSettingsParams.clipping.variant/objects`` and ``RendererParams.clip`` were removed

## [v3.0.0-dev.6] - 2021-12-19

- Enable temporal multi-sampling by default
    - Fix flickering during marking with camera at rest
- Enable ``aromaticBonds`` in structure representations by default
- Add ``PluginConfig.Structure.DefaultRepresentationPreset``
- Add ModelArchive support
    - schema extensions (e.g., AlphaFold uses it for the pLDDT score)
    - ModelArchive option in DownloadStructure action
    - ``model-archive`` GET parameter for Viewer app
    - ``Viewer.loadModelArchive`` method
- Improve support for loading AlphaFold structures
    - Automatic coloring by pLDDT
    - AlphaFold DB option in DownloadStructure action
    - ``afdb`` GET parameter for Viewer app
    - ``Viewer.loadAlphaFoldDb`` method
- Add QualityAssessment extension (using data from ma_qa_metric_local mmcif category)
    - pLDDT & qmean score: coloring, repr presets, molql symbol, loci labels (including avg for mutli-residue selections)
    - pLDDT: selection query
- Warn about erroneous symmetry operator matrix (instead of throwing an error)
- Added ``createPluginUI`` to ``mol-plugin-ui``
    - Support ``onBeforeUIRender`` to make sure initial UI works with custom presets and similar features.
- [Breaking] Removed ``createPlugin`` and ``createPluginAsync`` from ``mol-plugin-ui``
    - Please use ``createPluginUI`` instead
- Improve aromatic bonds handling
    - Don't detect aromatic bonds for rings < 5 atoms based on planarity
    - Prefer atoms in aromatic rings as bond reference positions

## [v3.0.0-dev.5] - 2021-12-16

- Fix initial camera reset not triggering for some entries.

## [v3.0.0-dev.4] - 2021-12-14

- Add ``bumpiness`` (per-object and per-group), ``bumpFrequency`` & ``bumpAmplitude`` (per-object) render parameters (#299)
- Change ``label`` representation defaults: Use text border instead of rectangle background
- Add outline color option to renderer
- Fix false positives in Model.isFromPdbArchive
- Add drag and drop support for loading any file, including multiple at once
    - If there are session files (.molx or .molj) among the dropped files, only the first session will be loaded
- Add drag and drop overlay
- Safari 15.1 - 15.3 WebGL 2 support workaround
- [Breaking] Move ``react`` and ``react-dom`` to ``peerDependencies``. This might break some builds.

## [v3.0.0-dev.3] - 2021-12-4

- Fix OBJ and USDZ export

## [v3.0.0-dev.2] - 2021-12-1

- Do not include tests and source maps in NPM package

## [v3.0.0-dev.0] - 2021-11-28

- Add multiple lights support (with color, intensity, and direction parameters)
- [Breaking] Add per-object material rendering properties
    - ``SimpleSettingsParams.lighting.renderStyle`` and ``RendererParams.style`` were removed
- Add substance theme with per-group material rendering properties
- ``StructureComponentManager.Options`` state saving support
- ``ParamDefinition.Group.presets`` support

## [v2.4.1] - 2021-11-28

- Fix: allow atoms in aromatic rings to do hydrogen bonds

## [v2.4.0] - 2021-11-25

- Fix secondary-structure property handling
    - StructureElement.Property was incorrectly resolving type & key
    - StructureSelectionQuery helpers 'helix' & 'beta' were not ensuring property availability
- Re-enable VAO with better workaround (bind null elements buffer before deleting)
- Add ``Representation.geometryVersion`` (increments whenever the geometry of any of its visuals changes)
- Add support for grid-based smoothing of Overpaint and Transparency visual state for surfaces

## [v2.3.9] - 2021-11-20

- Workaround: switch off VAO support for now

## [v2.3.8] - 2021-11-20

- Fix double canvas context creation (in plugin context)
- Fix unused vertex attribute handling (track which are used, disable the rest)
- Workaround for VAO issue in Chrome 96 (can cause WebGL to crash on geometry updates)

## [v2.3.7] - 2021-11-15

- Added ``ViewerOptions.collapseRightPanel``
- Added ``Viewer.loadTrajectory`` to support loading "composed" trajectories (e.g. from gro + xtc)
- Fix: handle parent in Structure.remapModel
- Add ``rounded`` and ``square`` helix profile options to Cartoon representation (in addition to the default ``elliptical``)

## [v2.3.6] - 2021-11-8

- Add additional measurement controls: orientation (box, axes, ellipsoid) & plane (best fit)
- Improve aromatic bond visuals (add ``aromaticScale``, ``aromaticSpacing``, ``aromaticDashCount`` params)
- [Breaking] Change ``adjustCylinderLength`` default to ``false`` (set to true for focus representation)
- Fix marker highlight color overriding select color
- CellPack extension update
    - add binary model support
    - add compartment (including membrane) geometry support
    - add latest mycoplasma model example
- Prefer WebGL1 in Safari 15.1.

## [v2.3.5] - 2021-10-19

- Fix sequence viewer for PDB files with COMPND record and multichain entities.
- Fix index pair bonds order assignment

## [v2.3.4] - 2021-10-12

- Fix pickScale not taken into account in line/point shader
- Add pixel-scale, pick-scale & pick-padding GET params to Viewer app
- Fix selecting bonds not adding their atoms in selection manager
- Add ``preferAtoms`` option to SelectLoci/HighlightLoci behaviors
- Make the implicit atoms of bond visuals pickable
    - Add ``preferAtomPixelPadding`` to Canvas3dInteractionHelper
- Add points & crosses visuals to Line representation
- Add ``pickPadding`` config option (look around in case target pixel is empty)
- Add ``multipleBonds`` param to bond visuals with options: off, symmetric, offset
- Fix ``argparse`` config in servers.

## [v2.3.3] - 2021-10-01

- Fix direct volume shader

## [v2.3.2] - 2021-10-01

- Prefer WebGL1 on iOS devices until WebGL2 support has stabilized.

## [v2.3.1] - 2021-09-28

- Add Charmm saccharide names
- Treat missing occupancy column as occupancy of 1
- Fix line shader not accounting for aspect ratio
- [Breaking] Fix point repr & shader
    - Was unusable with ``wboit``
    - Replaced ``pointFilledCircle`` & ``pointEdgeBleach`` params by ``pointStyle`` (square, circle, fuzzy)
    - Set ``pointSizeAttenuation`` to false by default
    - Set ``sizeTheme`` to ``uniform`` by default
- Add ``markerPriority`` option to Renderer (useful in combination with edges of marking pass)
- Add support support for ``chem_comp_bond`` and ``struct_conn`` categories (fixes ModelServer behavior where these categories should have been present)
- Model and VolumeServer: fix argparse config

## [v2.3.0] - 2021-09-06

- Take include/exclude flags into account when displaying aromatic bonds
- Improve marking performance
    - Avoid unnecessary draw calls/ui updates when marking
    - Check if loci is superset of visual
    - Check if loci overlaps with unit visual
    - Ensure ``Interval`` is used for ranges instead of ``SortedArray``
    - Add uniform marker type
    - Special case for reversing previous mark
- Add optional marking pass
    - Outlines visible and hidden parts of highlighted/selected groups
    - Add highlightStrength/selectStrength renderer params

## [v2.2.3] - 2021-08-25

- Add ``invertCantorPairing`` helper function
- Add ``Mesh`` processing helper ``.smoothEdges``
- Smooth border of molecular-surface with ``includeParent`` enabled
- Hide ``includeParent`` option from gaussian-surface visuals (not particularly useful)
- Improved ``StructureElement.Loci.size`` performance (for marking large cellpack models)
- Fix new ``TransformData`` issues (camera/bounding helper not showing up)
- Improve marking performance (avoid superfluous calls to ``StructureElement.Loci.isWholeStructure``)

## [v2.2.2] - 2021-08-11

- Fix ``TransformData`` issues [#133](https://github.com/molstar/molstar/issues/133)
- Fix ``mol-script`` query compiler const expression recognition.

## [v2.2.1] - 2021-08-02

- Add surrounding atoms (5 Angstrom) structure selection query
- [Breaking] Add maxDistance prop to ``IndexPairBonds``
- Fix coordinateSystem not handled in ``Structure.asParent``
- Add ``dynamicBonds`` to ``Structure`` props (force re-calc on model change)
    - Expose as optional param in root structure transform helper
- Add overpaint support to geometry exporters
- ``InputObserver`` improvements
  - normalize wheel speed across browsers/platforms
  - support Safari gestures (used by ``TrackballControls``)
  - ``PinchInput.fractionDelta`` and use it in ``TrackballControls``

## [v2.2.0] - 2021-07-31

- Add ``tubularHelices`` parameter to Cartoon representation
- Add ``SdfFormat`` and update SDF parser to be able to parse data headers according to spec (hopefully :)) #230
- Fix mononucleotides detected as polymer components (#229)
- Set default outline scale back to 1
- Improved DCD reader cell angle handling (interpret near 0 angles as 90 deg)
- Handle more residue/atom names commonly used in force-fields
- Add USDZ support to ``geo-export`` extension.
- Fix ``includeParent`` support for multi-instance bond visuals.
- Add ``operator`` Loci granularity, selecting everything with the same operator name.
- Prefer ``_label_seq_id`` fields in secondary structure assignment.
- Support new EMDB API (https://www.ebi.ac.uk/emdb/api/entry/map/[EMBD-ID]) for EM volume contour levels.
- ``Canvas3D`` tweaks:
    - Update ``forceDraw`` logic.
    - Ensure the scene is re-rendered when viewport size changes.
    - Support ``noDraw`` mode in ``PluginAnimationLoop``.

## [v2.1.0] - 2021-07-05

- Add parameter for to display aromatic bonds as dashes next to solid cylinder/line.
- Add backbone representation
- Fix outline in orthographic mode and set default scale to 2.

## [v2.0.7] - 2021-06-23

- Add ability to specify ``volumeIndex`` in ``Viewer.loadVolumeFromUrl`` to better support Volume Server inputs.
- Support in-place reordering for trajectory ``Frame.x/y/z`` arrays for better memory efficiency.
- Fixed text CIF encoder edge cases (most notably single whitespace not being escaped).

## [v2.0.6] - 2021-06-01

- Add glTF (GLB) and STL support to ``geo-export`` extension.
- Protein crosslink improvements
    - Change O-S bond distance to allow for NOS bridges (doi:10.1038/s41586-021-03513-3)
    - Added NOS-bridges query & improved disulfide-bridges query
- Fix #178: ``IndexPairBonds`` for non-single residue structures (bug due to atom reordering).
- Add volumetric color smoothing for MolecularSurface and GaussianSurface representations (#173)
- Fix nested 3d grid lookup that caused results being overwritten in non-covalent interactions computation.
- Basic implementation of ``BestDatabaseSequenceMapping`` (parse from CIF, color theme, superposition).
- Add atom id ranges support to Selection UI.

## [v2.0.5] - 2021-04-26

- Ability to pass ``Canvas3DContext`` to ``PluginContext.fromCanvas``.
- Relative frame support for ``Canvas3D`` viewport.
- Fix bug in screenshot copy UI.
- Add ability to select residues from a list of identifiers to the Selection UI.
- Fix SSAO bugs when used with ``Canvas3D`` viewport.
- Support for  full pausing (no draw) rendering: ``Canvas3D.pause(true)``.
- Add ``MeshBuilder.addMesh``.
- Add ``Torus`` primitive.
- Lazy volume loading support.
- [Breaking] ``Viewer.loadVolumeFromUrl`` signature change.
    - ``loadVolumeFromUrl(url, format, isBinary, isovalues, entryId)`` => ``loadVolumeFromUrl({ url, format, isBinary }, isovalues, { entryId, isLazy })``
- Add ``TextureMesh`` support to ``geo-export`` extension.

## [v2.0.4] - 2021-04-20

- [WIP] Mesh export extension
- ``Structure.eachAtomicHierarchyElement`` (#161)
- Fixed reading multi-line values in SDF format
- Fixed Measurements UI labels (#166)

## [v2.0.3] - 2021-04-09

- Add support for ``ColorTheme.palette`` designed for providing gradient-like coloring.
- [Breaking] The ``zip`` function is now asynchronous and expects a ``RuntimeContext``. Also added ``Zip()`` returning a ``Task``.
- [Breaking] Add ``CubeGridFormat`` in ``alpha-orbitals`` extension.

## [v2.0.2] - 2021-03-29

- Add ``Canvas3D.getRenderObjects``.
- [WIP] Animate state interpolating, including model trajectories
- Recognise MSE, SEP, TPO, PTR and PCA as non-standard amino-acids.
- Fix VolumeFromDensityServerCif transform label

## [v2.0.1] - 2021-03-23

- Exclude tsconfig.commonjs.tsbuildinfo from npm bundle

## [v2.0.0] - 2021-03-23

Too many changes to list as this is the start of the changelog... Notably, default exports are now forbidden.<|MERGE_RESOLUTION|>--- conflicted
+++ resolved
@@ -7,9 +7,7 @@
 
 - Fix PDBj structure data URL
 - Improve logic when to cull in renderer
-<<<<<<< HEAD
 - Support for installing viewer as a Progressive Web App and deployment via GitHub Pages
-=======
 - Add `atom.ihm.has-seq-id` and `atom.ihm.overlaps-seq-id-range` symbol to the query language
 - MolViewSpec extension:
   - Add box, arrow, ellipse, ellipsoid, angle primitives
@@ -36,7 +34,6 @@
     - Supports principal axes and bounding box as a reference frame
 - Add `Camera` section to "Screenshot / State" controls
 - Add `CoarseIndex` for fast lookup of coarse elements
->>>>>>> ec46a444
 
 ## [v4.11.0] - 2025-01-26
 
