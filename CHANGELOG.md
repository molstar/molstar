# Change Log
All notable changes to this project will be documented in this file, following the suggestions of [Keep a CHANGELOG](http://keepachangelog.com/). This project adheres to [Semantic Versioning](http://semver.org/) for its most widely used - and defacto - public interfaces.

Note that since we don't clearly distinguish between a public and private interfaces there will be changes in non-major versions that are potentially breaking. If we make breaking changes to less used interfaces we will highlight it in here.

## [Unreleased]

- Refactor transparency rendering
    - More uniform behavior for blended, wboit, dpoit
    - Fix issues with text & image geometry
<<<<<<< HEAD
    - Return StateTransform selectors from measurements API (addDistance, addAngle, etc.)
=======
- Fix render-spheres example (#1100)
    - Wrong step size in sphere geometry boundingSphere & groupmapping
    - Handle empty instanceGridin renderer & renderable
>>>>>>> 032cf3ad

## [v4.1.0] - 2023-03-31

- Add `VolumeTransform` to translate/rotate a volume like in a structure superposition
- Fix BinaryCIF encoder edge cases caused by re-encoding an existing BinaryCIF file
- Fix edge-case where width/height in InputObserver are not correct
- Fix transparency rendering fallback (#1058)
- Fix SSAO broken when `OES_texture_float_linear` is unavailable
- Add `normalOffset` to `external-volume` color theme
    - This can give results similar to pymol's surface_ramp_above_mode=1
- Add `rotation` parameter to skybox background

## [v4.0.1] - 2023-02-19

- Fix BinaryCIF decoder edge cases. Fixes mmCIF model export from data provided by ModelServer.
- MolViewSpec extension: support for MVSX file format
- Revert "require WEBGL_depth_texture extension" & "remove renderbuffer use"

## [v4.0.0] - 2023-02-04

- Add Mesoscale Explorer app for investigating large systems
- [Breaking] Remove `cellpack` extension (superseded by Mesoscale Explorer app)
- [Breaking] Set minimal node.js version to 18
- [Breaking] Generalize rcsb/assembly-symmetry/ extension
    - Move to assembly-symmetry/
    - Remove RCSB specific dependencies and prefixes
- [Breaking] Require `WEBGL_depth_texture` webgl extension
    - Remove `renderbuffer` use
- [Breaking] Change build target to ES2018
    - Custom builds only require ES6 for dependencies like immer.js
- [Breaking] Changed `createPluginUI`
    - The function now takes a single `options` argument
    - The caller must specify a `render` method that mounts the Mol* react component to DOM
        - A default `renderReact18` method is provided, but needs to be imported separately
        - To support React 16 and 17, `ReactDOM.render` can be passed
- Improve `SetUtils` performance using ES6 features
- [Breaking] Reduce memory usage of `SymmetryOperator.ArrayMapping`
    - Requires calling methods from instance
- [Breaking] Fix `mol-model/structure/model/properties/seconday-structure.ts` file name (#938)
- [Breaking] Add `Canvas3DContext` runtime props
    - Props: pixelScale, pickScale, transparency (blended, wboit, dpoit)
    - Replaces instantiation-time attribs
- [Breaking] Change default compile target to ES2018
- [Breaking] Add culling & LOD support
    - Cull per-object and per-instance
    - Cull based on frustum and camera distance
    - LOD visibility based on camera distance
    - Special LOD mode for spheres with automatic levels
    - Occlusion culling (only WebGL2)
        - Hi-Z pass
        - Cull based on previous frame's Hi-Z buffer
- Add stochastic/dithered transparency to fade overlapping LODs in and out
- Add "Automatic Detail" preset that shows surface/cartoon/ball & stick based on camera distance

## [v3.45.0] - 2023-02-03

- Add color interpolation to impostor cylinders
- MolViewSpec components are applicable only when the model has been loaded from MolViewSpec
- Add `snapshotKey` and `tooltip` params to loci `LabelRepresentation`
- Update `FocusLoci` behavior to support `snapshotKey` param
  - Clicking a visual with `snapshotKey` will trigger that snapshot
- Render multiline loci label tooltips as Markdown
- `ParamDefinition.Text` updates:
  - Support `multiline` inputs
  - Support `placeholder` parameter
  - Support `disableInteractiveUpdates` to only trigger updates once the control loses focus
- Move dependencies related to the headless context from optional deps to optional peer deps

## [v3.44.0] - 2023-01-06

- Add new `cartoon` visuals to support atomic nucleotide base with sugar
- Add `thicknessFactor` to `cartoon` representation for scaling nucleotide block/ring/atomic-fill visuals
- Use bonds from `_struct_conn` in mmCIF files that use `label_seq_id`
- Fix measurement label `offsetZ` default: not needed when `scaleByRadius` is enbaled
- Support for label rendering in HeadlessPluginContext
- MolViewSpec extension
  - Support all X11 colors
  - Support relative URIs
  - CLI tools: mvs-validate, mvs-render, mvs-print-schema
  - Labels applied in one node
- ModelServer SDF/MOL2 ligand export: fix atom indices when additional atoms are present
- Avoid showing (and calculating) inter-unit bonds for huge structures
- Fixed `DragOverlay` on WebKit/Safari browsers

## [v3.43.1] - 2023-12-04

- Fix `react-markdown` dependency

## [v3.43.0] - 2023-12-02

- Fix `State.tryGetCellData` (return type & data check)
- Don't change camera.target unless flyMode or pointerLock are enabled
- Handle empty CIF files
- Snapshot improvements:
    - Add `key` property
    - Ability to existing snapshot name, key, and description
    - Support markdown in descriptions (ignores all HTML tags)
    - Ability to link to snapshots by key from descriptions
    - Separate UI control showing description of the current snapshot
- Do not activate drag overlay for non-file content
- Add `structure-element-sphere` visual to `spacefill` representation
- Fix missing `await` in `HeadlessPluginContext.saveStateSnapshot`
- Added support for providing custom sequence viewers to the plugin spec
- MolViewSpec extension (MVS)
- Add URL parameters `mvs-url`, `mvs-data`, `mvs-format`
- Add drag&drop for `.mvsj` files
- Fix `bumpiness` scaling with `ignoreLight` enabled
- Add `transforms` & `label` params to `ShapeFromPly`
- Optimize `LociSelectManager.selectOnly` to avoid superfluous loci set operations
- Dispose of viewer on `unload` event to aid GC

## [v3.42.0] - 2023-11-05

- Fix handling of PDB files with insertion codes (#945)
- Fix de-/saturate of colors with no hue
- Improve `distinctColors` function
    - Add `sort` and `sampleCountFactor` parameters
    - Fix clustering issues
- Add `clipPrimitive` option to spheres geometry, clipping whole spheres instead of cutting them
- Add `DragAndDropManager`
- Add `options` support for default bond labels

## [v3.41.0] - 2023-10-15

- Add `PluginContext.initialized` promise & support for it in the `Plugin` UI component.
- Fix undesired interaction between settings panel and the panel on the right.
- Add ability to customize server parameters for `RCSBAssemblySymmetry`.

## [v3.40.1] - 2023-09-30

- Do not call `updateFocusRepr` if default `StructureFocusRepresentation` isn't present.
- Treat "tap" as a click in `InputObserver`
- ModelServer ligand queries: fix atom count reported by SDF/MOL/MOL2 export
- CCD extension: Make visuals for aromatic bonds configurable
- Add optional `file?: CifFile` to `MmcifFormat.data`
- Add support for webgl extensions
    - `WEBGL_clip_cull_distance`
    - `EXT_conservative_depth`
    - `WEBGL_stencil_texturing`
    - `EXT_clip_control`
- Add `MultiSampleParams.reduceFlicker` (to be able to switch it off)
- Add `alphaThickness` parameter to adjust alpha of spheres for radius
- Ability to hide "right" panel from simplified viewport controls
- Add `blockIndex` parameter to TrajectoryFromMmCif
- Fix bounding sphere calculation for "element-like" visuals
- Fix RCSB PDB validation report URL
- Add sharpening postprocessing option
- Take pixel-ratio into account for outline scale
- Gracefully handle missing HTMLImageElement
- Fix pixel-ratio changes not applied to all render passes

## [v3.39.0] - 2023-09-02

- Add some elements support for `guessElementSymbolString` function
- Faster bounding rectangle calculation for imposter spheres
- Allow toggling of hydrogens as part of `LabelTextVisual`

## [v3.38.3] - 2023-07-29

- Fix imposter spheres not updating, e.g. in trajectories (broke in v3.38.0)

## [v3.38.2] - 2023-07-24

- Don't rely solely on `chem_comp_atom` when detecting CCD files (#877)
- Actually support non-physical keys in `Bindings.Trigger.code`

## [v3.38.1] - 2023-07-22

- Fix pixel-scale not updated in SSAO pass

## [v3.38.0] - 2023-07-18

- Fix display issue with SIFTS mapping
- Support non-physical keys in `Bindings.Trigger.code`
- Update `getStateSnapshot` to only overwrite current snapshot if it was created automatically
- Fix distinct palette's `getSamples` infinite loop
- Add 'NH2', 'FOR', 'FMT' to `CommonProteinCaps`
- Add `opened` event to `PluginStateSnapshotManager`
- Properly switch-off fog
- Add `approximate` option for spheres rendering
- Reduce `Spheres` memory usage
    - Derive mapping from VertexID
    - Pull position and group from texture
- Add `Euler` math primitive
- Add stride option to element sphere & point visuals
- Add `disabledExtensions` field to default viewer's options
- Add `LRUCache.remove`
- Add 'Chain Instance' and 'Uniform' options for 'Carbon Color' param (in Color Theme: Element Symbol)

## [v3.37.1] - 2023-06-20

- Fix issues with wboit/dpoit in large scenes
- Fix lines, text, points rendering (broken in v3.37.0)

## [v3.37.0] - 2023-06-17

- Add `inverted` option to `xrayShaded` parameter
- Model-export extension: Add ability to set a file name for structures
- Add `contextHash` to `SizeTheme`
- Add mipmap-based blur for image backgrounds

## [v3.36.1] - 2023-06-11

- Allow parsing of CCD ligand files
- Add dedicated wwPDB CCD extension to align and visualize ideal & model CCD coordinates
- Make operators in `IndexPairBonds` a directed property
- Remove erroneous bounding-box overlap test in `Structure.eachUnitPair`
- Fix `EdgeBuilder.addNextEdge` for loop edges
- Optimize inter unit bond compute
- Ensure consistent state for volume representation (#210)
- Improve SSAO for thin geometry (e.g. lines)
- Add snapshot support for structure selections
- Add `nucleicProfile` parameter to cartoon representation
- Add `cartoon` theme with separate colorings for for mainchain and sidechain visuals

## [v3.35.0] - 2023-05-14

- Enable odd dash count (1,3,5)
- Add principal axes spec and fix edge cases
- Add a uniform color theme for NtC tube that still paints residue and segment dividers in a different color
- Mesh exporter improvements
    - Support points & lines in glTF export
    - Set alphaMode and doubleSided in glTF export
    - Fix flipped cylinder caps
- Fix bond assignments `struct_conn` records referencing waters
- Add StructConn extension providing functions for inspecting struct_conns
- Fix `PluginState.setSnapshot` triggering unnecessary state updates
- Fix an edge case in the `mol-state`'s `State` when trying to apply a transform to an existing Null object
- Add `SbNcbrPartialCharges` extension for coloring and labeling atoms and residues by partial atomic charges
  - uses custom mmcif categories `_sb_ncbr_partial_atomic_charges_meta` and `_sb_ncbr_partial_atomic_charges` (more info in [README.md](./src/extensions/sb-ncbr/README.md))
- Parse HEADER record when reading PDB file
- Support `ignoreHydrogens` in interactions representation
- Add hydroxyproline (HYP) commonly present in collagen molecules to the list of amino acids
- Fix assemblies for Archive PDB files (do not generate unique `label_asym_id` if `REMARK 350` is present)
- Add additional functions to `core.math` in `mol-script`
    - `cantorPairing`, `sortedCantorPairing`, `invertCantorPairing`,
    - `trunc`, `sign`

## [v3.34.0] - 2023-04-16

- Avoid `renderMarkingDepth` for fully transparent renderables
- Remove `camera.far` doubling workaround
- Add `ModifiersKeys.areNone` helper function
- Do not render NtC tube segments unless all required atoms are present in the structure
- Fix rendering issues caused by VAO reuse
- Add "Zoom All", "Orient Axes", "Reset Axes" buttons to the "Reset Camera" button
- Improve trackball move-state handling when key bindings use modifiers
- Fix rendering with very small viewport and SSAO enabled
- Fix `.getAllLoci` for structure representations with `structure.child`
- Fix `readAllLinesAsync` refering to dom length property
- Make mol-util/file-info node compatible
- Add `eachLocation` to representation/visual interface

## [v3.33.0] - 2023-04-02

- Handle resizes of viewer element even when window remains the same size
- Throttle canvas resize events
- Selection toggle buttons hidden if selection mode is off
- Camera focus loci bindings allow reset on click-away to be overridden
- Input/controls improvements
    - Move or fly around the scene using keys
    - Pointer lock to look around scene
    - Toggle spin/rock animation using keys
- Apply bumpiness as lightness variation with `ignoreLight`
- Remove `JSX` reference from `loci-labels.ts`
- Fix overpaint/transparency/substance smoothing not updated when geometry changes
- Fix camera project/unproject when using offset viewport
- Add support for loading all blocks from a mmcif file as a trajectory
- Add `Frustum3D` and `Plane3D` math primitives
- Include `occupancy` and `B_iso_or_equiv` when creating `Conformation` from `Model`
- Remove LazyImports (introduced in v3.31.1)

## [v3.32.0] - 2023-03-20

- Avoid rendering of fully transparent renderables
- Add occlusion color parameter
- Fix issue with outlines and orthographic camera
- Reduce over-blurring occlusion at larger view distances
- Fix occlusion artefact with non-canvas viewport and pixel-ratio > 1
- Update nodejs-shims conditionals to handle polyfilled document object in NodeJS environment.
- Ensure marking edges are at least one pixel wide
- Add exposure parameter to renderer
- Only trigger marking when mouse is directly over canvas
- Fix blurry occlusion in screenshots
- [Breaking] Add `setFSModule` to `mol-util/data-source` instead of trying to trick WebPack

## [v3.31.4] - 2023-02-24

- Allow link cylinder/line `dashCount` set to '0'
- Stop animation loop when disposing `PluginContext` (thanks @gfrn for identifying the issue)

## [v3.31.3] - 2023-02-22

- Fix impostor bond visuals not correctly updating on `sizeFactor` changes
- Fix degenerate case in PCA
- Fix near clipping avoidance in impostor shaders
- Update `fs` import in `data-source.ts`

## [v3.31.2] - 2023-02-12

- Fix exit code of volume pack executable (pack.ts). Now exits with non-0 status when an error happens
- Remove pca transform from components ui focus (too distracting)
- Fix artefacts with opaque outlines behind transparent objects
- Fix polymer trace visual not updating
- Fix use of `WEBGL_provoking_vertex`

## [v3.31.1] - 2023-02-05

- Improve Component camera focus based on the PCA of the structure and the following rules:
    - The first residue should be in first quadrant if there is only one chain
    - The average position of the residues of the first chain should be in the first quadrant if there is more than one chain
- Add `HeadlessPluginContext` and `HeadlessScreenshotHelper` to be used in Node.js
- Add example `image-renderer`
- Fix wrong offset when rendering text with orthographic projection
- Update camera/handle helper when `devicePixelRatio` changes
- Add various options to customize the axes camera-helper
- Fix issue with texture-mesh color smoothing when changing themes
- Add fast boundary helper and corresponding unit trait
- Add Observable for Canvas3D commits

## [v3.30.0] - 2023-01-29

- Improve `Dnatco` extension
    - Factor out common code in `Dnatco` extension
    - Add `NtC tube` visual. Applicable for structures with NtC annotation
    - [Breaking] Rename `DnatcoConfalPyramids` to `DnatcoNtCs`
- Improve boundary calculation performance
- Add option to create & include images in state snapshots
- Fix SSAO artefacts with high bias values
- Fix SSAO resolution scale parameter handling
- Improve outlines, visually more stable at different view distances

## [v3.29.0] - 2023-01-15

- `meshes` extension: Fixed a bug in mesh visualization (show backfaces when opacity < 1)
- Add color quick select control to Volume controls
- Fix `dropFiles` bug
- Fix some cyclic imports and reduce the use of const enums. This should make it easier to use the library with the `isolatedModules: true` TS config.
- Fix `dropFiles` bug (#679)
- Add `input type='color'` picker to `CombinedColorControl`
- Set `ParameterMappingControl` disabled when state is updating
- Performance tweaks
    - Update clip `defines` only when changed
    - Check for identity in structure/unit areEqual methods
    - Avoid cloning of structure representation parameters
    - Make SymmetryOperator.createMapping monomorphic
    - Improve bonding-sphere calculation
    - Defer Scene properties calculation (markerAverage, opacityAverage, hasOpaque)
    - Improve checks in in UnitsRepresentation setVisualState
- Add StructureElement.Loci.forEachLocation
- Add RepresentationRegistry.clear and ThemeRegistry.clear
- Add generic Loci support for overpaint, substance, clipping themes
- Add `.getCenter` and `.center` to `Camera`
- Add support to dim unmarked groups
- Add support for marker edge strength

## [v3.28.0] - 2022-12-20

- Show histogram in direct volume control point settings
- Add `solidInterior` parameter to sphere/cylinder impostors
- [Breaking] Tweak `ignoreHydrogens` non-polar handling (introduced in 3.27.0)
- Add `meshes` and `volumes-and-segmentations` extensions
    - See https://molstarvolseg.ncbr.muni.cz/ for more info
- Fix missing support for info in `ParamDefinition.Converted`
- Add support for multi-visual volume representations
- Improve volume isosurface bounding-sphere
- Add basic volume segmentation support to core
    - Add `Volume.Segment` model
    - Add `Segmentation` custom volume property
    - Add `SegmentRepresentation` representation
    - Add `volume-segment` color theme
- Fix GPU marching cubes failing for large meshes with webgl2 (due to use of float16)

## [v3.27.0] - 2022-12-15

- Add an `includeTransparent` parameter to hide/show outlines of components that are transparent
- Fix 'once' for animations of systems with many frames
- Better guard against issue (black fringes) with bumpiness in impostors
- Improve impostor shaders
    - Fix sphere near-clipping with orthographic projection
    - Fix cylinder near-clipping
    - Add interior cylinder caps
    - Add per-pixel object clipping
- Fix `QualityAssessment` assignment bug for structures with different auth vs label sequence numbering
- Refresh `ApplyActionControl`'s param definition when toggling expanded state
- Fix `struct_conn` bond assignment for ions
- Ability to show only polar hydrogens

## [v3.26.0] - 2022-12-04

- Support for ``powerPreference`` webgl attribute. Add ``PluginConfig.General.PowerPreference`` and ``power-preference`` Viewer GET param.
- Excluded common protein caps `NME` and `ACE` from the ligand selection query
- Add screen-space shadow post-processing effect
- Add "Structure Molecular Surface" visual
- Add `external-volume` theme (coloring of arbitrary geometries by user-selected volume)

## [v3.25.1] - 2022-11-20

- Fix edge-case in `Structure.eachUnitPair` with single-element units
- Fix 'auto' structure-quality for coarse models

## [v3.25.0] - 2022-11-16

- Fix handling of gzipped assets (reverts #615)

## [v3.24.0] - 2022-11-13

- Make `PluginContext.initContainer` checkered canvas background optional
- Store URL of downloaded assets to detect zip/gzip based on extension (#615)
- Add optional `operator.key`; can be referenced in `IndexPairBonds`
- Add overpaint/transparency/substance theme strength to representations
- Fix viewport color for transparent background

## [v3.23.0] - 2022-10-19

- Add `PluginContext.initContainer/mount/unmount` methods; these should make it easier to reuse a plugin context with both custom and built-in UI
- Add `PluginContext.canvas3dInitialized`
- `createPluginUI` now resolves after the 3d canvas has been initialized
- Change EM Volume Streaming default from `Whole Structure` to `Auto`

## [v3.22.0] - 2022-10-17

- Replace `VolumeIsosurfaceParams.pickingGranularity` param with `Volume.PickingGranuality`

## [v3.21.0] - 2022-10-17

- Add `VolumeIsosurfaceParams.pickingGranularity` param
- Prevent component controls collapsing when option is selected

## [v3.20.0] - 2022-10-16

- [Breaking] Rename the ``model-index`` color theme to ``trajectory-index``
- Add a new ``model-index`` color theme that uniquely colors each loaded model
- Add the new ``model-index`` and ``structure-index`` color themes as an option for the carbon color in the ``element-symbol`` and ``ilustrative`` color themes
- Add ``structure-index`` color theme that uniquely colors each root structure
- Add ``nearest`` method to ``Lookup3D``
- Add mipmap-based blur for skybox backgrounds

## [v3.19.0] - 2022-10-01

- Fix "empty textures" error on empty canvas
- Optimize BinaryCIF integer packing encoder
- Fix dual depth peeling when post-processing is off or when rendering direct-volumes
- Add ``cameraClipping.minNear`` parameter
- Fix black artifacts on specular highlights with transparent background

## [v3.18.0] - 2022-09-17

- Integration of Dual depth peeling - OIT method
- Stereo camera improvements
    - Fix param updates not applied
    - Better param ranges and description
    - Add timer.mark for left/right camera

## [v3.17.0] - 2022-09-11

- [Fix] Clone ``Canvas3DParams`` when creating a ``Canvas3D`` instance to prevent shared state between multiple instances
- Add ``includeResidueTest`` option to ``alignAndSuperposeWithSIFTSMapping``
- Add ``parentDisplay`` param for interactions representation.
- [Experimental] Add support for PyMOL, VMD, and Jmol atom expressions in selection scripts
- Support for ``failIfMajorPerformanceCaveat`` webgl attribute. Add ``PluginConfig.General.AllowMajorPerformanceCaveat`` and ``allow-major-performance-caveat`` Viewer GET param.
- Fix handling of PDB TER records (#549)
- Add support for getting multiple loci from a representation (``.getAllLoci()``)
- Add ``key`` property to intra- and inter-bonds for referencing source data
- Fix click event triggered after move

## [v3.16.0] - 2022-08-25

- Support ``globalColorParams`` and ``globalSymmetryParams`` in common representation params
- Support ``label`` parameter in ``Viewer.loadStructureFromUrl``
- Fix ``ViewportHelpContent`` Mouse Controls section

## [v3.15.0] - 2022-08-23

- Fix wboit in Safari >=15 (add missing depth renderbuffer to wboit pass)
- Add 'Around Camera' option to Volume streaming
- Avoid queuing more than one update in Volume streaming

## [v3.14.0] - 2022-08-20

- Expose inter-bonds compute params in structure
- Improve performance of inter/intra-bonds compute
- Fix defaultAttribs handling in Canvas3DContext.fromCanvas
- Confal pyramids extension improvements
    - Add custom labels to Confal pyramids
    - Improve naming of some internal types in Confal pyramids extension coordinate
    - Add example mmCIF file with categories necessary to display Confal pyramids
    - Change the lookup logic of NtC steps from residues
- Add support for download of gzipped files
- Don't filter IndexPairBonds by element-based rules in MOL/SDF and MOL2 (without symmetry) models
- Fix Glycam Saccharide Names used by default
- Fix GPU surfaces rendering in Safari with WebGL2
- Add ``fov`` (Field of View) Canvas3D parameter
- Add ``sceneRadiusFactor`` Canvas3D parameter
- Add background pass (skybox, image, horizontal/radial gradient)
    - Set simple-settings presets via ``PluginConfig.Background.Styles``
    - Example presets in new backgrounds extension
    - Load skybox/image from URL or File (saved in session)
    - Opacity, saturation, lightness controls for skybox/image
    - Coverage (viewport or canvas) controls for image/gradient
- [Breaking] ``AssetManager`` needs to be passed to various graphics related classes
- Fix SSAO renderable initialization
- Reduce number of webgl state changes
    - Add ``viewport`` and ``scissor`` to state object
    - Add ``hasOpaque`` to scene object
- Handle edge cases where some renderables would not get (correctly) rendered
    - Fix text background rendering for opaque text
    - Fix helper scenes not shown when rendering directly to draw target
- Fix ``CustomElementProperty`` coloring not working

## [v3.13.0] - 2022-07-24

- Fix: only update camera state if manualReset is off (#494)
- Improve handling principal axes of points in a plane
- Add 'material' annotation support for textures
- More effort to avoid using ``flat`` qualifier in shaders: add ``dVaryingGroup``
- Enable ``immediateUpdate`` for iso level in isosurface and volume streaming controls
- Add support to download CCD from configurable URL

## [v3.12.1] - 2022-07-20

- Fix plugin behavior dispose logic to correctly unsubscribe observables.

## [v3.12.0] - 2022-07-17

- Add ``colorMarker`` option to Renderer. This disables the highlight and select marker at a shader level for faster rendering of large scenes in some cases.
- Bind shared textures only once per pass, not for each render item
- Fix missing 'material' annotation for some uniforms, causing unnecessary uniform updates
- Remove use of ``isnan`` in impostor shaders, not needed and causing slowdown
- Avoid using ``flat`` qualifier in shaders, causing slowdown
- Improve CellPack's ``adjustStyle`` option (disable ``colorMarker``, set component options, enable marking w/o ghost)
- Scan all entities when looking for ``struct_conn`` entries (fixes issue when the same ``label_asym_id`` is used in more than one entity)

## [v3.11.0] - 2022-07-04

- Add ``instanceGranularity`` option for marker, transparency, clipping, overpaint, substance data to save memory
- CellPack extension tweaks
    - Use instancing to create DNA/RNA curves to save memory
    - Enable ``instanceGranularity`` by default
    - Add ``adjustStyle`` option to LoadCellPackModel action (stylized, no multi-sample, no far clipping, chain picking)
- Structure Superposition now respects pivot's coordinate system

## [v3.10.2] - 2022-06-26

- Fix superfluous shader varying
- Improve use of gl_VertexID when possible

## [v3.10.1] - 2022-06-26

- Fix groupCount when updating TextureMesh-based visuals

## [v3.10.0] - 2022-06-24

- Add support for Glycam saccharide names
- Add ``PluginConfig.Viewport.ShowTrajectoryControls`` config option

## [v3.9.1] - 2022-06-19

- Fix missing ``super.componentWillUnmount()`` calls (@simeonborko)
- Fix missing ``uGroupCount`` update for visuals
- Fix missing aromatic bond display

## [v3.9.0] - 2022-05-30

- Improve picking by using drawbuffers (when available) to reduce number of drawcalls
- GPU timing support
    - Add ``timing-mode`` Viewer GET param
    - Add support for webgl timer queries
    - Add timer marks around GPU render & compute operations
- Volume Server CIF: Add check that a data block contains volume data before parsing
- Fix ``Scene.clear`` not clearing primitives & volumes arrays (@JonStargaryen)
- Fix rendering volumes when wboit is switched off and postprocessing is enabled

## [v3.8.2] - 2022-05-22

- Fix ``Scene.opacityAverage`` not taking xray shaded into account

## [v3.8.1] - 2022-05-14

- Fix issues with marking camera/handle helper (#433)
- Fix issues with array uniforms when running with headless-gl
- Fix Polymer Chain Instance coloring
- Improve performance of scene marker/opacity average calculation

## [v3.8.0] - 2022-04-30

- Add support for outlines around transparent objects
- Improve per-group transparency when wboit is switched off
- Improve ``ColorTheme`` typing with ``ColorType`` generic.
    - Defaults to ``ColorTypeLocation``
    - Set when using ``ColorTypeDirect`` or ``ColorTypeGrid``
- Fix case handling of ``struct_conf`` mmCIF enumeration field (#425)
- Fix ``allowTransparentBackfaces`` for per-group transparency
- Fix ``FormatRegistry.isApplicable`` returning true for unregistered formats
- Fix: handle building of ``GridLookup3D`` with zero cell size
- Fix ``ignoreLight`` for direct-volume rendering with webgl1
- Fix (non-black) outlines when using transparent background

## [v3.7.0] - 2022-04-13

- Fix ``xrayShaded`` for texture-mesh geometries
- [Breaking] Change ``allowTransparentBackfaces`` to ``transparentBackfaces`` with options ``off``, ``on``, ``opaque``. This was only added in 3.6.0, so allowing a breaking change here.
    - ``off``: don't show (default)
    - ``on``: show with transparency
    - ``opaque``: show fully opaque
- Add option to disable file drop overlay.

## [v3.6.2] - 2022-04-05

- ModelServer ligand queries: fixes for alternate locations, additional atoms & UNL ligand
- React 18 friendly ``useBehavior`` hook.

## [v3.6.1] - 2022-04-03

- Fix React18 related UI regressions.

## [v3.6.0] - 2022-04-03

- Check that model and coordinates have same element count when creating a trajectory
- Fix aromatic rings assignment: do not mix flags and planarity test
- Improve bonds assignment of coarse grained models: check for IndexPairBonds and exhaustive StructConn
- Fix unit mapping in bondedAtomicPairs MolScript query
- Improve pdb parsing: handle non unique atom and chain names (fixes #156)
- Fix volume streaming for entries with multiple contour lists
- Add ``allowTransparentBackfaces`` parameter to support double-sided rendering of transparent geometries
- Fix handling of case insensitive mmCIF enumeration fields (including entity.type)
- Fix ``disable-wboit`` Viewer GET param
- Add support for React 18.
    - Used by importing ``createPluginUI`` from ``mol-plugin-ui/react18``;
    - In Mol* 4.0, React 18 will become the default option.

## [v3.5.0] - 2022-03-25

- Fix issues with bounding-sphere & color-smoothing (mostly for small geometries)
- Support BCIF => CIF conversion in ``cif2bcif`` CLI tool

## [v3.4.0] - 2022-03-13

- Fix handling of mmcif with empty ``label_*`` fields
- Improve saccharide detection (compare against list from CCD)
- Fix legend label of hydrophobicity color theme
- Add ``LoadTrajectory`` action
- Add ``CustomImportControls`` to left panel
- Add Zenodo import extension (load structures, trajectories, volumes, and zip files)
- Fix loading of some compressed files within sessions
- Fix wrong element assignment for atoms with Charmm ion names
- Fix handling of empty symmetry cell data
- Add support for ``trr`` and ``nctraj`` coordinates files
- Add support for ``prmtop`` and ``top`` topology files

## [v3.3.1] - 2022-02-27

- Fix issue with unit boundary reuse (do at visual level instead)
- Add option to ignore ions for inter-unit bond computation

## [v3.3.0] - 2022-02-27

- Fix parsing contour-level from emdb v3 header files
- Fix invalid CSS (#376)
- Fix "texture not renderable" & "texture not bound" warnings (#319)
- Fix visual for bonds between two aromatic rings
- Fix visual for delocalized bonds (parsed from mmcif and mol2)
- Fix ring computation algorithm
- Add ``UnitResonance`` property with info about delocalized triplets
- Resolve marking in main renderer loop to improve overall performance
- Use ``throttleTime`` instead of ``debounceTime`` in sequence viewer for better responsiveness
- Change line geometry default ``scaleFactor`` to 2 (3 is too big after fixing line rendering)
- Trajectory animation performance improvements
    - Reuse ``Model.CoarseGrained`` for coordinate trajectories
    - Avoid calculating ``InterUnitBonds`` when ``Structure.parent`` ones are empty
    - Reuse unit boundary if sphere has not changed too much
    - Don't show 'inter-bond' and 'element-cross' visuals in line representations of polymerAndLigand preset
- Fix additional mononucleotides detected as polymer components
- Fix and improve ``canRemap`` handling in ``IntraUnitBonds``
- Reuse occlusion for secondary passes during multi-sampling
- Check if marking passes are needed before doing them
- Add ``resolutionScale`` parameter to allow trading quality of occlusion for performance

## [v3.2.0] - 2022-02-17

- Rename "best database mapping" to "SIFTS Mapping"
- Add schema and export support for ``atom_site.pdbx_sifts_xref_*`` fields
- Add schema export support for ``atom_site.pdbx_label_index`` field
- Add `traceOnly` parameter to chain/UniProt-based structure alignment
- Store ``IndexPairBonds`` as a dynamic property.

## [v3.1.0] - 2022-02-06

- Fix ``xrayShaded`` & ``ignoreLight`` params not working at the same time
- Add ``ignoreLight`` to component params
- Tweaks for cleaner default representation style
    - Cartoon: use ``nucleotide-ring`` instead of ``nucleotide-block``
    - Focus: use ``xrayShaded`` instead of opacity; adjust target size; don't show non-covalent interactions twice
- Fix representation preset side effects (changing post-processing parameters, see #363)
- Add Quick Styles panel (default, illustrative, stylized)
- Fix exported structure missing secondary-structure categories (#364)
- Fix volume streaming error message: distinguish between missing data and server error (#364)

## [v3.0.2] - 2022-01-30

- Fix color smoothing of elongated structures (by fixing ``Sphere.expand`` for spheres with highly directional extrema)
- Fix entity label not displayed when multiple instances of the same entity are highlighted
- Fix empty elements created in ``StructureElement.Loci.extendToAllInstances``
- Measurement options tweaks (allow larger ``textSize``; make ``customText`` essential)
- Fix visual visibility sync edge case when changing state snapshots

## [v3.0.1] - 2022-01-27

- Fix marking pass not working with ``transparentBackground``
- Fix pdbe xray maps url not https
- Fix entity-id color theme broken for non-IHM models
- Improve/fix marking of ``InteractionsInterUnitVisual`` (mark when all contact-feature members are given)
- Add missing "entity-id" and "enity-source" options for carbon coloring to "element-symbol" color theme
- Fix VolumeServer/query CLI
- Support automatic iso-value adjustment for VolumeServer data in ``Viewer.loadVolumeFromUrl``
- Emit drag event whenever started within viewport (not only for non-empty loci)

## [v3.0.0] - 2022-01-23

- Assembly handling tweaks:
    - Do not include suffix for "identity assembly operators"
    - Do not include assembly-related categories to export if the structure was composed from an assembly
    - Special case for ``structAsymMap`` if Mol* asym id operator mapping is present
- Support for opening ZIP files with multiple entries
- Add Model Export extension
- Bugfix: Automatically treat empty string as "non-present" value in BinaryCIF writer.
- Fix coarse model support in entity-id color theme
- Fix marking of carbohydrate visuals (whole chain could get marked instead of single residue)
- Add custom colors to "element-symbol", "molecule-type", "residue-name", and "secondary-structure" themes
- Support/bugfixes for ``atom_site.pdbx_sifts_xref`` categories
- Improve/fix marking of ``InteractionsIntraUnitVisual`` (mark when all contact-feature members are given)

## [v3.0.0-dev.10] - 2022-01-17

- Fix ``getOperatorsForIndex``
- Pass animation info (current frame & count) to state animations
    - Fix camera stutter for "camera spin" animation
- Add formal charge parsing support for MOL/SDF files (thanks @ptourlas)
- [Breaking] Cleaner looking ``MembraneOrientationVisuals`` defaults
- [Breaking] Add rock animation to trackball controls
    - Add ``animate`` to ``TrackballControlsParams``, remove ``spin`` and ``spinSpeed``
    - Add ``animate`` to ``SimpleSettingsParams``, remove ``spin``
- Add "camera rock" state animation
- Add support for custom colors to "molecule-type" theme
- [Breaking] Add style parameter to "illustrative" color theme
    - Defaults to "entity-id" style instead of "chain-id"
- Add "illustrative" representation preset

## [v3.0.0-dev.9] - 2022-01-09

- Add PDBj as a ``pdb-provider`` option
- Move Viewer APP to a separate file to allow use without importing light theme & index.html
- Add symmetry support for mol2 files (only spacegroup setting 1)
- Fix mol2 files element symbol assignment
- Improve bond assignment from ``IndexPairBonds``
    - Add ``key`` field for mapping to source data
    - Fix assignment of bonds with unphysical length
- Fix label/stats of single atom selection in multi-chain units

## [v3.0.0-dev.8] - 2021-12-31

- Add ``PluginFeatureDetection`` and disable WBOIT in Safari 15.
- Add ``disable-wboit`` Viewer GET param
- Add ``prefer-webgl1`` Viewer GET param
- [Breaking] Refactor direct-volume rendering
    - Remove isosurface render-mode (use GPU MC instead)
    - Move coloring into theme (like for other geometries/renderables)
        - Add ``direct`` color type
        - Remove color from transfer-function (now only alpha)
        - Add direct-volume color theme support
        - Add volume-value color theme
- [Breaking] Use size theme in molecular/gaussian surface & label representations
    - This is breaking because it was hardcoded to ``physical`` internally but the repr size theme default was ``uniform`` (now ``physical``)

## [v3.0.0-dev.7] - 2021-12-20

- Reduce number of created programs/shaders
    - Support specifying variants when creating graphics render-items
    - Change double-side shader param from define to uniform
    - Remove dMarkerType shader define (use uMarker as needed)
    - Support to ignore defines depending on the shader variant
    - Combine pickObject/pickInstance/pickGroup shader variants into one
    - Combine markingDepth/markingMask shader variants into one
    - Correctly set shader define flags for overpaint, transparency, substance, clipping
- [Breaking] Add per-object clip rendering properties (variant/objects)
    - ``SimpleSettingsParams.clipping.variant/objects`` and ``RendererParams.clip`` were removed

## [v3.0.0-dev.6] - 2021-12-19

- Enable temporal multi-sampling by default
    - Fix flickering during marking with camera at rest
- Enable ``aromaticBonds`` in structure representations by default
- Add ``PluginConfig.Structure.DefaultRepresentationPreset``
- Add ModelArchive support
    - schema extensions (e.g., AlphaFold uses it for the pLDDT score)
    - ModelArchive option in DownloadStructure action
    - ``model-archive`` GET parameter for Viewer app
    - ``Viewer.loadModelArchive`` method
- Improve support for loading AlphaFold structures
    - Automatic coloring by pLDDT
    - AlphaFold DB option in DownloadStructure action
    - ``afdb`` GET parameter for Viewer app
    - ``Viewer.loadAlphaFoldDb`` method
- Add QualityAssessment extension (using data from ma_qa_metric_local mmcif category)
    - pLDDT & qmean score: coloring, repr presets, molql symbol, loci labels (including avg for mutli-residue selections)
    - pLDDT: selection query
- Warn about erroneous symmetry operator matrix (instead of throwing an error)
- Added ``createPluginUI`` to ``mol-plugin-ui``
    - Support ``onBeforeUIRender`` to make sure initial UI works with custom presets and similar features.
- [Breaking] Removed ``createPlugin`` and ``createPluginAsync`` from ``mol-plugin-ui``
    - Please use ``createPluginUI`` instead
- Improve aromatic bonds handling
    - Don't detect aromatic bonds for rings < 5 atoms based on planarity
    - Prefer atoms in aromatic rings as bond reference positions

## [v3.0.0-dev.5] - 2021-12-16

- Fix initial camera reset not triggering for some entries.

## [v3.0.0-dev.4] - 2021-12-14

- Add ``bumpiness`` (per-object and per-group), ``bumpFrequency`` & ``bumpAmplitude`` (per-object) render parameters (#299)
- Change ``label`` representation defaults: Use text border instead of rectangle background
- Add outline color option to renderer
- Fix false positives in Model.isFromPdbArchive
- Add drag and drop support for loading any file, including multiple at once
    - If there are session files (.molx or .molj) among the dropped files, only the first session will be loaded
- Add drag and drop overlay
- Safari 15.1 - 15.3 WebGL 2 support workaround
- [Breaking] Move ``react`` and ``react-dom`` to ``peerDependencies``. This might break some builds.

## [v3.0.0-dev.3] - 2021-12-4

- Fix OBJ and USDZ export

## [v3.0.0-dev.2] - 2021-12-1

- Do not include tests and source maps in NPM package

## [v3.0.0-dev.0] - 2021-11-28

- Add multiple lights support (with color, intensity, and direction parameters)
- [Breaking] Add per-object material rendering properties
    - ``SimpleSettingsParams.lighting.renderStyle`` and ``RendererParams.style`` were removed
- Add substance theme with per-group material rendering properties
- ``StructureComponentManager.Options`` state saving support
- ``ParamDefinition.Group.presets`` support

## [v2.4.1] - 2021-11-28

- Fix: allow atoms in aromatic rings to do hydrogen bonds

## [v2.4.0] - 2021-11-25

- Fix secondary-structure property handling
    - StructureElement.Property was incorrectly resolving type & key
    - StructureSelectionQuery helpers 'helix' & 'beta' were not ensuring property availability
- Re-enable VAO with better workaround (bind null elements buffer before deleting)
- Add ``Representation.geometryVersion`` (increments whenever the geometry of any of its visuals changes)
- Add support for grid-based smoothing of Overpaint and Transparency visual state for surfaces

## [v2.3.9] - 2021-11-20

- Workaround: switch off VAO support for now

## [v2.3.8] - 2021-11-20

- Fix double canvas context creation (in plugin context)
- Fix unused vertex attribute handling (track which are used, disable the rest)
- Workaround for VAO issue in Chrome 96 (can cause WebGL to crash on geometry updates)

## [v2.3.7] - 2021-11-15

- Added ``ViewerOptions.collapseRightPanel``
- Added ``Viewer.loadTrajectory`` to support loading "composed" trajectories (e.g. from gro + xtc)
- Fix: handle parent in Structure.remapModel
- Add ``rounded`` and ``square`` helix profile options to Cartoon representation (in addition to the default ``elliptical``)

## [v2.3.6] - 2021-11-8

- Add additional measurement controls: orientation (box, axes, ellipsoid) & plane (best fit)
- Improve aromatic bond visuals (add ``aromaticScale``, ``aromaticSpacing``, ``aromaticDashCount`` params)
- [Breaking] Change ``adjustCylinderLength`` default to ``false`` (set to true for focus representation)
- Fix marker highlight color overriding select color
- CellPack extension update
    - add binary model support
    - add compartment (including membrane) geometry support
    - add latest mycoplasma model example
- Prefer WebGL1 in Safari 15.1.

## [v2.3.5] - 2021-10-19

- Fix sequence viewer for PDB files with COMPND record and multichain entities.
- Fix index pair bonds order assignment

## [v2.3.4] - 2021-10-12

- Fix pickScale not taken into account in line/point shader
- Add pixel-scale, pick-scale & pick-padding GET params to Viewer app
- Fix selecting bonds not adding their atoms in selection manager
- Add ``preferAtoms`` option to SelectLoci/HighlightLoci behaviors
- Make the implicit atoms of bond visuals pickable
    - Add ``preferAtomPixelPadding`` to Canvas3dInteractionHelper
- Add points & crosses visuals to Line representation
- Add ``pickPadding`` config option (look around in case target pixel is empty)
- Add ``multipleBonds`` param to bond visuals with options: off, symmetric, offset
- Fix ``argparse`` config in servers.

## [v2.3.3] - 2021-10-01

- Fix direct volume shader

## [v2.3.2] - 2021-10-01

- Prefer WebGL1 on iOS devices until WebGL2 support has stabilized.

## [v2.3.1] - 2021-09-28

- Add Charmm saccharide names
- Treat missing occupancy column as occupancy of 1
- Fix line shader not accounting for aspect ratio
- [Breaking] Fix point repr & shader
    - Was unusable with ``wboit``
    - Replaced ``pointFilledCircle`` & ``pointEdgeBleach`` params by ``pointStyle`` (square, circle, fuzzy)
    - Set ``pointSizeAttenuation`` to false by default
    - Set ``sizeTheme`` to ``uniform`` by default
- Add ``markerPriority`` option to Renderer (useful in combination with edges of marking pass)
- Add support support for ``chem_comp_bond`` and ``struct_conn`` categories (fixes ModelServer behavior where these categories should have been present)
- Model and VolumeServer: fix argparse config

## [v2.3.0] - 2021-09-06

- Take include/exclude flags into account when displaying aromatic bonds
- Improve marking performance
    - Avoid unnecessary draw calls/ui updates when marking
    - Check if loci is superset of visual
    - Check if loci overlaps with unit visual
    - Ensure ``Interval`` is used for ranges instead of ``SortedArray``
    - Add uniform marker type
    - Special case for reversing previous mark
- Add optional marking pass
    - Outlines visible and hidden parts of highlighted/selected groups
    - Add highlightStrength/selectStrength renderer params

## [v2.2.3] - 2021-08-25

- Add ``invertCantorPairing`` helper function
- Add ``Mesh`` processing helper ``.smoothEdges``
- Smooth border of molecular-surface with ``includeParent`` enabled
- Hide ``includeParent`` option from gaussian-surface visuals (not particularly useful)
- Improved ``StructureElement.Loci.size`` performance (for marking large cellpack models)
- Fix new ``TransformData`` issues (camera/bounding helper not showing up)
- Improve marking performance (avoid superfluous calls to ``StructureElement.Loci.isWholeStructure``)

## [v2.2.2] - 2021-08-11

- Fix ``TransformData`` issues [#133](https://github.com/molstar/molstar/issues/133)
- Fix ``mol-script`` query compiler const expression recognition.

## [v2.2.1] - 2021-08-02

- Add surrounding atoms (5 Angstrom) structure selection query
- [Breaking] Add maxDistance prop to ``IndexPairBonds``
- Fix coordinateSystem not handled in ``Structure.asParent``
- Add ``dynamicBonds`` to ``Structure`` props (force re-calc on model change)
    - Expose as optional param in root structure transform helper
- Add overpaint support to geometry exporters
- ``InputObserver`` improvements
  - normalize wheel speed across browsers/platforms
  - support Safari gestures (used by ``TrackballControls``)
  - ``PinchInput.fractionDelta`` and use it in ``TrackballControls``

## [v2.2.0] - 2021-07-31

- Add ``tubularHelices`` parameter to Cartoon representation
- Add ``SdfFormat`` and update SDF parser to be able to parse data headers according to spec (hopefully :)) #230
- Fix mononucleotides detected as polymer components (#229)
- Set default outline scale back to 1
- Improved DCD reader cell angle handling (interpret near 0 angles as 90 deg)
- Handle more residue/atom names commonly used in force-fields
- Add USDZ support to ``geo-export`` extension.
- Fix ``includeParent`` support for multi-instance bond visuals.
- Add ``operator`` Loci granularity, selecting everything with the same operator name.
- Prefer ``_label_seq_id`` fields in secondary structure assignment.
- Support new EMDB API (https://www.ebi.ac.uk/emdb/api/entry/map/[EMBD-ID]) for EM volume contour levels.
- ``Canvas3D`` tweaks:
    - Update ``forceDraw`` logic.
    - Ensure the scene is re-rendered when viewport size changes.
    - Support ``noDraw`` mode in ``PluginAnimationLoop``.

## [v2.1.0] - 2021-07-05

- Add parameter for to display aromatic bonds as dashes next to solid cylinder/line.
- Add backbone representation
- Fix outline in orthographic mode and set default scale to 2.

## [v2.0.7] - 2021-06-23

- Add ability to specify ``volumeIndex`` in ``Viewer.loadVolumeFromUrl`` to better support Volume Server inputs.
- Support in-place reordering for trajectory ``Frame.x/y/z`` arrays for better memory efficiency.
- Fixed text CIF encoder edge cases (most notably single whitespace not being escaped).

## [v2.0.6] - 2021-06-01

- Add glTF (GLB) and STL support to ``geo-export`` extension.
- Protein crosslink improvements
    - Change O-S bond distance to allow for NOS bridges (doi:10.1038/s41586-021-03513-3)
    - Added NOS-bridges query & improved disulfide-bridges query
- Fix #178: ``IndexPairBonds`` for non-single residue structures (bug due to atom reordering).
- Add volumetric color smoothing for MolecularSurface and GaussianSurface representations (#173)
- Fix nested 3d grid lookup that caused results being overwritten in non-covalent interactions computation.
- Basic implementation of ``BestDatabaseSequenceMapping`` (parse from CIF, color theme, superposition).
- Add atom id ranges support to Selection UI.

## [v2.0.5] - 2021-04-26

- Ability to pass ``Canvas3DContext`` to ``PluginContext.fromCanvas``.
- Relative frame support for ``Canvas3D`` viewport.
- Fix bug in screenshot copy UI.
- Add ability to select residues from a list of identifiers to the Selection UI.
- Fix SSAO bugs when used with ``Canvas3D`` viewport.
- Support for  full pausing (no draw) rendering: ``Canvas3D.pause(true)``.
- Add ``MeshBuilder.addMesh``.
- Add ``Torus`` primitive.
- Lazy volume loading support.
- [Breaking] ``Viewer.loadVolumeFromUrl`` signature change.
    - ``loadVolumeFromUrl(url, format, isBinary, isovalues, entryId)`` => ``loadVolumeFromUrl({ url, format, isBinary }, isovalues, { entryId, isLazy })``
- Add ``TextureMesh`` support to ``geo-export`` extension.

## [v2.0.4] - 2021-04-20

- [WIP] Mesh export extension
- ``Structure.eachAtomicHierarchyElement`` (#161)
- Fixed reading multi-line values in SDF format
- Fixed Measurements UI labels (#166)

## [v2.0.3] - 2021-04-09

- Add support for ``ColorTheme.palette`` designed for providing gradient-like coloring.
- [Breaking] The ``zip`` function is now asynchronous and expects a ``RuntimeContext``. Also added ``Zip()`` returning a ``Task``.
- [Breaking] Add ``CubeGridFormat`` in ``alpha-orbitals`` extension.

## [v2.0.2] - 2021-03-29

- Add ``Canvas3D.getRenderObjects``.
- [WIP] Animate state interpolating, including model trajectories
- Recognise MSE, SEP, TPO, PTR and PCA as non-standard amino-acids.
- Fix VolumeFromDensityServerCif transform label

## [v2.0.1] - 2021-03-23

- Exclude tsconfig.commonjs.tsbuildinfo from npm bundle

## [v2.0.0] - 2021-03-23

Too many changes to list as this is the start of the changelog... Notably, default exports are now forbidden.<|MERGE_RESOLUTION|>--- conflicted
+++ resolved
@@ -8,13 +8,11 @@
 - Refactor transparency rendering
     - More uniform behavior for blended, wboit, dpoit
     - Fix issues with text & image geometry
-<<<<<<< HEAD
-    - Return StateTransform selectors from measurements API (addDistance, addAngle, etc.)
-=======
+
+- Return StateTransform selectors from measurements API (addDistance, addAngle, etc.)
 - Fix render-spheres example (#1100)
     - Wrong step size in sphere geometry boundingSphere & groupmapping
     - Handle empty instanceGridin renderer & renderable
->>>>>>> 032cf3ad
 
 ## [v4.1.0] - 2023-03-31
 
