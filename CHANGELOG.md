--- conflicted
+++ resolved
@@ -28,12 +28,9 @@
 - Fix `StructConn.isExhaustive` for partial models (e.g., returned by the model server)
 - Refactor value swapping in molstar-math to fix SWC (Next.js) build (#1345)
 - Fix transform data not updated when structure child changes
-<<<<<<< HEAD
-- ModelServer and VolumeServer: support for input files from Google Cloud Storage (gs://)
-=======
 - Fix `PluginStateSnapshotManager.syncCurrent` to work as expected on re-loaded states.
 - Fix do not compute implicit hydrogens when unit is explicitly protonated (#1257)
->>>>>>> ba38fe24
+- ModelServer and VolumeServer: support for input files from Google Cloud Storage (gs://)
 
 ## [v4.8.0] - 2024-10-27
 
