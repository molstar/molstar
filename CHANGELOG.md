--- conflicted
+++ resolved
@@ -33,14 +33,11 @@
   - Parse all local metrics
   - Ability to select alternate metrics in the pLDDT/qmean themes
   - Do not assume PAE plot is symmetric
-<<<<<<< HEAD
+- Fix MolViewSpec builder for volumes.
 - Generalize `mvs-kinase-story` example to `mvs-stories`
   - Add TATA-binding protein story
   - Improve the Kinase story 
 - Fix alpha orbitals example
-=======
-- Fix MolViewSpec builder for volumes.
->>>>>>> c3fc893a
 
 ## [v4.12.0] - 2025-02-28
 
