# Change Log
All notable changes to this project will be documented in this file, following the suggestions of [Keep a CHANGELOG](http://keepachangelog.com/). This project adheres to [Semantic Versioning](http://semver.org/) for its most widely used - and defacto - public interfaces.

Note that since we don't clearly distinguish between a public and private interfaces there will be changes in non-major versions that are potentially breaking. If we make breaking changes to less used interfaces we will highlight it in here.


## [Unreleased]

<<<<<<< HEAD
- [Fix] Clone ``Canvas3DParams`` when creating a ``Canvas3D`` instance to prevent shared state between multiple instances.
- [Add] New ``parentDisplay`` param for interactions representation.
=======
- [Fix] Clone ``Canvas3DParams`` when creating a ``Canvas3D`` instance to prevent shared state between multiple instances
- Add ``includeResidueTest`` option to ``alignAndSuperposeWithSIFTSMapping``
>>>>>>> eadff352

## [v3.16.0] - 2022-08-25

- Support ``globalColorParams`` and ``globalSymmetryParams`` in common representation params
- Support ``label`` parameter in ``Viewer.loadStructureFromUrl``
- Fix ``ViewportHelpContent`` Mouse Controls section

## [v3.15.0] - 2022-08-23

- Fix wboit in Safari >=15 (add missing depth renderbuffer to wboit pass)
- Add 'Around Camera' option to Volume streaming
- Avoid queuing more than one update in Volume streaming

## [v3.14.0] - 2022-08-20

- Expose inter-bonds compute params in structure
- Improve performance of inter/intra-bonds compute
- Fix defaultAttribs handling in Canvas3DContext.fromCanvas
- Confal pyramids extension improvements
    - Add custom labels to Confal pyramids
    - Improve naming of some internal types in Confal pyramids extension coordinate
    - Add example mmCIF file with categories necessary to display Confal pyramids
    - Change the lookup logic of NtC steps from residues
- Add support for download of gzipped files
- Don't filter IndexPairBonds by element-based rules in MOL/SDF and MOL2 (without symmetry) models
- Fix Glycam Saccharide Names used by default
- Fix GPU surfaces rendering in Safari with WebGL2
- Add ``fov`` (Field of View) Canvas3D parameter
- Add ``sceneRadiusFactor`` Canvas3D parameter
- Add background pass (skybox, image, horizontal/radial gradient)
    - Set simple-settings presets via ``PluginConfig.Background.Styles``
    - Example presets in new backgrounds extension
    - Load skybox/image from URL or File (saved in session)
    - Opacity, saturation, lightness controls for skybox/image
    - Coverage (viewport or canvas) controls for image/gradient
- [Breaking] ``AssetManager`` needs to be passed to various graphics related classes
- Fix SSAO renderable initialization
- Reduce number of webgl state changes
    - Add ``viewport`` and ``scissor`` to state object
    - Add ``hasOpaque`` to scene object
- Handle edge cases where some renderables would not get (correctly) rendered
    - Fix text background rendering for opaque text
    - Fix helper scenes not shown when rendering directly to draw target
- Fix ``CustomElementProperty`` coloring not working

## [v3.13.0] - 2022-07-24

- Fix: only update camera state if manualReset is off (#494)
- Improve handling principal axes of points in a plane
- Add 'material' annotation support for textures
- More effort to avoid using ``flat`` qualifier in shaders: add ``dVaryingGroup``
- Enable ``immediateUpdate`` for iso level in isosurface and volume streaming controls
- Add support to download CCD from configurable URL

## [v3.12.1] - 2022-07-20

- Fix plugin behavior dispose logic to correctly unsubscribe observables.

## [v3.12.0] - 2022-07-17

- Add ``colorMarker`` option to Renderer. This disables the highlight and select marker at a shader level for faster rendering of large scenes in some cases.
- Bind shared textures only once per pass, not for each render item
- Fix missing 'material' annotation for some uniforms, causing unnecessary uniform updates
- Remove use of ``isnan`` in impostor shaders, not needed and causing slowdown
- Avoid using ``flat`` qualifier in shaders, causing slowdown
- Improve CellPack's ``adjustStyle`` option (disable ``colorMarker``, set component options, enable marking w/o ghost)
- Scan all entities when looking for ``struct_conn`` entries (fixes issue when the same ``label_asym_id`` is used in more than one entity)

## [v3.11.0] - 2022-07-04

- Add ``instanceGranularity`` option for marker, transparency, clipping, overpaint, substance data to save memory
- CellPack extension tweaks
    - Use instancing to create DNA/RNA curves to save memory
    - Enable ``instanceGranularity`` by default
    - Add ``adjustStyle`` option to LoadCellPackModel action (stylized, no multi-sample, no far clipping, chain picking)
- Structure Superposition now respects pivot's coordinate system

## [v3.10.2] - 2022-06-26

- Fix superfluous shader varying
- Improve use of gl_VertexID when possible

## [v3.10.1] - 2022-06-26

- Fix groupCount when updating TextureMesh-based visuals

## [v3.10.0] - 2022-06-24

- Add support for Glycam saccharide names
- Add ``PluginConfig.Viewport.ShowTrajectoryControls`` config option

## [v3.9.1] - 2022-06-19

- Fix missing ``super.componentWillUnmount()`` calls (@simeonborko)
- Fix missing ``uGroupCount`` update for visuals
- Fix missing aromatic bond display

## [v3.9.0] - 2022-05-30

- Improve picking by using drawbuffers (when available) to reduce number of drawcalls
- GPU timing support
    - Add ``timing-mode`` Viewer GET param
    - Add support for webgl timer queries
    - Add timer marks around GPU render & compute operations
- Volume Server CIF: Add check that a data block contains volume data before parsing
- Fix ``Scene.clear`` not clearing primitives & volumes arrays (@JonStargaryen)
- Fix rendering volumes when wboit is switched off and postprocessing is enabled

## [v3.8.2] - 2022-05-22

- Fix ``Scene.opacityAverage`` not taking xray shaded into account

## [v3.8.1] - 2022-05-14

- Fix issues with marking camera/handle helper (#433)
- Fix issues with array uniforms when running with headless-gl
- Fix Polymer Chain Instance coloring
- Improve performance of scene marker/opacity average calculation

## [v3.8.0] - 2022-04-30

- Add support for outlines around transparent objects
- Improve per-group transparency when wboit is switched off
- Improve ``ColorTheme`` typing with ``ColorType`` generic.
    - Defaults to ``ColorTypeLocation``
    - Set when using ``ColorTypeDirect`` or ``ColorTypeGrid``
- Fix case handling of ``struct_conf`` mmCIF enumeration field (#425)
- Fix ``allowTransparentBackfaces`` for per-group transparency
- Fix ``FormatRegistry.isApplicable`` returning true for unregistered formats
- Fix: handle building of ``GridLookup3D`` with zero cell size
- Fix ``ignoreLight`` for direct-volume rendering with webgl1
- Fix (non-black) outlines when using transparent background

## [v3.7.0] - 2022-04-13

- Fix ``xrayShaded`` for texture-mesh geometries
- [Breaking] Change ``allowTransparentBackfaces`` to ``transparentBackfaces`` with options ``off``, ``on``, ``opaque``. This was only added in 3.6.0, so allowing a breaking change here.
    - ``off``: don't show (default)
    - ``on``: show with transparency
    - ``opaque``: show fully opaque
- Add option to disable file drop overlay.

## [v3.6.2] - 2022-04-05

- ModelServer ligand queries: fixes for alternate locations, additional atoms & UNL ligand
- React 18 friendly ``useBehavior`` hook.

## [v3.6.1] - 2022-04-03

- Fix React18 related UI regressions.

## [v3.6.0] - 2022-04-03

- Check that model and coordinates have same element count when creating a trajectory
- Fix aromatic rings assignment: do not mix flags and planarity test
- Improve bonds assignment of coarse grained models: check for IndexPairBonds and exhaustive StructConn
- Fix unit mapping in bondedAtomicPairs MolScript query
- Improve pdb parsing: handle non unique atom and chain names (fixes #156)
- Fix volume streaming for entries with multiple contour lists
- Add ``allowTransparentBackfaces`` parameter to support double-sided rendering of transparent geometries
- Fix handling of case insensitive mmCIF enumeration fields (including entity.type)
- Fix ``disable-wboit`` Viewer GET param
- Add support for React 18.
    - Used by importing ``createPluginUI`` from ``mol-plugin-ui/react18``;
    - In Mol* 4.0, React 18 will become the default option.

## [v3.5.0] - 2022-03-25

- Fix issues with bounding-sphere & color-smoothing (mostly for small geometries)
- Support BCIF => CIF conversion in ``cif2bcif`` CLI tool

## [v3.4.0] - 2022-03-13

- Fix handling of mmcif with empty ``label_*`` fields
- Improve saccharide detection (compare against list from CCD)
- Fix legend label of hydrophobicity color theme
- Add ``LoadTrajectory`` action
- Add ``CustomImportControls`` to left panel
- Add Zenodo import extension (load structures, trajectories, volumes, and zip files)
- Fix loading of some compressed files within sessions
- Fix wrong element assignment for atoms with Charmm ion names
- Fix handling of empty symmetry cell data
- Add support for ``trr`` and ``nctraj`` coordinates files
- Add support for ``prmtop`` and ``top`` topology files

## [v3.3.1] - 2022-02-27

- Fix issue with unit boundary reuse (do at visual level instead)
- Add option to ignore ions for inter-unit bond computation

## [v3.3.0] - 2022-02-27

- Fix parsing contour-level from emdb v3 header files
- Fix invalid CSS (#376)
- Fix "texture not renderable" & "texture not bound" warnings (#319)
- Fix visual for bonds between two aromatic rings
- Fix visual for delocalized bonds (parsed from mmcif and mol2)
- Fix ring computation algorithm
- Add ``UnitResonance`` property with info about delocalized triplets
- Resolve marking in main renderer loop to improve overall performance
- Use ``throttleTime`` instead of ``debounceTime`` in sequence viewer for better responsiveness
- Change line geometry default ``scaleFactor`` to 2 (3 is too big after fixing line rendering)
- Trajectory animation performance improvements
    - Reuse ``Model.CoarseGrained`` for coordinate trajectories
    - Avoid calculating ``InterUnitBonds`` when ``Structure.parent`` ones are empty
    - Reuse unit boundary if sphere has not changed too much
    - Don't show 'inter-bond' and 'element-cross' visuals in line representations of polymerAndLigand preset
- Fix additional mononucleotides detected as polymer components
- Fix and improve ``canRemap`` handling in ``IntraUnitBonds``
- Reuse occlusion for secondary passes during multi-sampling
- Check if marking passes are needed before doing them
- Add ``resolutionScale`` parameter to allow trading quality of occlusion for performance

## [v3.2.0] - 2022-02-17

- Rename "best database mapping" to "SIFTS Mapping"
- Add schema and export support for ``atom_site.pdbx_sifts_xref_*`` fields
- Add schema export support for ``atom_site.pdbx_label_index`` field
- Add `traceOnly` parameter to chain/UniProt-based structure alignment
- Store ``IndexPairBonds`` as a dynamic property.

## [v3.1.0] - 2022-02-06

- Fix ``xrayShaded`` & ``ignoreLight`` params not working at the same time
- Add ``ignoreLight`` to component params
- Tweaks for cleaner default representation style
    - Cartoon: use ``nucleotide-ring`` instead of ``nucleotide-block``
    - Focus: use ``xrayShaded`` instead of opacity; adjust target size; don't show non-covalent interactions twice
- Fix representation preset side effects (changing post-processing parameters, see #363)
- Add Quick Styles panel (default, illustrative, stylized)
- Fix exported structure missing secondary-structure categories (#364)
- Fix volume streaming error message: distinguish between missing data and server error (#364)

## [v3.0.2] - 2022-01-30

- Fix color smoothing of elongated structures (by fixing ``Sphere.expand`` for spheres with highly directional extrema)
- Fix entity label not displayed when multiple instances of the same entity are highlighted
- Fix empty elements created in ``StructureElement.Loci.extendToAllInstances``
- Measurement options tweaks (allow larger ``textSize``; make ``customText`` essential)
- Fix visual visibility sync edge case when changing state snapshots

## [v3.0.1] - 2022-01-27

- Fix marking pass not working with ``transparentBackground``
- Fix pdbe xray maps url not https
- Fix entity-id color theme broken for non-IHM models
- Improve/fix marking of ``InteractionsInterUnitVisual`` (mark when all contact-feature members are given)
- Add missing "entity-id" and "enity-source" options for carbon coloring to "element-symbol" color theme
- Fix VolumeServer/query CLI
- Support automatic iso-value adjustment for VolumeServer data in ``Viewer.loadVolumeFromUrl``
- Emit drag event whenever started within viewport (not only for non-empty loci)

## [v3.0.0] - 2022-01-23

- Assembly handling tweaks:
    - Do not include suffix for "identity assembly operators"
    - Do not include assembly-related categories to export if the structure was composed from an assembly
    - Special case for ``structAsymMap`` if Mol* asym id operator mapping is present
- Support for opening ZIP files with multiple entries
- Add Model Export extension
- Bugfix: Automatically treat empty string as "non-present" value in BinaryCIF writer.
- Fix coarse model support in entity-id color theme
- Fix marking of carbohydrate visuals (whole chain could get marked instead of single residue)
- Add custom colors to "element-symbol", "molecule-type", "residue-name", and "secondary-structure" themes
- Support/bugfixes for ``atom_site.pdbx_sifts_xref`` categories
- Improve/fix marking of ``InteractionsIntraUnitVisual`` (mark when all contact-feature members are given)

## [v3.0.0-dev.10] - 2022-01-17

- Fix ``getOperatorsForIndex``
- Pass animation info (current frame & count) to state animations
    - Fix camera stutter for "camera spin" animation
- Add formal charge parsing support for MOL/SDF files (thanks @ptourlas)
- [Breaking] Cleaner looking ``MembraneOrientationVisuals`` defaults
- [Breaking] Add rock animation to trackball controls
    - Add ``animate`` to ``TrackballControlsParams``, remove ``spin`` and ``spinSpeed``
    - Add ``animate`` to ``SimpleSettingsParams``, remove ``spin``
- Add "camera rock" state animation
- Add support for custom colors to "molecule-type" theme
- [Breaking] Add style parameter to "illustrative" color theme
    - Defaults to "entity-id" style instead of "chain-id"
- Add "illustrative" representation preset

## [v3.0.0-dev.9] - 2022-01-09

- Add PDBj as a ``pdb-provider`` option
- Move Viewer APP to a separate file to allow use without importing light theme & index.html
- Add symmetry support for mol2 files (only spacegroup setting 1)
- Fix mol2 files element symbol assignment
- Improve bond assignment from ``IndexPairBonds``
    - Add ``key`` field for mapping to source data
    - Fix assignment of bonds with unphysical length
- Fix label/stats of single atom selection in multi-chain units

## [v3.0.0-dev.8] - 2021-12-31

- Add ``PluginFeatureDetection`` and disable WBOIT in Safari 15.
- Add ``disable-wboit`` Viewer GET param
- Add ``prefer-webgl1`` Viewer GET param
- [Breaking] Refactor direct-volume rendering
    - Remove isosurface render-mode (use GPU MC instead)
    - Move coloring into theme (like for other geometries/renderables)
        - Add ``direct`` color type
        - Remove color from transfer-function (now only alpha)
        - Add direct-volume color theme support
        - Add volume-value color theme
- [Breaking] Use size theme in molecular/gaussian surface & label representations
    - This is breaking because it was hardcoded to ``physical`` internally but the repr size theme default was ``uniform`` (now ``physical``)

## [v3.0.0-dev.7] - 2021-12-20

- Reduce number of created programs/shaders
    - Support specifying variants when creating graphics render-items
    - Change double-side shader param from define to uniform
    - Remove dMarkerType shader define (use uMarker as needed)
    - Support to ignore defines depending on the shader variant
    - Combine pickObject/pickInstance/pickGroup shader variants into one
    - Combine markingDepth/markingMask shader variants into one
    - Correctly set shader define flags for overpaint, transparency, substance, clipping
- [Breaking] Add per-object clip rendering properties (variant/objects)
    - ``SimpleSettingsParams.clipping.variant/objects`` and ``RendererParams.clip`` were removed

## [v3.0.0-dev.6] - 2021-12-19

- Enable temporal multi-sampling by default
    - Fix flickering during marking with camera at rest
- Enable ``aromaticBonds`` in structure representations by default
- Add ``PluginConfig.Structure.DefaultRepresentationPreset``
- Add ModelArchive support
    - schema extensions (e.g., AlphaFold uses it for the pLDDT score)
    - ModelArchive option in DownloadStructure action
    - ``model-archive`` GET parameter for Viewer app
    - ``Viewer.loadModelArchive`` method
- Improve support for loading AlphaFold structures
    - Automatic coloring by pLDDT
    - AlphaFold DB option in DownloadStructure action
    - ``afdb`` GET parameter for Viewer app
    - ``Viewer.loadAlphaFoldDb`` method
- Add QualityAssessment extension (using data from ma_qa_metric_local mmcif category)
    - pLDDT & qmean score: coloring, repr presets, molql symbol, loci labels (including avg for mutli-residue selections)
    - pLDDT: selection query
- Warn about erroneous symmetry operator matrix (instead of throwing an error)
- Added ``createPluginUI`` to ``mol-plugin-ui``
    - Support ``onBeforeUIRender`` to make sure initial UI works with custom presets and similar features.
- [Breaking] Removed ``createPlugin`` and ``createPluginAsync`` from ``mol-plugin-ui``
    - Please use ``createPluginUI`` instead
- Improve aromatic bonds handling
    - Don't detect aromatic bonds for rings < 5 atoms based on planarity
    - Prefer atoms in aromatic rings as bond reference positions

## [v3.0.0-dev.5] - 2021-12-16

- Fix initial camera reset not triggering for some entries.

## [v3.0.0-dev.4] - 2021-12-14

- Add ``bumpiness`` (per-object and per-group), ``bumpFrequency`` & ``bumpAmplitude`` (per-object) render parameters (#299)
- Change ``label`` representation defaults: Use text border instead of rectangle background
- Add outline color option to renderer
- Fix false positives in Model.isFromPdbArchive
- Add drag and drop support for loading any file, including multiple at once
    - If there are session files (.molx or .molj) among the dropped files, only the first session will be loaded
- Add drag and drop overlay
- Safari 15.1 - 15.3 WebGL 2 support workaround
- [Breaking] Move ``react`` and ``react-dom`` to ``peerDependencies``. This might break some builds.

## [v3.0.0-dev.3] - 2021-12-4

- Fix OBJ and USDZ export

## [v3.0.0-dev.2] - 2021-12-1

- Do not include tests and source maps in NPM package

## [v3.0.0-dev.0] - 2021-11-28

- Add multiple lights support (with color, intensity, and direction parameters)
- [Breaking] Add per-object material rendering properties
    - ``SimpleSettingsParams.lighting.renderStyle`` and ``RendererParams.style`` were removed
- Add substance theme with per-group material rendering properties
- ``StructureComponentManager.Options`` state saving support
- ``ParamDefinition.Group.presets`` support

## [v2.4.1] - 2021-11-28

- Fix: allow atoms in aromatic rings to do hydrogen bonds

## [v2.4.0] - 2021-11-25

- Fix secondary-structure property handling
    - StructureElement.Property was incorrectly resolving type & key
    - StructureSelectionQuery helpers 'helix' & 'beta' were not ensuring property availability
- Re-enable VAO with better workaround (bind null elements buffer before deleting)
- Add ``Representation.geometryVersion`` (increments whenever the geometry of any of its visuals changes)
- Add support for grid-based smoothing of Overpaint and Transparency visual state for surfaces

## [v2.3.9] - 2021-11-20

- Workaround: switch off VAO support for now

## [v2.3.8] - 2021-11-20

- Fix double canvas context creation (in plugin context)
- Fix unused vertex attribute handling (track which are used, disable the rest)
- Workaround for VAO issue in Chrome 96 (can cause WebGL to crash on geometry updates)

## [v2.3.7] - 2021-11-15

- Added ``ViewerOptions.collapseRightPanel``
- Added ``Viewer.loadTrajectory`` to support loading "composed" trajectories (e.g. from gro + xtc)
- Fix: handle parent in Structure.remapModel
- Add ``rounded`` and ``square`` helix profile options to Cartoon representation (in addition to the default ``elliptical``)

## [v2.3.6] - 2021-11-8

- Add additional measurement controls: orientation (box, axes, ellipsoid) & plane (best fit)
- Improve aromatic bond visuals (add ``aromaticScale``, ``aromaticSpacing``, ``aromaticDashCount`` params)
- [Breaking] Change ``adjustCylinderLength`` default to ``false`` (set to true for focus representation)
- Fix marker highlight color overriding select color
- CellPack extension update
    - add binary model support
    - add compartment (including membrane) geometry support
    - add latest mycoplasma model example
- Prefer WebGL1 in Safari 15.1.

## [v2.3.5] - 2021-10-19

- Fix sequence viewer for PDB files with COMPND record and multichain entities.
- Fix index pair bonds order assignment

## [v2.3.4] - 2021-10-12

- Fix pickScale not taken into account in line/point shader
- Add pixel-scale, pick-scale & pick-padding GET params to Viewer app
- Fix selecting bonds not adding their atoms in selection manager
- Add ``preferAtoms`` option to SelectLoci/HighlightLoci behaviors
- Make the implicit atoms of bond visuals pickable
    - Add ``preferAtomPixelPadding`` to Canvas3dInteractionHelper
- Add points & crosses visuals to Line representation
- Add ``pickPadding`` config option (look around in case target pixel is empty)
- Add ``multipleBonds`` param to bond visuals with options: off, symmetric, offset
- Fix ``argparse`` config in servers.

## [v2.3.3] - 2021-10-01

- Fix direct volume shader

## [v2.3.2] - 2021-10-01

- Prefer WebGL1 on iOS devices until WebGL2 support has stabilized.

## [v2.3.1] - 2021-09-28

- Add Charmm saccharide names
- Treat missing occupancy column as occupancy of 1
- Fix line shader not accounting for aspect ratio
- [Breaking] Fix point repr & shader
    - Was unusable with ``wboit``
    - Replaced ``pointFilledCircle`` & ``pointEdgeBleach`` params by ``pointStyle`` (square, circle, fuzzy)
    - Set ``pointSizeAttenuation`` to false by default
    - Set ``sizeTheme`` to ``uniform`` by default
- Add ``markerPriority`` option to Renderer (useful in combination with edges of marking pass)
- Add support support for ``chem_comp_bond`` and ``struct_conn`` categories (fixes ModelServer behavior where these categories should have been present)
- Model and VolumeServer: fix argparse config

## [v2.3.0] - 2021-09-06

- Take include/exclude flags into account when displaying aromatic bonds
- Improve marking performance
    - Avoid unnecessary draw calls/ui updates when marking
    - Check if loci is superset of visual
    - Check if loci overlaps with unit visual
    - Ensure ``Interval`` is used for ranges instead of ``SortedArray``
    - Add uniform marker type
    - Special case for reversing previous mark
- Add optional marking pass
    - Outlines visible and hidden parts of highlighted/selected groups
    - Add highlightStrength/selectStrength renderer params

## [v2.2.3] - 2021-08-25

- Add ``invertCantorPairing`` helper function
- Add ``Mesh`` processing helper ``.smoothEdges``
- Smooth border of molecular-surface with ``includeParent`` enabled
- Hide ``includeParent`` option from gaussian-surface visuals (not particularly useful)
- Improved ``StructureElement.Loci.size`` performance (for marking large cellpack models)
- Fix new ``TransformData`` issues (camera/bounding helper not showing up)
- Improve marking performance (avoid superfluous calls to ``StructureElement.Loci.isWholeStructure``)

## [v2.2.2] - 2021-08-11

- Fix ``TransformData`` issues [#133](https://github.com/molstar/molstar/issues/133)
- Fix ``mol-script`` query compiler const expression recognition.

## [v2.2.1] - 2021-08-02

- Add surrounding atoms (5 Angstrom) structure selection query
- [Breaking] Add maxDistance prop to ``IndexPairBonds``
- Fix coordinateSystem not handled in ``Structure.asParent``
- Add ``dynamicBonds`` to ``Structure`` props (force re-calc on model change)
    - Expose as optional param in root structure transform helper
- Add overpaint support to geometry exporters
- ``InputObserver`` improvements
  - normalize wheel speed across browsers/platforms
  - support Safari gestures (used by ``TrackballControls``)
  - ``PinchInput.fractionDelta`` and use it in ``TrackballControls``

## [v2.2.0] - 2021-07-31

- Add ``tubularHelices`` parameter to Cartoon representation
- Add ``SdfFormat`` and update SDF parser to be able to parse data headers according to spec (hopefully :)) #230
- Fix mononucleotides detected as polymer components (#229)
- Set default outline scale back to 1
- Improved DCD reader cell angle handling (interpret near 0 angles as 90 deg)
- Handle more residue/atom names commonly used in force-fields
- Add USDZ support to ``geo-export`` extension.
- Fix ``includeParent`` support for multi-instance bond visuals.
- Add ``operator`` Loci granularity, selecting everything with the same operator name.
- Prefer ``_label_seq_id`` fields in secondary structure assignment.
- Support new EMDB API (https://www.ebi.ac.uk/emdb/api/entry/map/[EMBD-ID]) for EM volume contour levels.
- ``Canvas3D`` tweaks:
    - Update ``forceDraw`` logic.
    - Ensure the scene is re-rendered when viewport size changes.
    - Support ``noDraw`` mode in ``PluginAnimationLoop``.

## [v2.1.0] - 2021-07-05

- Add parameter for to display aromatic bonds as dashes next to solid cylinder/line.
- Add backbone representation
- Fix outline in orthographic mode and set default scale to 2.

## [v2.0.7] - 2021-06-23

- Add ability to specify ``volumeIndex`` in ``Viewer.loadVolumeFromUrl`` to better support Volume Server inputs.
- Support in-place reordering for trajectory ``Frame.x/y/z`` arrays for better memory efficiency.
- Fixed text CIF encoder edge cases (most notably single whitespace not being escaped).

## [v2.0.6] - 2021-06-01

- Add glTF (GLB) and STL support to ``geo-export`` extension.
- Protein crosslink improvements
    - Change O-S bond distance to allow for NOS bridges (doi:10.1038/s41586-021-03513-3)
    - Added NOS-bridges query & improved disulfide-bridges query
- Fix #178: ``IndexPairBonds`` for non-single residue structures (bug due to atom reordering).
- Add volumetric color smoothing for MolecularSurface and GaussianSurface representations (#173)
- Fix nested 3d grid lookup that caused results being overwritten in non-covalent interactions computation.
- Basic implementation of ``BestDatabaseSequenceMapping`` (parse from CIF, color theme, superposition).
- Add atom id ranges support to Selection UI.

## [v2.0.5] - 2021-04-26

- Ability to pass ``Canvas3DContext`` to ``PluginContext.fromCanvas``.
- Relative frame support for ``Canvas3D`` viewport.
- Fix bug in screenshot copy UI.
- Add ability to select residues from a list of identifiers to the Selection UI.
- Fix SSAO bugs when used with ``Canvas3D`` viewport.
- Support for  full pausing (no draw) rendering: ``Canvas3D.pause(true)``.
- Add ``MeshBuilder.addMesh``.
- Add ``Torus`` primitive.
- Lazy volume loading support.
- [Breaking] ``Viewer.loadVolumeFromUrl`` signature change.
    - ``loadVolumeFromUrl(url, format, isBinary, isovalues, entryId)`` => ``loadVolumeFromUrl({ url, format, isBinary }, isovalues, { entryId, isLazy })``
- Add ``TextureMesh`` support to ``geo-export`` extension.

## [v2.0.4] - 2021-04-20

- [WIP] Mesh export extension
- ``Structure.eachAtomicHierarchyElement`` (#161)
- Fixed reading multi-line values in SDF format
- Fixed Measurements UI labels (#166)

## [v2.0.3] - 2021-04-09

- Add support for ``ColorTheme.palette`` designed for providing gradient-like coloring.
- [Breaking] The ``zip`` function is now asynchronous and expects a ``RuntimeContext``. Also added ``Zip()`` returning a ``Task``.
- [Breaking] Add ``CubeGridFormat`` in ``alpha-orbitals`` extension.

## [v2.0.2] - 2021-03-29

- Add ``Canvas3D.getRenderObjects``.
- [WIP] Animate state interpolating, including model trajectories
- Recognise MSE, SEP, TPO, PTR and PCA as non-standard amino-acids.
- Fix VolumeFromDensityServerCif transform label

## [v2.0.1] - 2021-03-23

- Exclude tsconfig.commonjs.tsbuildinfo from npm bundle

## [v2.0.0] - 2021-03-23

Too many changes to list as this is the start of the changelog... Notably, default exports are now forbidden.<|MERGE_RESOLUTION|>--- conflicted
+++ resolved
@@ -6,13 +6,9 @@
 
 ## [Unreleased]
 
-<<<<<<< HEAD
-- [Fix] Clone ``Canvas3DParams`` when creating a ``Canvas3D`` instance to prevent shared state between multiple instances.
-- [Add] New ``parentDisplay`` param for interactions representation.
-=======
 - [Fix] Clone ``Canvas3DParams`` when creating a ``Canvas3D`` instance to prevent shared state between multiple instances
 - Add ``includeResidueTest`` option to ``alignAndSuperposeWithSIFTSMapping``
->>>>>>> eadff352
+- Add ``parentDisplay`` param for interactions representation.
 
 ## [v3.16.0] - 2022-08-25
 
