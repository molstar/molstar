--- conflicted
+++ resolved
@@ -27,15 +27,12 @@
 - Add `Unit.transientCache` and `Unit.getCopy`
 - Fix `ElementBondIterator` indices mapping logic for inter-unit bonds
 - Fix `pickPadding` and `pickScale` not updating `PickHelper`
-<<<<<<< HEAD
 - MolViewSpec extension: support loading extensions when loading multistate files
-=======
 - Do not add bonds for pairs of residues that have a `struct_conn` entry
 - Improved `ma_qa_metric` support
   - Parse all local metrics
   - Ability to select alternate metrics in the pLDDT/qmean themes
   - Do not assume PAE plot is symmetric
->>>>>>> bfef69e2
 
 ## [v4.12.0] - 2025-02-28
 
