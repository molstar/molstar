--- conflicted
+++ resolved
@@ -27,6 +27,7 @@
     - Use in MolViewSpec extension
 - Mesoscale Explorer: fix color & style issues
 - Remove use of deprecated SASS explicit color functions
+- Allow "Components" section to display nested components created by "Apply Action > Selection".
 
 ## [v4.6.0] - 2024-08-28
 
@@ -47,12 +48,8 @@
 - Fix cartoon representation not updated when secondary structure changes
 - Add Zhang-Skolnick secondary-structure assignment method which handles coarse-grained models (#49)
 - Calculate bonds for coarse-grained models
-<<<<<<< HEAD
-- Allow "Components" section to display nested components created by "Apply Action > Selection".
-=======
 - VolumeServer: Add `health-check` endpoint + `healthCheckPath` config prop to report service health
 - ModelServer: Add `health-check` endpoint + `healthCheckPath` config prop to report service health
->>>>>>> 36d58d0f
 
 ## [v4.5.0] - 2024-07-28
 
