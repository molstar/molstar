--- conflicted
+++ resolved
@@ -7,9 +7,7 @@
 ## [Unreleased]
 
 - Fix display issue with SIFTS mapping
-<<<<<<< HEAD
 - Support non-physical keys in `Bindings.Trigger.code`
-=======
 - Update `getStateSnapshot` to only overwrite current snapshot if it was created automatically
 - Fix distinct palette's `getSamples` infinite loop
 - Add 'NH2', 'FOR', 'FMT' to `CommonProteinCaps`
@@ -24,7 +22,6 @@
 - Add `disabledExtensions` field to default viewer's options
 - Add `LRUCache.remove`
 - Add 'Chain Instance' and 'Uniform' options for 'Carbon Color' param (in Color Theme: Element Symbol)
->>>>>>> 85dba9b1
 
 ## [v3.37.1] - 2023-06-20
 
