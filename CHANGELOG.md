--- conflicted
+++ resolved
@@ -11,12 +11,9 @@
 - Reduce over-blurring occlusion at larger view distances
 - Fix occlusion artefact with non-canvas viewport and pixel-ratio > 1
 - Update nodejs-shims conditionals to handle polyfilled document object in NodeJS environment.
-<<<<<<< HEAD
+- Ensure marking edges are at least one pixel wide
 - Selection toggle buttons hidden if selection mode is off
 - Camera focus loci bindings allow reset on click-away to be overridden
-=======
-- Ensure marking edges are at least one pixel wide
->>>>>>> e636397f
 
 ## [v3.31.4] - 2023-02-24
 
