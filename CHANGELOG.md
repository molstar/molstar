# Change Log
All notable changes to this project will be documented in this file, following the suggestions of [Keep a CHANGELOG](http://keepachangelog.com/). This project adheres to [Semantic Versioning](http://semver.org/) for its most widely used - and defacto - public interfaces.

Note that since we don't clearly distinguish between a public and private interfaces there will be changes in non-major versions that are potentially breaking. If we make breaking changes to less used interfaces we will highlight it in here.


## [Unreleased]

<<<<<<< HEAD
- Add PDBj as a pdb-provider option
- Assembly handling tweaks:
    - Do not include suffix for "identity assembly operators"
    - Do not include assembly-related categories to export if the structure was composed from an assembly
    - Special case for ``structAsymMap`` if Mol* asym id operator mapping is present
- Support for opening ZIP files with multiple entries
- Add Model Export extension
=======
- Fix ``getOperatorsForIndex``
- Pass animation info (current frame & count) to state animations
    - Fix camera stutter for "camera spin" animation
- Add partial charge parsing support for MOL/SDF files (thanks @ptourlas)
- [Breaking] Cleaner looking ``MembraneOrientationVisuals`` defaults
- Add support for custom colors to "molecule-type" theme
- [Breaking] Add style parameter to "illustrative" color theme
    - Defaults to "entity-id" style instad of "chain-id"
- Add "illustrative" representation preset

## [v3.0.0-dev.9] - 2022-01-09

- Add PDBj as a ``pdb-provider`` option
- Move Viewer APP to a separate file to allow use without importing light theme & index.html
- Add symmetry support for mol2 files (only spacegroup setting 1)
- Fix mol2 files element symbol assignment
- Improve bond assignment from ``IndexPairBonds``
    - Add ``key`` field for mapping to source data
    - Fix assignment of bonds with unphysical length
- Fix label/stats of single atom selection in multi-chain units
>>>>>>> 9815318d

## [v3.0.0-dev.8] - 2021-12-31

- Add ``PluginFeatureDetection`` and disable WBOIT in Safari 15.
- Add ``disable-wboit`` Viewer GET param
- Add ``prefer-webgl1`` Viewer GET param
- [Breaking] Refactor direct-volume rendering
    - Remove isosurface render-mode (use GPU MC instead)
    - Move coloring into theme (like for other geometries/renderables)
        - Add ``direct`` color type
        - Remove color from transfer-function (now only alpha)
        - Add direct-volume color theme support
        - Add volume-value color theme
- [Breaking] Use size theme in molecular/gaussian surface & label representations
    - This is breaking because it was hardcoded to ``physical`` internally but the repr size theme default was ``uniform`` (now ``physical``)

## [v3.0.0-dev.7] - 2021-12-20

- Reduce number of created programs/shaders
    - Support specifying variants when creating graphics render-items
    - Change double-side shader param from define to uniform
    - Remove dMarkerType shader define (use uMarker as needed)
    - Support to ignore defines depending on the shader variant
    - Combine pickObject/pickInstance/pickGroup shader variants into one
    - Combine markingDepth/markingMask shader variants into one
    - Correctly set shader define flags for overpaint, transparency, substance, clipping
- [Breaking] Add per-object clip rendering properties (variant/objects)
    - ``SimpleSettingsParams.clipping.variant/objects`` and ``RendererParams.clip`` were removed

## [v3.0.0-dev.6] - 2021-12-19

- Enable temporal multi-sampling by default
    - Fix flickering during marking with camera at rest
- Enable ``aromaticBonds`` in structure representations by default
- Add ``PluginConfig.Structure.DefaultRepresentationPreset``
- Add ModelArchive support
    - schema extensions (e.g., AlphaFold uses it for the pLDDT score)
    - ModelArchive option in DownloadStructure action
    - ``model-archive`` GET parameter for Viewer app
    - ``Viewer.loadModelArchive`` method
- Improve support for loading AlphaFold structures
    - Automatic coloring by pLDDT
    - AlphaFold DB option in DownloadStructure action
    - ``afdb`` GET parameter for Viewer app
    - ``Viewer.loadAlphaFoldDb`` method
- Add QualityAssessment extension (using data from ma_qa_metric_local mmcif category)
    - pLDDT & qmean score: coloring, repr presets, molql symbol, loci labels (including avg for mutli-residue selections)
    - pLDDT: selection query
- Warn about erroneous symmetry operator matrix (instead of throwing an error)
- Added ``createPluginUI`` to ``mol-plugin-ui``
    - Support ``onBeforeUIRender`` to make sure initial UI works with custom presets and similar features.
- [Breaking] Removed ``createPlugin`` and ``createPluginAsync`` from ``mol-plugin-ui``
    - Please use ``createPluginUI`` instead
- Improve aromatic bonds handling
    - Don't detect aromatic bonds for rings < 5 atoms based on planarity
    - Prefer atoms in aromatic rings as bond reference positions

## [v3.0.0-dev.5] - 2021-12-16

- Fix initial camera reset not triggering for some entries.

## [v3.0.0-dev.4] - 2021-12-14

- Add ``bumpiness`` (per-object and per-group), ``bumpFrequency`` & ``bumpAmplitude`` (per-object) render parameters (#299)
- Change ``label`` representation defaults: Use text border instead of rectangle background
- Add outline color option to renderer
- Fix false positives in Model.isFromPdbArchive
- Add drag and drop support for loading any file, including multiple at once
    - If there are session files (.molx or .molj) among the dropped files, only the first session will be loaded
- Add drag and drop overlay
- Safari 15.1 - 15.3 WebGL 2 support workaround
- [Breaking] Move ``react`` and ``react-dom`` to ``peerDependencies``. This might break some builds.

## [v3.0.0-dev.3] - 2021-12-4

- Fix OBJ and USDZ export

## [v3.0.0-dev.2] - 2021-12-1

- Do not include tests and source maps in NPM package

## [v3.0.0-dev.0] - 2021-11-28

- Add multiple lights support (with color, intensity, and direction parameters)
- [Breaking] Add per-object material rendering properties
    - ``SimpleSettingsParams.lighting.renderStyle`` and ``RendererParams.style`` were removed
- Add substance theme with per-group material rendering properties
- ``StructureComponentManager.Options`` state saving support
- ``ParamDefinition.Group.presets`` support

## [v2.4.1] - 2021-11-28

- Fix: allow atoms in aromatic rings to do hydrogen bonds

## [v2.4.0] - 2021-11-25

- Fix secondary-structure property handling
    - StructureElement.Property was incorrectly resolving type & key
    - StructureSelectionQuery helpers 'helix' & 'beta' were not ensuring property availability
- Re-enable VAO with better workaround (bind null elements buffer before deleting)
- Add ``Representation.geometryVersion`` (increments whenever the geometry of any of its visuals changes)
- Add support for grid-based smoothing of Overpaint and Transparency visual state for surfaces

## [v2.3.9] - 2021-11-20

- Workaround: switch off VAO support for now

## [v2.3.8] - 2021-11-20

- Fix double canvas context creation (in plugin context)
- Fix unused vertex attribute handling (track which are used, disable the rest)
- Workaround for VAO issue in Chrome 96 (can cause WebGL to crash on geometry updates)

## [v2.3.7] - 2021-11-15

- Added ``ViewerOptions.collapseRightPanel``
- Added ``Viewer.loadTrajectory`` to support loading "composed" trajectories (e.g. from gro + xtc)
- Fix: handle parent in Structure.remapModel
- Add ``rounded`` and ``square`` helix profile options to Cartoon representation (in addition to the default ``elliptical``)

## [v2.3.6] - 2021-11-8

- Add additional measurement controls: orientation (box, axes, ellipsoid) & plane (best fit)
- Improve aromatic bond visuals (add ``aromaticScale``, ``aromaticSpacing``, ``aromaticDashCount`` params)
- [Breaking] Change ``adjustCylinderLength`` default to ``false`` (set to true for focus representation)
- Fix marker highlight color overriding select color
- CellPack extension update
    - add binary model support
    - add compartment (including membrane) geometry support
    - add latest mycoplasma model example
- Prefer WebGL1 in Safari 15.1.

## [v2.3.5] - 2021-10-19

- Fix sequence viewer for PDB files with COMPND record and multichain entities.
- Fix index pair bonds order assignment

## [v2.3.4] - 2021-10-12

- Fix pickScale not taken into account in line/point shader
- Add pixel-scale, pick-scale & pick-padding GET params to Viewer app
- Fix selecting bonds not adding their atoms in selection manager
- Add ``preferAtoms`` option to SelectLoci/HighlightLoci behaviors
- Make the implicit atoms of bond visuals pickable
    - Add ``preferAtomPixelPadding`` to Canvas3dInteractionHelper
- Add points & crosses visuals to Line representation
- Add ``pickPadding`` config option (look around in case target pixel is empty)
- Add ``multipleBonds`` param to bond visuals with options: off, symmetric, offset
- Fix ``argparse`` config in servers.

## [v2.3.3] - 2021-10-01

- Fix direct volume shader

## [v2.3.2] - 2021-10-01

- Prefer WebGL1 on iOS devices until WebGL2 support has stabilized.

## [v2.3.1] - 2021-09-28

- Add Charmm saccharide names
- Treat missing occupancy column as occupancy of 1
- Fix line shader not accounting for aspect ratio
- [Breaking] Fix point repr & shader
    - Was unusable with ``wboit``
    - Replaced ``pointFilledCircle`` & ``pointEdgeBleach`` params by ``pointStyle`` (square, circle, fuzzy)
    - Set ``pointSizeAttenuation`` to false by default
    - Set ``sizeTheme`` to ``uniform`` by default
- Add ``markerPriority`` option to Renderer (useful in combination with edges of marking pass)
- Add support support for ``chem_comp_bond`` and ``struct_conn`` categories (fixes ModelServer behavior where these categories should have been present)
- Model and VolumeServer: fix argparse config

## [v2.3.0] - 2021-09-06

- Take include/exclude flags into account when displaying aromatic bonds
- Improve marking performance
    - Avoid unnecessary draw calls/ui updates when marking
    - Check if loci is superset of visual
    - Check if loci overlaps with unit visual
    - Ensure ``Interval`` is used for ranges instead of ``SortedArray``
    - Add uniform marker type
    - Special case for reversing previous mark
- Add optional marking pass
    - Outlines visible and hidden parts of highlighted/selected groups
    - Add highlightStrength/selectStrength renderer params

## [v2.2.3] - 2021-08-25

- Add ``invertCantorPairing`` helper function
- Add ``Mesh`` processing helper ``.smoothEdges``
- Smooth border of molecular-surface with ``includeParent`` enabled
- Hide ``includeParent`` option from gaussian-surface visuals (not particularly useful)
- Improved ``StructureElement.Loci.size`` performance (for marking large cellpack models)
- Fix new ``TransformData`` issues (camera/bounding helper not showing up)
- Improve marking performance (avoid superfluous calls to ``StructureElement.Loci.isWholeStructure``)

## [v2.2.2] - 2021-08-11

- Fix ``TransformData`` issues [#133](https://github.com/molstar/molstar/issues/133)
- Fix ``mol-script`` query compiler const expression recognition.

## [v2.2.1] - 2021-08-02

- Add surrounding atoms (5 Angstrom) structure selection query
- [Breaking] Add maxDistance prop to ``IndexPairBonds``
- Fix coordinateSystem not handled in ``Structure.asParent``
- Add ``dynamicBonds`` to ``Structure`` props (force re-calc on model change)
    - Expose as optional param in root structure transform helper
- Add overpaint support to geometry exporters
- ``InputObserver`` improvements
  - normalize wheel speed across browsers/platforms
  - support Safari gestures (used by ``TrackballControls``)
  - ``PinchInput.fractionDelta`` and use it in ``TrackballControls``

## [v2.2.0] - 2021-07-31

- Add ``tubularHelices`` parameter to Cartoon representation
- Add ``SdfFormat`` and update SDF parser to be able to parse data headers according to spec (hopefully :)) #230
- Fix mononucleotides detected as polymer components (#229)
- Set default outline scale back to 1
- Improved DCD reader cell angle handling (interpret near 0 angles as 90 deg)
- Handle more residue/atom names commonly used in force-fields
- Add USDZ support to ``geo-export`` extension.
- Fix ``includeParent`` support for multi-instance bond visuals.
- Add ``operator`` Loci granularity, selecting everything with the same operator name.
- Prefer ``_label_seq_id`` fields in secondary structure assignment.
- Support new EMDB API (https://www.ebi.ac.uk/emdb/api/entry/map/[EMBD-ID]) for EM volume contour levels.
- ``Canvas3D`` tweaks:
    - Update ``forceDraw`` logic.
    - Ensure the scene is re-rendered when viewport size changes.
    - Support ``noDraw`` mode in ``PluginAnimationLoop``.

## [v2.1.0] - 2021-07-05

- Add parameter for to display aromatic bonds as dashes next to solid cylinder/line.
- Add backbone representation
- Fix outline in orthographic mode and set default scale to 2.

## [v2.0.7] - 2021-06-23

- Add ability to specify ``volumeIndex`` in ``Viewer.loadVolumeFromUrl`` to better support Volume Server inputs.
- Support in-place reordering for trajectory ``Frame.x/y/z`` arrays for better memory efficiency.
- Fixed text CIF encoder edge cases (most notably single whitespace not being escaped).

## [v2.0.6] - 2021-06-01

- Add glTF (GLB) and STL support to ``geo-export`` extension.
- Protein crosslink improvements
    - Change O-S bond distance to allow for NOS bridges (doi:10.1038/s41586-021-03513-3)
    - Added NOS-bridges query & improved disulfide-bridges query
- Fix #178: ``IndexPairBonds`` for non-single residue structures (bug due to atom reordering).
- Add volumetric color smoothing for MolecularSurface and GaussianSurface representations (#173)
- Fix nested 3d grid lookup that caused results being overwritten in non-covalent interactions computation.
- Basic implementation of ``BestDatabaseSequenceMapping`` (parse from CIF, color theme, superposition).
- Add atom id ranges support to Selection UI.

## [v2.0.5] - 2021-04-26

- Ability to pass ``Canvas3DContext`` to ``PluginContext.fromCanvas``.
- Relative frame support for ``Canvas3D`` viewport.
- Fix bug in screenshot copy UI.
- Add ability to select residues from a list of identifiers to the Selection UI.
- Fix SSAO bugs when used with ``Canvas3D`` viewport.
- Support for  full pausing (no draw) rendering: ``Canvas3D.pause(true)``.
- Add ``MeshBuilder.addMesh``.
- Add ``Torus`` primitive.
- Lazy volume loading support.
- [Breaking] ``Viewer.loadVolumeFromUrl`` signature change.
    - ``loadVolumeFromUrl(url, format, isBinary, isovalues, entryId)`` => ``loadVolumeFromUrl({ url, format, isBinary }, isovalues, { entryId, isLazy })``
- Add ``TextureMesh`` support to ``geo-export`` extension.

## [v2.0.4] - 2021-04-20

- [WIP] Mesh export extension
- ``Structure.eachAtomicHierarchyElement`` (#161)
- Fixed reading multi-line values in SDF format
- Fixed Measurements UI labels (#166)

## [v2.0.3] - 2021-04-09

- Add support for ``ColorTheme.palette`` designed for providing gradient-like coloring.
- [Breaking] The ``zip`` function is now asynchronous and expects a ``RuntimeContext``. Also added ``Zip()`` returning a ``Task``.
- [Breaking] Add ``CubeGridFormat`` in ``alpha-orbitals`` extension.

## [v2.0.2] - 2021-03-29

- Add ``Canvas3D.getRenderObjects``.
- [WIP] Animate state interpolating, including model trajectories
- Recognise MSE, SEP, TPO, PTR and PCA as non-standard amino-acids.
- Fix VolumeFromDensityServerCif transform label

## [v2.0.1] - 2021-03-23

- Exclude tsconfig.commonjs.tsbuildinfo from npm bundle

## [v2.0.0] - 2021-03-23

Too many changes to list as this is the start of the changelog... Notably, default exports are now forbidden.<|MERGE_RESOLUTION|>--- conflicted
+++ resolved
@@ -6,15 +6,12 @@
 
 ## [Unreleased]
 
-<<<<<<< HEAD
-- Add PDBj as a pdb-provider option
 - Assembly handling tweaks:
     - Do not include suffix for "identity assembly operators"
     - Do not include assembly-related categories to export if the structure was composed from an assembly
     - Special case for ``structAsymMap`` if Mol* asym id operator mapping is present
 - Support for opening ZIP files with multiple entries
 - Add Model Export extension
-=======
 - Fix ``getOperatorsForIndex``
 - Pass animation info (current frame & count) to state animations
     - Fix camera stutter for "camera spin" animation
@@ -22,7 +19,7 @@
 - [Breaking] Cleaner looking ``MembraneOrientationVisuals`` defaults
 - Add support for custom colors to "molecule-type" theme
 - [Breaking] Add style parameter to "illustrative" color theme
-    - Defaults to "entity-id" style instad of "chain-id"
+    - Defaults to "entity-id" style instead of "chain-id"
 - Add "illustrative" representation preset
 
 ## [v3.0.0-dev.9] - 2022-01-09
@@ -35,7 +32,6 @@
     - Add ``key`` field for mapping to source data
     - Fix assignment of bonds with unphysical length
 - Fix label/stats of single atom selection in multi-chain units
->>>>>>> 9815318d
 
 ## [v3.0.0-dev.8] - 2021-12-31
 
