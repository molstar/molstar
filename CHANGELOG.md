--- conflicted
+++ resolved
@@ -4,10 +4,8 @@
 Note that since we don't clearly distinguish between a public and private interfaces there will be changes in non-major versions that are potentially breaking. If we make breaking changes to less used interfaces we will highlight it in here.
 
 ## [Unreleased]
-<<<<<<< HEAD
-- Fix `Viewer.loadTrajectory` when loading a topology file.
-- Fix `StructConn.residueCantorPairs` to not include identity pairs.
-=======
+- Load potentially big text files as StringLike to bypass string size limit
+- Remove `xhr2` dependency for NodeJS, use `fetch`
 
 ## [v4.15.0] - 2025-05-19
 - IHM improvements:
@@ -37,7 +35,6 @@
 ## [v4.14.0] - 2025-05-07
 - Fix `Viewer.loadTrajectory` when loading a topology file
 - Fix `StructConn.residueCantorPairs` to not include identity pairs
->>>>>>> 52942e70
 - Add format selection option to image export UI (PNG, WebP, JPEG)
 - Add `StateBuilder.To.updateState`
 - MVS:
@@ -46,12 +43,7 @@
   - Add `queryMVSRef` and `createMVSRefMap` utility functions
 - Adjust max resolution of surfaces for auto quality (#1501)
 - Fix switching representation type in Volume UI
-<<<<<<< HEAD
-- Load potentially big text files as StringLike to bypass string size limit
-- Remove `xhr2` dependency for NodeJS, use `fetch`
-=======
 - VolumeServer: Avoid grid expansion when requiring unit cell (avoids including an extra layer of cells outside the unit cell query box)
->>>>>>> 52942e70
 
 ## [v4.13.0] - 2025-04-14
 - Support `--host` option for build-dev.mjs script
