--- conflicted
+++ resolved
@@ -117,16 +117,13 @@
     - Add XR button to render-structure in tests/browser
 - Fix illumination denoising with transparency on transparent background 
 - Change the `to_mmCIF` function parameter from `structure` to `structures` to support either a single structure or an array of structures
-<<<<<<< HEAD
 - Add configurable robots.txt to ModelServer
-=======
 - Adaptive parallel shader compilation
     - Split shader compilation into linking and finalizing
     - Start linking as early as possible and wait with finalizing to avoid blocking main thread
         - Use of `KHR_parallel_shader_compile` extension when available to check status
     - Add `ShaderManager` to compile shaders based on `Canvas3D` params and `Scene` content
     - Draw `Scene` only when shaders are ready
->>>>>>> 0b9674e1
 
 ## [v4.18.0] - 2025-06-08
 - MolViewSpec extension:
