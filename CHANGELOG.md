# Change Log
All notable changes to this project will be documented in this file, following the suggestions of [Keep a CHANGELOG](http://keepachangelog.com/). This project adheres to [Semantic Versioning](http://semver.org/) for its most widely used - and defacto - public interfaces.

Note that since we don't clearly distinguish between a public and private interfaces there will be changes in non-major versions that are potentially breaking. If we make breaking changes to less used interfaces we will highlight it in here.

## [Unreleased]
- [Breaking] Renamed some color schemes ('inferno' -> 'inferno-no-black', 'magma' -> 'magma-no-black', 'turbo' -> 'turbo-no-black', 'rainbow' -> 'simple-rainbow')
- [Breaking] `Box3D.nearestIntersectionWithRay` -> `Ray3D.intersectBox3D`
- [Breaking] `Plane3D.distanceToSpher3D` -> `distanceToSphere3D` (fix spelling)
- [Breaking] fix typo `MarchinCubes` -> `MarchingCubes`
- [Breaking] `PluginContext.initViewer/initContainer/mount` are now async and have been renamed to include `Async` postfix
- [Breaking] Add `Volume.instances` support and a `VolumeInstances` transform to dynamically assign it
  - This change is breaking because all volume objects require the `instances` field now.
- [Breaking] `Canvas3D.identify` now expects `Vec2` or `Ray3D`
- [Breaking] `TrackballControlsParams.animate.spin.speed` now means "Number of rotations per second" instead of "radians per second"
- [Breaking] `PluginStateSnapshotManager.play` now accepts an options object instead of a single boolean value
- Update production build to use `esbuild`
- Emit explicit paths in `import`s in `lib/`
- Fix outlines on opaque elements using illumination mode
- Change `Representation.Empty` to a lazy property to avoid issue with some bundlers
- MolViewSpec extension:
  - Generic color schemes (`palette` parameter for color_from_* nodes)
  - Annotation field remapping (`field_remapping` parameter for color_from_* nodes)
  - `representation` node: support custom property `molstar_representation_params`
  - Add `backbone` and `line` representation types
  - `primitives` node: support custom property `molstar_mesh/label/line_params`
  - `canvas` node: support custom property `molstar_postprocessing` with the ability to customize outline, depth of field, bloom, shadow, occlusion (SSAO), fog, and background
  - `clip` node support for structure and volume representations
  - `grid_slice` representation support for volumes
  - Support tethers and background for primitive labels
  - Support `snapshot_key` parameter on primitives that enables transition between states via clicking on 3D objects
  - Inline selectors and MVS annotations support `instance_id`
  - Support `matrix` on transform params
  - Support `surface_type` (`molecular` / `gaussian`) on for `surface` representation nodes
  - Add `instance` node type
  - Add `transform.rotation_center` property that enables rotating an object around its centroid or a specific point
  - Support transforming and instancing of structures, components, and volumes
  - Use params hash for node version for more performant tree diffs
  - Add `Snapshot.animation` support that enables animating almost every property in a given tree
  - Add `createMVSX` helper function
  - Support Mol* trackball animation via `animation.custom.molstar_trackball`
  - MVSX - use Murmur hash instead of FNV in archive URI
  - Support additional file formats (pdbqt, gro, xyz, mol, sdf, mol2, xtc, lammpstrj)
  - Support loading trajectory coordinates from separate nodes
  - Trigger markdown commands from primitives using `molstar_markdown_commands` custom extensions
  - Support `molstar_on_load_markdown_commands` custom state on the `root` node
  - Print tree validation errors to plugin log
- Added new color schemes, synchronized with D3.js ('inferno', 'magma', 'turbo', 'rainbow', 'sinebow', 'warm', 'cool', 'cubehelix-default', 'category-10', 'observable-10', 'tableau-10')
- Snapshot Markdown improvements
  - Add `MarkdownExtensionManager` (`PluginContext.managers.markdownExtensions`)
  - Support custom markdown commands to control the plugin via the `[link](!command)` pattern
  - Support rendering custom elements via the `![alt](!parameters)` pattern
  - Support tables
  - Support loading images and audio from MVSX files
  - Indicate external links with ⤴
  - Audio support
  - Add `PluginState.Snapshot.onLoadMarkdownCommands`
- Avoid calculating rings for coarse-grained structures
- Fix isosurface compute shader normals when transformation matrix is applied to volume
- Symmetry operator naming for spacegroup symmetry - parenthesize multi-character indices (1_111-1 -> 1_(11)1(-1))
- Add `SymmetryOperator.instanceId` that corresponds to a canonical operator name (e.g. ASM-1, ASM-X0-1 for assemblies, 1_555, 1_(11)1(-1) for crystals)
- Mol2 Reader
    - Fix column count parsing
    - Add support for substructure
- Fix shader error when clipping flags are set without clip objects present
- Fix wrong group count calculation on geometry update (#1562)
- Fix wrong instance index in `calcMeshColorSmoothing`
- Add `Ray3D` object and helpers
- Volume slice representation: add `relativeX/Y/Z` options for dimension
- Add `StructureInstances` transform
- `mvs-stories` app
  - Add `story-id` URL arg support
  - Add `story-session-url` URL arg support
  - Add "Download MVS State" link
  - Add "Open in Mol*" link
  - Add "Edit in MolViewStories" link for story states
- Add ray-based picking
    - Render narrow view of scene scene from ray origin & direction to a few pixel sized viewport
    - Cast ray on every input as opposed to the standard "whole screen" picking
    - Can be enabled with new `Canvas3dInteractionHelperParams.convertCoordsToRay` param
    - Allows to have input methods that are 3D pointers in the scene
    - Add `ray: Ray3D` property to `DragInput`, `ClickInput`, and `MoveInput`
- Add async, non-blocking picking (only WebGL2)
    - Refactor `Canvas3dInteractionHelper` internals to use async picking for move events
- Add `enable` param for post-processing effects. If false, no effects are applied.
- Dot volume representation improvements
    - Add positional perturbation to avoid camera artifacts
    - Fix handling of negative isoValues by considering only volume cells with values lower than isoValue (#1559)
    - Fix volume-value size theme
- Change the parsing of residue names in PDB files from 3-letter to 4-letter.
- Support versioning transform using a hash function in `mol-state`
- Support for "state snapshot transitions"
    - Add `PluginState.Snapshot.transition` that enables associating a state snapshot with a list states that can be animated
    - Add `AnimateStateSnapshotTransition` animation
    - Update the snapshots UI to support this feature
- Use "proper time" in the animation loop to prevent animation skips during blocking operations (e.g., shader complication)
- Add `Hsl` and (normalized) `Rgb` color spaces
- Add `Color.interpolateHsl`
- Add `rotationCenter` property to `TransformParam`
- Add Monolayer transparency (exploiting dpoit).
- Add plugin config item ShowReset (shows/hides "Reset Zoom" button)
- Fix transform params not being normalized when used together with param hash version
- Replace `immer` with `mutative`
<<<<<<< HEAD
- Add WebXR support
    - Requires immersive AR/VR headset
    - Supplements non-XR: enter/exit XR anytime and see (mostly) the same scene
    - Add `Canvas3D.xr` for managing XR sessions
    - Add `PointerHelper` for XR input devices
    - Add XR button to Viewer and Mesoscale Explorer
    - Add XR button to render-structure in tests/browser
=======
- Fix renderer transparency check
>>>>>>> 005824eb

## [v4.18.0] - 2025-06-08
- MolViewSpec extension:
  - Support for label_comp_id and auth_comp_id in annotations
  - Geometric primitives - do not render if position refers to empty substructure
  - Primitive arrow - nicer default cap size (relative to tube_radius)
  - Primitive angle_measurement - added vector_radius param
  - Fix MVSX file assets being disposed in multi-snapshot states
- Add `mol-utils/camera.ts` with `fovAdjustedPosition` and `fovNormalizedCameraPosition`
- Show FOV normalized position in `CameraInfo` UI and use it in "Copy MVS State"
- Support static resources in `AssetManager`
- General:
  - Use `isolatedModules` tsconfig flag
  - Fix TurboPack build when using ES6 modules
- Support `pickingAlphaThreshold` when `xrayShaded` is enabled
- Support sampling from arbitrary planes for structure plane and volume slice representations
- Refactor SCSS to not use `@import` (fixes deprecation warnings)

## [v4.17.0] - 2025-05-22
- Remove `xhr2` dependency for NodeJS, use `fetch`
- Add `mvs-stories` app included in the `molstar` NPM package
  - Use the app in the corresponding example
- Interactions extension: remove `salt-bridge` interaction kind (since `ionic` is supported too)

## [v4.16.0] - 2025-05-20
- Load potentially big text files as `StringLike` to bypass string size limit
- MolViewSpec extension:
  - Load single-state MVS as if it were multi-state with one state
  - Merged `loadMVS` options `keepCamera` and `keepSnapshotCamera` -> `keepCamera`
  - Removed `loadMVS` option `replaceExisting` (is now default)
  - Added `loadMVS` option `appendSnapshots`
- Fix camera not being interpolated in MP4 export due to updates in WebGL ContextLost handling

## [v4.15.0] - 2025-05-19
- IHM improvements:
  - Disable volume streaming
  - Disable validation report visualization
  - Enable assembly symmetry for integrative models
- Fix transparency rendering with occlusion in NodeJS
- mmCIF Support
  - Add custom `molstar_bond_site` category that enables serializing explicit bonds by referencing `atom_site.id`
  - Add `includeCategoryNames`, `keepAtomSiteId`, `exportExplicitBonds`, `encoder` properties to `to_mmCIF` exporter
- Add support for attachment points property (`M APO`) to the MOL V2000 parser
- Add `json-cif` extension that should pave way towards structure editing capabilities in Mol\*
  - JSON-based encoding of the CIF data format
  - `JSONCifLigandGraph` that enables editing of small molecules via modifying `atom_site` and `molstar_bond_site` categories
- Add `ligand-editor` example that showcases possible use-cases of the `json-cif` extension
- Breaking (minor): Changed `atom_site.id` indexing to 1-based in `mol-model-formats/structure/mol.ts::getMolModels`.
- WebGL ContextLost handling
    - Fix missing framebuffer & drawbuffer re-attachments
    - Fix missing cube texture re-initialization
    - Fix missing extensions reset
    - Fix timer clearing edge case
    - Add reset support for geometry generated on the GPU

## [v4.14.1] - 2025-05-09
- Do not raise error when creating duplicate state transformers and print console warning instead

## [v4.14.0] - 2025-05-07
- Fix `Viewer.loadTrajectory` when loading a topology file
- Fix `StructConn.residueCantorPairs` to not include identity pairs
- Add format selection option to image export UI (PNG, WebP, JPEG)
- Add `StateBuilder.To.updateState`
- MVS:
  - Support updating transform states
  - Add support for `is_hidden` custom state as an extension
  - Add `queryMVSRef` and `createMVSRefMap` utility functions
- Adjust max resolution of surfaces for auto quality (#1501)
- Fix switching representation type in Volume UI
- VolumeServer: Avoid grid expansion when requiring unit cell (avoids including an extra layer of cells outside the unit cell query box)

## [v4.13.0] - 2025-04-14
- Support `--host` option for build-dev.mjs script
- Add `Viewer.loadFiles` to open supported files
- Support installing the viewer as a Progressive Web App (PWA)
- `ihm-restraints` example: show entity labels
- Fix `element-point` visual not using child unit
- Ignore `renderables` with empty draw count
- Add experimental support for `esbuild` for development
  - Use `npm run dev` for faster development builds
- Use `StructureElement.Bundle` instead of expressions to serialize measurement elements
  - Fixes measurements not being supported for coarse models
- Implementation of `ColorScale.createDiscrete` (#1458)
- Add `ColorScale.createDiscrete` to the `uncertainty` color theme
- Fix color palette shown in the UI (for non-gradient palettes)
- Fix colors description in the UI (when using custom thresholds)
- Fix an edge case in the UI when the user deletes all colors from the color list
- Add `interactions` extension and a corresponding example that utilizes it
- Add element source index to default atomic granularity hover labels
- Add `StructureElement.Schema` based on corresponding MolViewSpec implementation that allows data-driven selection of structural elements
- Add `StructureElement.Loci/Bundle.fromExpression/Query/Schema` helper functions
- Add `addLinkCylinderMesh` (from `createLinkCylinderMesh`)
- Add `Unit.transientCache` and `Unit.getCopy`
- Fix `ElementBondIterator` indices mapping logic for inter-unit bonds
- Fix `pickPadding` and `pickScale` not updating `PickHelper`
- MolViewSpec extension: support loading extensions when loading multistate files
- Do not add bonds for pairs of residues that have a `struct_conn` entry
- Improved `ma_qa_metric` support
  - Parse all local metrics
  - Ability to select alternate metrics in the pLDDT/qmean themes
  - Do not assume PAE plot is symmetric
- Added `PluginConfig.Viewport.ShowScreenshotControls` to control visibility of screenshot controls
- Fix MolViewSpec builder for volumes.
- Generalize `mvs-kinase-story` example to `mvs-stories`
  - Add TATA-binding protein story
  - Improve the Kinase story
- Fix alpha orbitals example

## [v4.12.0] - 2025-02-28

- Fix PDBj structure data URL
- Improve logic when to cull in renderer
- Add `atom.ihm.has-seq-id` and `atom.ihm.overlaps-seq-id-range` symbol to the query language
- MolViewSpec extension:
  - Add box, arrow, ellipse, ellipsoid, angle primitives
  - Add basic support for volumetric data (map, Volume Server)
  - Add support for `molstar_color_theme_name` custom extension
  - Better IH/M support:
    - Support `coarse` components
    - Support `spacefill` representation
    - Support `carbohydrate` representation
    - Support for `custom.molstar_use_default_coloring` property on Color node.
    - Use `atom.ihm.has-seq-id` and `atom.ihm.overlaps-seq-id-range` for matching `label_seq_id` locations to support querying coarse elements.
    - Add ihm-restraints example
- Add `mvs-kinase-story` example
- Remove static uses of `ColorTheme` and `SizeTheme` fields. Should resolvent "undefined" errors in certain builds
- Add `transform` property to clip objects
- Add support for trimming `image` geometry to a box
- Improve/fix iso-level support of `slice` representation
- Add support for rotating `slice` representation around an axis
- Add default color support for palette based themes
- Add `plane` structure representation
    - Can be colored with any structure theme
    - Can be colored with the `external-volume` theme
    - Can show atoms as a cutout
    - Supports principal axes and bounding box as a reference frame
- Add `Camera` section to "Screenshot / State" controls
- Add `CoarseIndex` for fast lookup of coarse elements

## [v4.11.0] - 2025-01-26

- Fix for tubular helices issue (Fixes #1422)
- Volume UI improvements
    - Render all volume entries instead of selecting them one-by-one
    - Toggle visibility of all volumes
    - More accessible iso value control
- Support wheel event on sliders
- MolViewSpec extension:
    - Add validation for discriminated union params
    - Primitives: remove triangle_colors, line_colors, have implicit grouping instead; rename many parameters
- UI configuration options
    - Support removal of independent selection controls in the viewport
    - Support custom selection controls
    - Support for custom granularity dropdown options
    - Support for custom Sequence Viewer mode options
- Add `external-structure` theme that colors any geometry by structure properties
- Support float and half-float data type for direct-volume rendering and GPU isosurface extraction
- Minor documentation updates
- Add support for position-location to `volume-value` color theme
- Add support for color themes to `slice` representation
- Improve/fix palette support in volume color themes
- Fix `Plane3D.projectPoint`
- Fix marking related `image` rendering issues
    - Handle pixels without a group
    - Take fog into account
- MolViewSpec extension: Initial support for customizable representation parameters
- Quick Styles section reorganized
- UI color improvements (scrollbar contrast, toggle button hover color)
- Add `overrideWater` param for entity-id color theme
- Renames PDB-Dev to PDB-IHM and adjusts data source
- Fix vertex based themes for spheres shader
- Add volume dot representation
- Add volume-value size theme
- Sequence panel: Mark focused loci (bold+underline)
- Change modifier key behavior in Normal Mode (default = select only, Ctrl/Cmd = add to selection, Shift = extend last selected range)
- Handle Firefox's limit on vertex ids per draw (#1116)
- Fix behavior of `Vec3.makeRotation(out, a, b)` when `a ≈ -b`

## [v4.10.0] - 2024-12-15

- Add `ModelWithCoordinates` decorator transform.
- Fix outlines on transparent background using illumination mode (#1364)
- Fix transparent depth texture artifacts using illumination mode
- Fix marking of consecutive gap elements (#876)
- Allow React 19 in dependencies
- Fix missing deflate header if `CompressionStream` is available
- Fix is_iOS check for NodeJS
- Added PluginCommands.Camera.FocusObject
- Plugin state snapshot can have instructions to focus objects (PluginState.Snapshot.camera.focus)
- MolViewSpec extension: Support for multi-state files (animations)
- Fix units transform data not fully updated when structure child changes
- Fix `addIndexPairBonds` quadratic runtime case
- Use adjoint matrix to transform normals in shaders
- Fix resize handling in `tests/browser`

## [v4.9.1] - 2024-12-05

- Fix iOS check when running on Node

## [v4.9.0] - 2024-12-01

- Fix artifacts when using xray shading with high xrayEdgeFalloff values
- Enable double rounded capping on tubular helices
- Fix single residue tubular helices not showing up
- Fix outlines on volume and surface reps that do not disappear (#1326)
- Add example `glb-export`
- Membrane orientation: Improve `isApplicable` check and error handling (#1316)
- Fix set fenceSync to null after deleteSync.
- Fix operator key-based `IndexPairBonds` assignment
    - Don't add bonds twice
    - Add `IndexPairs.bySameOperator` to avoid looping over all bonds for each unit
- Add `Structure.intraUnitBondMapping`
- Add more structure-based visuals to avoid too many (small) render-objects
    - `structure-intra-bond`, `structure-ellipsoid-mesh`, `structure-element-point`, `structure-element-cross`
- Upgrade to express v5 (#1311)
- Fix occupancy check using wrong index for inter-unit bond computation (@rxht, #1321)
- Fix transparent SSAO for image rendering, e.g., volumne slices (#1332)
- Fix bonds not shown with `ignoreHydrogens` on (#1315)
    - Better handle mmCIF files with no entities defined by using `label_asym_id`
    - Show bonds in water chains when `ignoreHydorgensVariant` is `non-polar`
- Add MembraneServer API, generating data to be consumed in the context of MolViewSpec
- Fix `StructConn.isExhaustive` for partial models (e.g., returned by the model server)
- Refactor value swapping in molstar-math to fix SWC (Next.js) build (#1345)
- Fix transform data not updated when structure child changes
- Fix `PluginStateSnapshotManager.syncCurrent` to work as expected on re-loaded states.
- Fix do not compute implicit hydrogens when unit is explicitly protonated (#1257)
- ModelServer and VolumeServer: support for input files from Google Cloud Storage (gs://)
- Fix color of missing partial charges for SB partial charges extension

## [v4.8.0] - 2024-10-27

- Add SSAO support for transparent geometry
- Fix SSAO color not updating
- Improve blending of overlapping outlines from transparent & opaque geometries
- Default to `blended` transparency on iOS due to `wboit` not being supported.
- Fix direct-volume with fog off (and on with `dpoit`) and transparent background on (#1286)
- Fix missing pre-multiplied alpha for `blended` & `wboit` with no fog (#1284)
- Fix backfaces visible using blended transparency on impostors (#1285)
- Fix StructureElement.Loci.isSubset() only considers common units (#1292)
- Fix `Scene.opacityAverage` calculation never 1
- Fix bloom in illumination mode
- Fix `findPredecessorIndex` bug when repeating values
- MolViewSpec: Support for transparency and custom properties
- MolViewSpec: MVP Support for geometrical primitives (mesh, lines, line, label, distance measurement)
- Mesoscale Explorer: Add support for 4-character PDB IDs (e.g., 8ZZC) in PDB-IHM/PDB-Dev loader
- Fix Sequence View in Safari 18
- Improve performance of `IndexPairBonds` assignment when operator keys are available
- ModelArchive QualityAssessment extension:
    - Add support for ma_qa_metric_local_pairwise mmCIF category
    - Add PAE plot component
- Add new AlphaFoldDB-PAE example app
- Add support for LAMMPS data and dump formats
- Remove extra anti-aliasing from text shader (fixes #1208 & #1306)

## [v4.7.1] - 2024-09-30

- Improve `resolutionMode` (#1279)
    - Add `auto` that picks `scaled` for mobile devices and `native` elsewhere
    - Add `resolution-mode` Viewer GET param
    - Add `PluginConfig.General.ResolutionMode` config item

## [v4.7.0] - 2024-09-29

- Add illumination mode
    - Path-traced SSGI
    - Automatic thickness (estimate)
        - Base thickness as max(backface depth) - min(frontface depth)
        - Per object density factor to adjust thickness
    - Progressively trace samples to keep viewport interactive
    - Toggle on/off by pressing "G"
    - `illumination` Viewer GET param
- Enables dXrayShaded define when rendering depth
- Fix handling of PDB files that have chains with same id separated by TER record (#1245)
- Sequence Panel: Improve visuals of unmodeled sequence positions (#1248)
- Fix no-compression xtc parser (#1258)
- Mol2 Reader: Fix mol2 status_bit read error (#1251)
- Fix shadows with multiple lights
- Fix impostor sphere interior normal when using orthographic projection
- Add `resolutionMode` parameter to `Canvas3DContext`
    - `scaled`, divides by `devicePixelRatio`
    - `native`, no changes
- Add `CustomProperty.Context.errorContext` to support reporting errors during loading of custom properties (#1254)
    - Use in MolViewSpec extension
- Mesoscale Explorer: fix color & style issues
- Remove use of deprecated SASS explicit color functions
- Allow "Components" section to display nested components created by "Apply Action > Selection".

## [v4.6.0] - 2024-08-28

- Add round-caps option on tubular alpha helices
- Fix missing Sequence UI update on state object removal (#1219)
- Improved prmtop format support (CTITLE, %COMMENT)
- Avoid calculating bonds for water units when `ignoreHydrogens` is on
- Add `Water` trait to `Unit`
- Improve entity-id coloring for structures with multiple models from the same source (#1221)
- Wrap screenshot & image generation in a `Task`
- AlphaFold DB: Add BinaryCIF support when fetching data
- PDB-IHM/PDB-Dev: Add support for 4-character PDB IDs (e.g., 8ZZC)
- Fix polymer-gap visual coloring with cartoon theme
- Add formal-charge color theme (#328)
- Add more coloring options to cartoon theme
- Use `CompressionStream` Browser API when available
- Add `pdbx_structure_determination_methodology` mmcif field and `Model` helpers
- Fix cartoon representation not updated when secondary structure changes
- Add Zhang-Skolnick secondary-structure assignment method which handles coarse-grained models (#49)
- Calculate bonds for coarse-grained models
- VolumeServer: Add `health-check` endpoint + `healthCheckPath` config prop to report service health
- ModelServer: Add `health-check` endpoint + `healthCheckPath` config prop to report service health

## [v4.5.0] - 2024-07-28

- Separated postprocessing passes
- Take into account explicit hydrogens when computing hydrogen bonds
- Fix DoF with pixel ratios =! 1
- Fix DoF missing transparent depth
- Fix trackball pinch zoom and add pan
- Fix aromatic link rendering when `adjustCylinderLength` is true
- Change trackball animate spin speed unit to radians per second
- Fix `mol-plugin-ui/skin/base/components/misc.scss` syntax to be in line with latest Sass syntax
- Handle missing theme updates
    - Fix trajectory-index color-theme not always updated (#896)
    - Fix bond cylinders not updated on size-theme change with `adjustCylinderLength` enabled (#1215)
- Use `OES_texture_float_linear` for SSAO when available

## [v4.4.1] - 2024-06-30

- Clean `solidInterior` transparent cylinders
- Create a transformer to deflate compressed data
- Adjust Quick Styles panel button labels
- Improve camera interpolation code (interpolate camera rotation instead of just position)
- Mesoscale Explorer
    - Add `illustrative` coloring option
    - Press 'C' to toggle between center and zoom & center on click
    - Add entities selection description
    - Clicking a leaf node in the right panel tree will center each instance in turn
    - Add measurement controls to right panel
    - Mouse left click on label with snapshot key will load snapshot
    - Mouse hover over label with protein name highlight entities with the same name
    - Custom ViewportSnapshotDescription with custom MarkdowAnchor
        - \# other snapshots with a given key \[...](#key)
        - i highlight a protein with a given NAME \[...](iNAME)
        - g highlight a group with a given group type and group name \[...](ggrouptype.groupname)
        - h URLs with a given link \[...](http...)
    - Snapshot description panel window size and text can be resized and hidden with new icons
    - Add styles controls to right panel
    - Add viewport settings to left panel
    - Add app info component to left panel with interactive tour and doc link
- Fixes SSAO edge artifacts (#1122)
    - Add `reuseOcclusion` parameter to multi-sample pass
    - Add `blurDepthBias` parameter to occlusion pass
    - Handle near clip in SSAO blur
- Support reading score from B-factor in pLDDT color theme
- Add Cel-shading support
    - `celShaded` geometry parameter
    - `celSteps` renderer parameter
- Add the ability to customize the Snapshot Description component via `PluginUISpec.components.viewport.snapshotDescription`
- Add `doNotDisposeCanvas3DContext` option to `PluginContext.dispose`
- Remove support for density data from edmaps.rcsb.org

## [v4.3.0] - 2024-05-26

- Fix State Snapshots export animation (#1140)
- Add depth of field (dof) postprocessing effect
- Add `SbNcbrTunnels` extension for for visualizing tunnels in molecular structures from ChannelsDB (more info in [tunnels.md](./docs/docs/extensions/tunnels.md))
- Fix edge case in minimizing RMSD transform computation

## [v4.2.0] - 2024-05-04

- Add emissive material support
- Add bloom post-processing
- MolViewSpec extension: `loadMVS` supports `keepCamera` parameter
- Return StateTransform selectors from measurements API (addDistance, addAngle, etc.)
- Refactor transparency rendering
    - More uniform behavior for blended, wboit, dpoit
    - Fix issues with text & image geometry
- Fix render-spheres example (#1100)
    - Wrong step size in sphere geometry boundingSphere & groupmapping
    - Handle empty `instanceGrid` in renderer & renderable
- Fix bond assignment from `IndexPairBonds`
    - Can not always be cached in `ElementSetIntraBondCache`
    - Wrong operator checks in `findPairBonds`
- Fix SSAO artifacts (@corredD, #1082)
- Fix bumpiness artifacts (#1107, #1084)

## [v4.1.0] - 2024-03-31

- Add `VolumeTransform` to translate/rotate a volume like in a structure superposition
- Fix BinaryCIF encoder edge cases caused by re-encoding an existing BinaryCIF file
- Fix edge-case where width/height in InputObserver are not correct
- Fix transparency rendering fallback (#1058)
- Fix SSAO broken when `OES_texture_float_linear` is unavailable
- Add `normalOffset` to `external-volume` color theme
    - This can give results similar to pymol's surface_ramp_above_mode=1
- Add `rotation` parameter to skybox background

## [v4.0.1] - 2024-02-19

- Fix BinaryCIF decoder edge cases. Fixes mmCIF model export from data provided by ModelServer.
- MolViewSpec extension: support for MVSX file format
- Revert "require WEBGL_depth_texture extension" & "remove renderbuffer use"

## [v4.0.0] - 2024-02-04

- Add Mesoscale Explorer app for investigating large systems
- [Breaking] Remove `cellpack` extension (superseded by Mesoscale Explorer app)
- [Breaking] Set minimal node.js version to 18
- [Breaking] Generalize rcsb/assembly-symmetry/ extension
    - Move to assembly-symmetry/
    - Remove RCSB specific dependencies and prefixes
- [Breaking] Require `WEBGL_depth_texture` webgl extension
    - Remove `renderbuffer` use
- [Breaking] Change build target to ES2018
    - Custom builds only require ES6 for dependencies like immer.js
- [Breaking] Changed `createPluginUI`
    - The function now takes a single `options` argument
    - The caller must specify a `render` method that mounts the Mol* react component to DOM
        - A default `renderReact18` method is provided, but needs to be imported separately
        - To support React 16 and 17, `ReactDOM.render` can be passed
- Improve `SetUtils` performance using ES6 features
- [Breaking] Reduce memory usage of `SymmetryOperator.ArrayMapping`
    - Requires calling methods from instance
- [Breaking] Fix `mol-model/structure/model/properties/seconday-structure.ts` file name (#938)
- [Breaking] Add `Canvas3DContext` runtime props
    - Props: pixelScale, pickScale, transparency (blended, wboit, dpoit)
    - Replaces instantiation-time attribs
- [Breaking] Change default compile target to ES2018
- [Breaking] Add culling & LOD support
    - Cull per-object and per-instance
    - Cull based on frustum and camera distance
    - LOD visibility based on camera distance
    - Special LOD mode for spheres with automatic levels
    - Occlusion culling (only WebGL2)
        - Hi-Z pass
        - Cull based on previous frame's Hi-Z buffer
- Add stochastic/dithered transparency to fade overlapping LODs in and out
- Add "Automatic Detail" preset that shows surface/cartoon/ball & stick based on camera distance

## [v3.45.0] - 2024-02-03

- Add color interpolation to impostor cylinders
- MolViewSpec components are applicable only when the model has been loaded from MolViewSpec
- Add `snapshotKey` and `tooltip` params to loci `LabelRepresentation`
- Update `FocusLoci` behavior to support `snapshotKey` param
  - Clicking a visual with `snapshotKey` will trigger that snapshot
- Render multiline loci label tooltips as Markdown
- `ParamDefinition.Text` updates:
  - Support `multiline` inputs
  - Support `placeholder` parameter
  - Support `disableInteractiveUpdates` to only trigger updates once the control loses focus
- Move dependencies related to the headless context from optional deps to optional peer deps

## [v3.44.0] - 2024-01-06

- Add new `cartoon` visuals to support atomic nucleotide base with sugar
- Add `thicknessFactor` to `cartoon` representation for scaling nucleotide block/ring/atomic-fill visuals
- Use bonds from `_struct_conn` in mmCIF files that use `label_seq_id`
- Fix measurement label `offsetZ` default: not needed when `scaleByRadius` is enbaled
- Support for label rendering in HeadlessPluginContext
- MolViewSpec extension
  - Support all X11 colors
  - Support relative URIs
  - CLI tools: mvs-validate, mvs-render, mvs-print-schema
  - Labels applied in one node
- ModelServer SDF/MOL2 ligand export: fix atom indices when additional atoms are present
- Avoid showing (and calculating) inter-unit bonds for huge structures
- Fixed `DragOverlay` on WebKit/Safari browsers

## [v3.43.1] - 2023-12-04

- Fix `react-markdown` dependency

## [v3.43.0] - 2023-12-02

- Fix `State.tryGetCellData` (return type & data check)
- Don't change camera.target unless flyMode or pointerLock are enabled
- Handle empty CIF files
- Snapshot improvements:
    - Add `key` property
    - Ability to existing snapshot name, key, and description
    - Support markdown in descriptions (ignores all HTML tags)
    - Ability to link to snapshots by key from descriptions
    - Separate UI control showing description of the current snapshot
- Do not activate drag overlay for non-file content
- Add `structure-element-sphere` visual to `spacefill` representation
- Fix missing `await` in `HeadlessPluginContext.saveStateSnapshot`
- Added support for providing custom sequence viewers to the plugin spec
- MolViewSpec extension (MVS)
- Add URL parameters `mvs-url`, `mvs-data`, `mvs-format`
- Add drag&drop for `.mvsj` files
- Fix `bumpiness` scaling with `ignoreLight` enabled
- Add `transforms` & `label` params to `ShapeFromPly`
- Optimize `LociSelectManager.selectOnly` to avoid superfluous loci set operations
- Dispose of viewer on `unload` event to aid GC

## [v3.42.0] - 2023-11-05

- Fix handling of PDB files with insertion codes (#945)
- Fix de-/saturate of colors with no hue
- Improve `distinctColors` function
    - Add `sort` and `sampleCountFactor` parameters
    - Fix clustering issues
- Add `clipPrimitive` option to spheres geometry, clipping whole spheres instead of cutting them
- Add `DragAndDropManager`
- Add `options` support for default bond labels

## [v3.41.0] - 2023-10-15

- Add `PluginContext.initialized` promise & support for it in the `Plugin` UI component.
- Fix undesired interaction between settings panel and the panel on the right.
- Add ability to customize server parameters for `RCSBAssemblySymmetry`.

## [v3.40.1] - 2023-09-30

- Do not call `updateFocusRepr` if default `StructureFocusRepresentation` isn't present.
- Treat "tap" as a click in `InputObserver`
- ModelServer ligand queries: fix atom count reported by SDF/MOL/MOL2 export
- CCD extension: Make visuals for aromatic bonds configurable
- Add optional `file?: CifFile` to `MmcifFormat.data`
- Add support for webgl extensions
    - `WEBGL_clip_cull_distance`
    - `EXT_conservative_depth`
    - `WEBGL_stencil_texturing`
    - `EXT_clip_control`
- Add `MultiSampleParams.reduceFlicker` (to be able to switch it off)
- Add `alphaThickness` parameter to adjust alpha of spheres for radius
- Ability to hide "right" panel from simplified viewport controls
- Add `blockIndex` parameter to TrajectoryFromMmCif
- Fix bounding sphere calculation for "element-like" visuals
- Fix RCSB PDB validation report URL
- Add sharpening postprocessing option
- Take pixel-ratio into account for outline scale
- Gracefully handle missing HTMLImageElement
- Fix pixel-ratio changes not applied to all render passes

## [v3.39.0] - 2023-09-02

- Add some elements support for `guessElementSymbolString` function
- Faster bounding rectangle calculation for imposter spheres
- Allow toggling of hydrogens as part of `LabelTextVisual`

## [v3.38.3] - 2023-07-29

- Fix imposter spheres not updating, e.g. in trajectories (broke in v3.38.0)

## [v3.38.2] - 2023-07-24

- Don't rely solely on `chem_comp_atom` when detecting CCD files (#877)
- Actually support non-physical keys in `Bindings.Trigger.code`

## [v3.38.1] - 2023-07-22

- Fix pixel-scale not updated in SSAO pass

## [v3.38.0] - 2023-07-18

- Fix display issue with SIFTS mapping
- Support non-physical keys in `Bindings.Trigger.code`
- Update `getStateSnapshot` to only overwrite current snapshot if it was created automatically
- Fix distinct palette's `getSamples` infinite loop
- Add 'NH2', 'FOR', 'FMT' to `CommonProteinCaps`
- Add `opened` event to `PluginStateSnapshotManager`
- Properly switch-off fog
- Add `approximate` option for spheres rendering
- Reduce `Spheres` memory usage
    - Derive mapping from VertexID
    - Pull position and group from texture
- Add `Euler` math primitive
- Add stride option to element sphere & point visuals
- Add `disabledExtensions` field to default viewer's options
- Add `LRUCache.remove`
- Add 'Chain Instance' and 'Uniform' options for 'Carbon Color' param (in Color Theme: Element Symbol)

## [v3.37.1] - 2023-06-20

- Fix issues with wboit/dpoit in large scenes
- Fix lines, text, points rendering (broken in v3.37.0)

## [v3.37.0] - 2023-06-17

- Add `inverted` option to `xrayShaded` parameter
- Model-export extension: Add ability to set a file name for structures
- Add `contextHash` to `SizeTheme`
- Add mipmap-based blur for image backgrounds

## [v3.36.1] - 2023-06-11

- Allow parsing of CCD ligand files
- Add dedicated wwPDB CCD extension to align and visualize ideal & model CCD coordinates
- Make operators in `IndexPairBonds` a directed property
- Remove erroneous bounding-box overlap test in `Structure.eachUnitPair`
- Fix `EdgeBuilder.addNextEdge` for loop edges
- Optimize inter unit bond compute
- Ensure consistent state for volume representation (#210)
- Improve SSAO for thin geometry (e.g. lines)
- Add snapshot support for structure selections
- Add `nucleicProfile` parameter to cartoon representation
- Add `cartoon` theme with separate colorings for for mainchain and sidechain visuals

## [v3.35.0] - 2023-05-14

- Enable odd dash count (1,3,5)
- Add principal axes spec and fix edge cases
- Add a uniform color theme for NtC tube that still paints residue and segment dividers in a different color
- Mesh exporter improvements
    - Support points & lines in glTF export
    - Set alphaMode and doubleSided in glTF export
    - Fix flipped cylinder caps
- Fix bond assignments `struct_conn` records referencing waters
- Add StructConn extension providing functions for inspecting struct_conns
- Fix `PluginState.setSnapshot` triggering unnecessary state updates
- Fix an edge case in the `mol-state`'s `State` when trying to apply a transform to an existing Null object
- Add `SbNcbrPartialCharges` extension for coloring and labeling atoms and residues by partial atomic charges
  - uses custom mmcif categories `_sb_ncbr_partial_atomic_charges_meta` and `_sb_ncbr_partial_atomic_charges` (more info in [README.md](./src/extensions/sb-ncbr/README.md))
- Parse HEADER record when reading PDB file
- Support `ignoreHydrogens` in interactions representation
- Add hydroxyproline (HYP) commonly present in collagen molecules to the list of amino acids
- Fix assemblies for Archive PDB files (do not generate unique `label_asym_id` if `REMARK 350` is present)
- Add additional functions to `core.math` in `mol-script`
    - `cantorPairing`, `sortedCantorPairing`, `invertCantorPairing`,
    - `trunc`, `sign`

## [v3.34.0] - 2023-04-16

- Avoid `renderMarkingDepth` for fully transparent renderables
- Remove `camera.far` doubling workaround
- Add `ModifiersKeys.areNone` helper function
- Do not render NtC tube segments unless all required atoms are present in the structure
- Fix rendering issues caused by VAO reuse
- Add "Zoom All", "Orient Axes", "Reset Axes" buttons to the "Reset Camera" button
- Improve trackball move-state handling when key bindings use modifiers
- Fix rendering with very small viewport and SSAO enabled
- Fix `.getAllLoci` for structure representations with `structure.child`
- Fix `readAllLinesAsync` refering to dom length property
- Make mol-util/file-info node compatible
- Add `eachLocation` to representation/visual interface

## [v3.33.0] - 2023-04-02

- Handle resizes of viewer element even when window remains the same size
- Throttle canvas resize events
- Selection toggle buttons hidden if selection mode is off
- Camera focus loci bindings allow reset on click-away to be overridden
- Input/controls improvements
    - Move or fly around the scene using keys
    - Pointer lock to look around scene
    - Toggle spin/rock animation using keys
- Apply bumpiness as lightness variation with `ignoreLight`
- Remove `JSX` reference from `loci-labels.ts`
- Fix overpaint/transparency/substance smoothing not updated when geometry changes
- Fix camera project/unproject when using offset viewport
- Add support for loading all blocks from a mmcif file as a trajectory
- Add `Frustum3D` and `Plane3D` math primitives
- Include `occupancy` and `B_iso_or_equiv` when creating `Conformation` from `Model`
- Remove LazyImports (introduced in v3.31.1)

## [v3.32.0] - 2023-03-20

- Avoid rendering of fully transparent renderables
- Add occlusion color parameter
- Fix issue with outlines and orthographic camera
- Reduce over-blurring occlusion at larger view distances
- Fix occlusion artefact with non-canvas viewport and pixel-ratio > 1
- Update nodejs-shims conditionals to handle polyfilled document object in NodeJS environment.
- Ensure marking edges are at least one pixel wide
- Add exposure parameter to renderer
- Only trigger marking when mouse is directly over canvas
- Fix blurry occlusion in screenshots
- [Breaking] Add `setFSModule` to `mol-util/data-source` instead of trying to trick WebPack

## [v3.31.4] - 2023-02-24

- Allow link cylinder/line `dashCount` set to '0'
- Stop animation loop when disposing `PluginContext` (thanks @gfrn for identifying the issue)

## [v3.31.3] - 2023-02-22

- Fix impostor bond visuals not correctly updating on `sizeFactor` changes
- Fix degenerate case in PCA
- Fix near clipping avoidance in impostor shaders
- Update `fs` import in `data-source.ts`

## [v3.31.2] - 2023-02-12

- Fix exit code of volume pack executable (pack.ts). Now exits with non-0 status when an error happens
- Remove pca transform from components ui focus (too distracting)
- Fix artefacts with opaque outlines behind transparent objects
- Fix polymer trace visual not updating
- Fix use of `WEBGL_provoking_vertex`

## [v3.31.1] - 2023-02-05

- Improve Component camera focus based on the PCA of the structure and the following rules:
    - The first residue should be in first quadrant if there is only one chain
    - The average position of the residues of the first chain should be in the first quadrant if there is more than one chain
- Add `HeadlessPluginContext` and `HeadlessScreenshotHelper` to be used in Node.js
- Add example `image-renderer`
- Fix wrong offset when rendering text with orthographic projection
- Update camera/handle helper when `devicePixelRatio` changes
- Add various options to customize the axes camera-helper
- Fix issue with texture-mesh color smoothing when changing themes
- Add fast boundary helper and corresponding unit trait
- Add Observable for Canvas3D commits

## [v3.30.0] - 2023-01-29

- Improve `Dnatco` extension
    - Factor out common code in `Dnatco` extension
    - Add `NtC tube` visual. Applicable for structures with NtC annotation
    - [Breaking] Rename `DnatcoConfalPyramids` to `DnatcoNtCs`
- Improve boundary calculation performance
- Add option to create & include images in state snapshots
- Fix SSAO artefacts with high bias values
- Fix SSAO resolution scale parameter handling
- Improve outlines, visually more stable at different view distances

## [v3.29.0] - 2023-01-15

- `meshes` extension: Fixed a bug in mesh visualization (show backfaces when opacity < 1)
- Add color quick select control to Volume controls
- Fix `dropFiles` bug
- Fix some cyclic imports and reduce the use of const enums. This should make it easier to use the library with the `isolatedModules: true` TS config.
- Fix `dropFiles` bug (#679)
- Add `input type='color'` picker to `CombinedColorControl`
- Set `ParameterMappingControl` disabled when state is updating
- Performance tweaks
    - Update clip `defines` only when changed
    - Check for identity in structure/unit areEqual methods
    - Avoid cloning of structure representation parameters
    - Make SymmetryOperator.createMapping monomorphic
    - Improve bonding-sphere calculation
    - Defer Scene properties calculation (markerAverage, opacityAverage, hasOpaque)
    - Improve checks in in UnitsRepresentation setVisualState
- Add StructureElement.Loci.forEachLocation
- Add RepresentationRegistry.clear and ThemeRegistry.clear
- Add generic Loci support for overpaint, substance, clipping themes
- Add `.getCenter` and `.center` to `Camera`
- Add support to dim unmarked groups
- Add support for marker edge strength

## [v3.28.0] - 2022-12-20

- Show histogram in direct volume control point settings
- Add `solidInterior` parameter to sphere/cylinder impostors
- [Breaking] Tweak `ignoreHydrogens` non-polar handling (introduced in 3.27.0)
- Add `meshes` and `volumes-and-segmentations` extensions
    - See https://molstarvolseg.ncbr.muni.cz/ for more info
- Fix missing support for info in `ParamDefinition.Converted`
- Add support for multi-visual volume representations
- Improve volume isosurface bounding-sphere
- Add basic volume segmentation support to core
    - Add `Volume.Segment` model
    - Add `Segmentation` custom volume property
    - Add `SegmentRepresentation` representation
    - Add `volume-segment` color theme
- Fix GPU marching cubes failing for large meshes with webgl2 (due to use of float16)

## [v3.27.0] - 2022-12-15

- Add an `includeTransparent` parameter to hide/show outlines of components that are transparent
- Fix 'once' for animations of systems with many frames
- Better guard against issue (black fringes) with bumpiness in impostors
- Improve impostor shaders
    - Fix sphere near-clipping with orthographic projection
    - Fix cylinder near-clipping
    - Add interior cylinder caps
    - Add per-pixel object clipping
- Fix `QualityAssessment` assignment bug for structures with different auth vs label sequence numbering
- Refresh `ApplyActionControl`'s param definition when toggling expanded state
- Fix `struct_conn` bond assignment for ions
- Ability to show only polar hydrogens

## [v3.26.0] - 2022-12-04

- Support for ``powerPreference`` webgl attribute. Add ``PluginConfig.General.PowerPreference`` and ``power-preference`` Viewer GET param.
- Excluded common protein caps `NME` and `ACE` from the ligand selection query
- Add screen-space shadow post-processing effect
- Add "Structure Molecular Surface" visual
- Add `external-volume` theme (coloring of arbitrary geometries by user-selected volume)

## [v3.25.1] - 2022-11-20

- Fix edge-case in `Structure.eachUnitPair` with single-element units
- Fix 'auto' structure-quality for coarse models

## [v3.25.0] - 2022-11-16

- Fix handling of gzipped assets (reverts #615)

## [v3.24.0] - 2022-11-13

- Make `PluginContext.initContainer` checkered canvas background optional
- Store URL of downloaded assets to detect zip/gzip based on extension (#615)
- Add optional `operator.key`; can be referenced in `IndexPairBonds`
- Add overpaint/transparency/substance theme strength to representations
- Fix viewport color for transparent background

## [v3.23.0] - 2022-10-19

- Add `PluginContext.initContainer/mount/unmount` methods; these should make it easier to reuse a plugin context with both custom and built-in UI
- Add `PluginContext.canvas3dInitialized`
- `createPluginUI` now resolves after the 3d canvas has been initialized
- Change EM Volume Streaming default from `Whole Structure` to `Auto`

## [v3.22.0] - 2022-10-17

- Replace `VolumeIsosurfaceParams.pickingGranularity` param with `Volume.PickingGranuality`

## [v3.21.0] - 2022-10-17

- Add `VolumeIsosurfaceParams.pickingGranularity` param
- Prevent component controls collapsing when option is selected

## [v3.20.0] - 2022-10-16

- [Breaking] Rename the ``model-index`` color theme to ``trajectory-index``
- Add a new ``model-index`` color theme that uniquely colors each loaded model
- Add the new ``model-index`` and ``structure-index`` color themes as an option for the carbon color in the ``element-symbol`` and ``ilustrative`` color themes
- Add ``structure-index`` color theme that uniquely colors each root structure
- Add ``nearest`` method to ``Lookup3D``
- Add mipmap-based blur for skybox backgrounds

## [v3.19.0] - 2022-10-01

- Fix "empty textures" error on empty canvas
- Optimize BinaryCIF integer packing encoder
- Fix dual depth peeling when post-processing is off or when rendering direct-volumes
- Add ``cameraClipping.minNear`` parameter
- Fix black artifacts on specular highlights with transparent background

## [v3.18.0] - 2022-09-17

- Integration of Dual depth peeling - OIT method
- Stereo camera improvements
    - Fix param updates not applied
    - Better param ranges and description
    - Add timer.mark for left/right camera

## [v3.17.0] - 2022-09-11

- [Fix] Clone ``Canvas3DParams`` when creating a ``Canvas3D`` instance to prevent shared state between multiple instances
- Add ``includeResidueTest`` option to ``alignAndSuperposeWithSIFTSMapping``
- Add ``parentDisplay`` param for interactions representation.
- [Experimental] Add support for PyMOL, VMD, and Jmol atom expressions in selection scripts
- Support for ``failIfMajorPerformanceCaveat`` webgl attribute. Add ``PluginConfig.General.AllowMajorPerformanceCaveat`` and ``allow-major-performance-caveat`` Viewer GET param.
- Fix handling of PDB TER records (#549)
- Add support for getting multiple loci from a representation (``.getAllLoci()``)
- Add ``key`` property to intra- and inter-bonds for referencing source data
- Fix click event triggered after move

## [v3.16.0] - 2022-08-25

- Support ``globalColorParams`` and ``globalSymmetryParams`` in common representation params
- Support ``label`` parameter in ``Viewer.loadStructureFromUrl``
- Fix ``ViewportHelpContent`` Mouse Controls section

## [v3.15.0] - 2022-08-23

- Fix wboit in Safari >=15 (add missing depth renderbuffer to wboit pass)
- Add 'Around Camera' option to Volume streaming
- Avoid queuing more than one update in Volume streaming

## [v3.14.0] - 2022-08-20

- Expose inter-bonds compute params in structure
- Improve performance of inter/intra-bonds compute
- Fix defaultAttribs handling in Canvas3DContext.fromCanvas
- Confal pyramids extension improvements
    - Add custom labels to Confal pyramids
    - Improve naming of some internal types in Confal pyramids extension coordinate
    - Add example mmCIF file with categories necessary to display Confal pyramids
    - Change the lookup logic of NtC steps from residues
- Add support for download of gzipped files
- Don't filter IndexPairBonds by element-based rules in MOL/SDF and MOL2 (without symmetry) models
- Fix Glycam Saccharide Names used by default
- Fix GPU surfaces rendering in Safari with WebGL2
- Add ``fov`` (Field of View) Canvas3D parameter
- Add ``sceneRadiusFactor`` Canvas3D parameter
- Add background pass (skybox, image, horizontal/radial gradient)
    - Set simple-settings presets via ``PluginConfig.Background.Styles``
    - Example presets in new backgrounds extension
    - Load skybox/image from URL or File (saved in session)
    - Opacity, saturation, lightness controls for skybox/image
    - Coverage (viewport or canvas) controls for image/gradient
- [Breaking] ``AssetManager`` needs to be passed to various graphics related classes
- Fix SSAO renderable initialization
- Reduce number of webgl state changes
    - Add ``viewport`` and ``scissor`` to state object
    - Add ``hasOpaque`` to scene object
- Handle edge cases where some renderables would not get (correctly) rendered
    - Fix text background rendering for opaque text
    - Fix helper scenes not shown when rendering directly to draw target
- Fix ``CustomElementProperty`` coloring not working

## [v3.13.0] - 2022-07-24

- Fix: only update camera state if manualReset is off (#494)
- Improve handling principal axes of points in a plane
- Add 'material' annotation support for textures
- More effort to avoid using ``flat`` qualifier in shaders: add ``dVaryingGroup``
- Enable ``immediateUpdate`` for iso level in isosurface and volume streaming controls
- Add support to download CCD from configurable URL

## [v3.12.1] - 2022-07-20

- Fix plugin behavior dispose logic to correctly unsubscribe observables.

## [v3.12.0] - 2022-07-17

- Add ``colorMarker`` option to Renderer. This disables the highlight and select marker at a shader level for faster rendering of large scenes in some cases.
- Bind shared textures only once per pass, not for each render item
- Fix missing 'material' annotation for some uniforms, causing unnecessary uniform updates
- Remove use of ``isnan`` in impostor shaders, not needed and causing slowdown
- Avoid using ``flat`` qualifier in shaders, causing slowdown
- Improve CellPack's ``adjustStyle`` option (disable ``colorMarker``, set component options, enable marking w/o ghost)
- Scan all entities when looking for ``struct_conn`` entries (fixes issue when the same ``label_asym_id`` is used in more than one entity)

## [v3.11.0] - 2022-07-04

- Add ``instanceGranularity`` option for marker, transparency, clipping, overpaint, substance data to save memory
- CellPack extension tweaks
    - Use instancing to create DNA/RNA curves to save memory
    - Enable ``instanceGranularity`` by default
    - Add ``adjustStyle`` option to LoadCellPackModel action (stylized, no multi-sample, no far clipping, chain picking)
- Structure Superposition now respects pivot's coordinate system

## [v3.10.2] - 2022-06-26

- Fix superfluous shader varying
- Improve use of gl_VertexID when possible

## [v3.10.1] - 2022-06-26

- Fix groupCount when updating TextureMesh-based visuals

## [v3.10.0] - 2022-06-24

- Add support for Glycam saccharide names
- Add ``PluginConfig.Viewport.ShowTrajectoryControls`` config option

## [v3.9.1] - 2022-06-19

- Fix missing ``super.componentWillUnmount()`` calls (@simeonborko)
- Fix missing ``uGroupCount`` update for visuals
- Fix missing aromatic bond display

## [v3.9.0] - 2022-05-30

- Improve picking by using drawbuffers (when available) to reduce number of drawcalls
- GPU timing support
    - Add ``timing-mode`` Viewer GET param
    - Add support for webgl timer queries
    - Add timer marks around GPU render & compute operations
- Volume Server CIF: Add check that a data block contains volume data before parsing
- Fix ``Scene.clear`` not clearing primitives & volumes arrays (@JonStargaryen)
- Fix rendering volumes when wboit is switched off and postprocessing is enabled

## [v3.8.2] - 2022-05-22

- Fix ``Scene.opacityAverage`` not taking xray shaded into account

## [v3.8.1] - 2022-05-14

- Fix issues with marking camera/handle helper (#433)
- Fix issues with array uniforms when running with headless-gl
- Fix Polymer Chain Instance coloring
- Improve performance of scene marker/opacity average calculation

## [v3.8.0] - 2022-04-30

- Add support for outlines around transparent objects
- Improve per-group transparency when wboit is switched off
- Improve ``ColorTheme`` typing with ``ColorType`` generic.
    - Defaults to ``ColorTypeLocation``
    - Set when using ``ColorTypeDirect`` or ``ColorTypeGrid``
- Fix case handling of ``struct_conf`` mmCIF enumeration field (#425)
- Fix ``allowTransparentBackfaces`` for per-group transparency
- Fix ``FormatRegistry.isApplicable`` returning true for unregistered formats
- Fix: handle building of ``GridLookup3D`` with zero cell size
- Fix ``ignoreLight`` for direct-volume rendering with webgl1
- Fix (non-black) outlines when using transparent background

## [v3.7.0] - 2022-04-13

- Fix ``xrayShaded`` for texture-mesh geometries
- [Breaking] Change ``allowTransparentBackfaces`` to ``transparentBackfaces`` with options ``off``, ``on``, ``opaque``. This was only added in 3.6.0, so allowing a breaking change here.
    - ``off``: don't show (default)
    - ``on``: show with transparency
    - ``opaque``: show fully opaque
- Add option to disable file drop overlay.

## [v3.6.2] - 2022-04-05

- ModelServer ligand queries: fixes for alternate locations, additional atoms & UNL ligand
- React 18 friendly ``useBehavior`` hook.

## [v3.6.1] - 2022-04-03

- Fix React18 related UI regressions.

## [v3.6.0] - 2022-04-03

- Check that model and coordinates have same element count when creating a trajectory
- Fix aromatic rings assignment: do not mix flags and planarity test
- Improve bonds assignment of coarse grained models: check for IndexPairBonds and exhaustive StructConn
- Fix unit mapping in bondedAtomicPairs MolScript query
- Improve pdb parsing: handle non unique atom and chain names (fixes #156)
- Fix volume streaming for entries with multiple contour lists
- Add ``allowTransparentBackfaces`` parameter to support double-sided rendering of transparent geometries
- Fix handling of case insensitive mmCIF enumeration fields (including entity.type)
- Fix ``disable-wboit`` Viewer GET param
- Add support for React 18.
    - Used by importing ``createPluginUI`` from ``mol-plugin-ui/react18``;
    - In Mol* 4.0, React 18 will become the default option.

## [v3.5.0] - 2022-03-25

- Fix issues with bounding-sphere & color-smoothing (mostly for small geometries)
- Support BCIF => CIF conversion in ``cif2bcif`` CLI tool

## [v3.4.0] - 2022-03-13

- Fix handling of mmcif with empty ``label_*`` fields
- Improve saccharide detection (compare against list from CCD)
- Fix legend label of hydrophobicity color theme
- Add ``LoadTrajectory`` action
- Add ``CustomImportControls`` to left panel
- Add Zenodo import extension (load structures, trajectories, volumes, and zip files)
- Fix loading of some compressed files within sessions
- Fix wrong element assignment for atoms with Charmm ion names
- Fix handling of empty symmetry cell data
- Add support for ``trr`` and ``nctraj`` coordinates files
- Add support for ``prmtop`` and ``top`` topology files

## [v3.3.1] - 2022-02-27

- Fix issue with unit boundary reuse (do at visual level instead)
- Add option to ignore ions for inter-unit bond computation

## [v3.3.0] - 2022-02-27

- Fix parsing contour-level from emdb v3 header files
- Fix invalid CSS (#376)
- Fix "texture not renderable" & "texture not bound" warnings (#319)
- Fix visual for bonds between two aromatic rings
- Fix visual for delocalized bonds (parsed from mmcif and mol2)
- Fix ring computation algorithm
- Add ``UnitResonance`` property with info about delocalized triplets
- Resolve marking in main renderer loop to improve overall performance
- Use ``throttleTime`` instead of ``debounceTime`` in sequence viewer for better responsiveness
- Change line geometry default ``scaleFactor`` to 2 (3 is too big after fixing line rendering)
- Trajectory animation performance improvements
    - Reuse ``Model.CoarseGrained`` for coordinate trajectories
    - Avoid calculating ``InterUnitBonds`` when ``Structure.parent`` ones are empty
    - Reuse unit boundary if sphere has not changed too much
    - Don't show 'inter-bond' and 'element-cross' visuals in line representations of polymerAndLigand preset
- Fix additional mononucleotides detected as polymer components
- Fix and improve ``canRemap`` handling in ``IntraUnitBonds``
- Reuse occlusion for secondary passes during multi-sampling
- Check if marking passes are needed before doing them
- Add ``resolutionScale`` parameter to allow trading quality of occlusion for performance

## [v3.2.0] - 2022-02-17

- Rename "best database mapping" to "SIFTS Mapping"
- Add schema and export support for ``atom_site.pdbx_sifts_xref_*`` fields
- Add schema export support for ``atom_site.pdbx_label_index`` field
- Add `traceOnly` parameter to chain/UniProt-based structure alignment
- Store ``IndexPairBonds`` as a dynamic property.

## [v3.1.0] - 2022-02-06

- Fix ``xrayShaded`` & ``ignoreLight`` params not working at the same time
- Add ``ignoreLight`` to component params
- Tweaks for cleaner default representation style
    - Cartoon: use ``nucleotide-ring`` instead of ``nucleotide-block``
    - Focus: use ``xrayShaded`` instead of opacity; adjust target size; don't show non-covalent interactions twice
- Fix representation preset side effects (changing post-processing parameters, see #363)
- Add Quick Styles panel (default, illustrative, stylized)
- Fix exported structure missing secondary-structure categories (#364)
- Fix volume streaming error message: distinguish between missing data and server error (#364)

## [v3.0.2] - 2022-01-30

- Fix color smoothing of elongated structures (by fixing ``Sphere.expand`` for spheres with highly directional extrema)
- Fix entity label not displayed when multiple instances of the same entity are highlighted
- Fix empty elements created in ``StructureElement.Loci.extendToAllInstances``
- Measurement options tweaks (allow larger ``textSize``; make ``customText`` essential)
- Fix visual visibility sync edge case when changing state snapshots

## [v3.0.1] - 2022-01-27

- Fix marking pass not working with ``transparentBackground``
- Fix pdbe xray maps url not https
- Fix entity-id color theme broken for non-IHM models
- Improve/fix marking of ``InteractionsInterUnitVisual`` (mark when all contact-feature members are given)
- Add missing "entity-id" and "enity-source" options for carbon coloring to "element-symbol" color theme
- Fix VolumeServer/query CLI
- Support automatic iso-value adjustment for VolumeServer data in ``Viewer.loadVolumeFromUrl``
- Emit drag event whenever started within viewport (not only for non-empty loci)

## [v3.0.0] - 2022-01-23

- Assembly handling tweaks:
    - Do not include suffix for "identity assembly operators"
    - Do not include assembly-related categories to export if the structure was composed from an assembly
    - Special case for ``structAsymMap`` if Mol* asym id operator mapping is present
- Support for opening ZIP files with multiple entries
- Add Model Export extension
- Bugfix: Automatically treat empty string as "non-present" value in BinaryCIF writer.
- Fix coarse model support in entity-id color theme
- Fix marking of carbohydrate visuals (whole chain could get marked instead of single residue)
- Add custom colors to "element-symbol", "molecule-type", "residue-name", and "secondary-structure" themes
- Support/bugfixes for ``atom_site.pdbx_sifts_xref`` categories
- Improve/fix marking of ``InteractionsIntraUnitVisual`` (mark when all contact-feature members are given)

## [v3.0.0-dev.10] - 2022-01-17

- Fix ``getOperatorsForIndex``
- Pass animation info (current frame & count) to state animations
    - Fix camera stutter for "camera spin" animation
- Add formal charge parsing support for MOL/SDF files (thanks @ptourlas)
- [Breaking] Cleaner looking ``MembraneOrientationVisuals`` defaults
- [Breaking] Add rock animation to trackball controls
    - Add ``animate`` to ``TrackballControlsParams``, remove ``spin`` and ``spinSpeed``
    - Add ``animate`` to ``SimpleSettingsParams``, remove ``spin``
- Add "camera rock" state animation
- Add support for custom colors to "molecule-type" theme
- [Breaking] Add style parameter to "illustrative" color theme
    - Defaults to "entity-id" style instead of "chain-id"
- Add "illustrative" representation preset

## [v3.0.0-dev.9] - 2022-01-09

- Add PDBj as a ``pdb-provider`` option
- Move Viewer APP to a separate file to allow use without importing light theme & index.html
- Add symmetry support for mol2 files (only spacegroup setting 1)
- Fix mol2 files element symbol assignment
- Improve bond assignment from ``IndexPairBonds``
    - Add ``key`` field for mapping to source data
    - Fix assignment of bonds with unphysical length
- Fix label/stats of single atom selection in multi-chain units

## [v3.0.0-dev.8] - 2021-12-31

- Add ``PluginFeatureDetection`` and disable WBOIT in Safari 15.
- Add ``disable-wboit`` Viewer GET param
- Add ``prefer-webgl1`` Viewer GET param
- [Breaking] Refactor direct-volume rendering
    - Remove isosurface render-mode (use GPU MC instead)
    - Move coloring into theme (like for other geometries/renderables)
        - Add ``direct`` color type
        - Remove color from transfer-function (now only alpha)
        - Add direct-volume color theme support
        - Add volume-value color theme
- [Breaking] Use size theme in molecular/gaussian surface & label representations
    - This is breaking because it was hardcoded to ``physical`` internally but the repr size theme default was ``uniform`` (now ``physical``)

## [v3.0.0-dev.7] - 2021-12-20

- Reduce number of created programs/shaders
    - Support specifying variants when creating graphics render-items
    - Change double-side shader param from define to uniform
    - Remove dMarkerType shader define (use uMarker as needed)
    - Support to ignore defines depending on the shader variant
    - Combine pickObject/pickInstance/pickGroup shader variants into one
    - Combine markingDepth/markingMask shader variants into one
    - Correctly set shader define flags for overpaint, transparency, substance, clipping
- [Breaking] Add per-object clip rendering properties (variant/objects)
    - ``SimpleSettingsParams.clipping.variant/objects`` and ``RendererParams.clip`` were removed

## [v3.0.0-dev.6] - 2021-12-19

- Enable temporal multi-sampling by default
    - Fix flickering during marking with camera at rest
- Enable ``aromaticBonds`` in structure representations by default
- Add ``PluginConfig.Structure.DefaultRepresentationPreset``
- Add ModelArchive support
    - schema extensions (e.g., AlphaFold uses it for the pLDDT score)
    - ModelArchive option in DownloadStructure action
    - ``model-archive`` GET parameter for Viewer app
    - ``Viewer.loadModelArchive`` method
- Improve support for loading AlphaFold structures
    - Automatic coloring by pLDDT
    - AlphaFold DB option in DownloadStructure action
    - ``afdb`` GET parameter for Viewer app
    - ``Viewer.loadAlphaFoldDb`` method
- Add QualityAssessment extension (using data from ma_qa_metric_local mmcif category)
    - pLDDT & qmean score: coloring, repr presets, molql symbol, loci labels (including avg for mutli-residue selections)
    - pLDDT: selection query
- Warn about erroneous symmetry operator matrix (instead of throwing an error)
- Added ``createPluginUI`` to ``mol-plugin-ui``
    - Support ``onBeforeUIRender`` to make sure initial UI works with custom presets and similar features.
- [Breaking] Removed ``createPlugin`` and ``createPluginAsync`` from ``mol-plugin-ui``
    - Please use ``createPluginUI`` instead
- Improve aromatic bonds handling
    - Don't detect aromatic bonds for rings < 5 atoms based on planarity
    - Prefer atoms in aromatic rings as bond reference positions

## [v3.0.0-dev.5] - 2021-12-16

- Fix initial camera reset not triggering for some entries.

## [v3.0.0-dev.4] - 2021-12-14

- Add ``bumpiness`` (per-object and per-group), ``bumpFrequency`` & ``bumpAmplitude`` (per-object) render parameters (#299)
- Change ``label`` representation defaults: Use text border instead of rectangle background
- Add outline color option to renderer
- Fix false positives in Model.isFromPdbArchive
- Add drag and drop support for loading any file, including multiple at once
    - If there are session files (.molx or .molj) among the dropped files, only the first session will be loaded
- Add drag and drop overlay
- Safari 15.1 - 15.3 WebGL 2 support workaround
- [Breaking] Move ``react`` and ``react-dom`` to ``peerDependencies``. This might break some builds.

## [v3.0.0-dev.3] - 2021-12-4

- Fix OBJ and USDZ export

## [v3.0.0-dev.2] - 2021-12-1

- Do not include tests and source maps in NPM package

## [v3.0.0-dev.0] - 2021-11-28

- Add multiple lights support (with color, intensity, and direction parameters)
- [Breaking] Add per-object material rendering properties
    - ``SimpleSettingsParams.lighting.renderStyle`` and ``RendererParams.style`` were removed
- Add substance theme with per-group material rendering properties
- ``StructureComponentManager.Options`` state saving support
- ``ParamDefinition.Group.presets`` support

## [v2.4.1] - 2021-11-28

- Fix: allow atoms in aromatic rings to do hydrogen bonds

## [v2.4.0] - 2021-11-25

- Fix secondary-structure property handling
    - StructureElement.Property was incorrectly resolving type & key
    - StructureSelectionQuery helpers 'helix' & 'beta' were not ensuring property availability
- Re-enable VAO with better workaround (bind null elements buffer before deleting)
- Add ``Representation.geometryVersion`` (increments whenever the geometry of any of its visuals changes)
- Add support for grid-based smoothing of Overpaint and Transparency visual state for surfaces

## [v2.3.9] - 2021-11-20

- Workaround: switch off VAO support for now

## [v2.3.8] - 2021-11-20

- Fix double canvas context creation (in plugin context)
- Fix unused vertex attribute handling (track which are used, disable the rest)
- Workaround for VAO issue in Chrome 96 (can cause WebGL to crash on geometry updates)

## [v2.3.7] - 2021-11-15

- Added ``ViewerOptions.collapseRightPanel``
- Added ``Viewer.loadTrajectory`` to support loading "composed" trajectories (e.g. from gro + xtc)
- Fix: handle parent in Structure.remapModel
- Add ``rounded`` and ``square`` helix profile options to Cartoon representation (in addition to the default ``elliptical``)

## [v2.3.6] - 2021-11-8

- Add additional measurement controls: orientation (box, axes, ellipsoid) & plane (best fit)
- Improve aromatic bond visuals (add ``aromaticScale``, ``aromaticSpacing``, ``aromaticDashCount`` params)
- [Breaking] Change ``adjustCylinderLength`` default to ``false`` (set to true for focus representation)
- Fix marker highlight color overriding select color
- CellPack extension update
    - add binary model support
    - add compartment (including membrane) geometry support
    - add latest mycoplasma model example
- Prefer WebGL1 in Safari 15.1.

## [v2.3.5] - 2021-10-19

- Fix sequence viewer for PDB files with COMPND record and multichain entities.
- Fix index pair bonds order assignment

## [v2.3.4] - 2021-10-12

- Fix pickScale not taken into account in line/point shader
- Add pixel-scale, pick-scale & pick-padding GET params to Viewer app
- Fix selecting bonds not adding their atoms in selection manager
- Add ``preferAtoms`` option to SelectLoci/HighlightLoci behaviors
- Make the implicit atoms of bond visuals pickable
    - Add ``preferAtomPixelPadding`` to Canvas3dInteractionHelper
- Add points & crosses visuals to Line representation
- Add ``pickPadding`` config option (look around in case target pixel is empty)
- Add ``multipleBonds`` param to bond visuals with options: off, symmetric, offset
- Fix ``argparse`` config in servers.

## [v2.3.3] - 2021-10-01

- Fix direct volume shader

## [v2.3.2] - 2021-10-01

- Prefer WebGL1 on iOS devices until WebGL2 support has stabilized.

## [v2.3.1] - 2021-09-28

- Add Charmm saccharide names
- Treat missing occupancy column as occupancy of 1
- Fix line shader not accounting for aspect ratio
- [Breaking] Fix point repr & shader
    - Was unusable with ``wboit``
    - Replaced ``pointFilledCircle`` & ``pointEdgeBleach`` params by ``pointStyle`` (square, circle, fuzzy)
    - Set ``pointSizeAttenuation`` to false by default
    - Set ``sizeTheme`` to ``uniform`` by default
- Add ``markerPriority`` option to Renderer (useful in combination with edges of marking pass)
- Add support support for ``chem_comp_bond`` and ``struct_conn`` categories (fixes ModelServer behavior where these categories should have been present)
- Model and VolumeServer: fix argparse config

## [v2.3.0] - 2021-09-06

- Take include/exclude flags into account when displaying aromatic bonds
- Improve marking performance
    - Avoid unnecessary draw calls/ui updates when marking
    - Check if loci is superset of visual
    - Check if loci overlaps with unit visual
    - Ensure ``Interval`` is used for ranges instead of ``SortedArray``
    - Add uniform marker type
    - Special case for reversing previous mark
- Add optional marking pass
    - Outlines visible and hidden parts of highlighted/selected groups
    - Add highlightStrength/selectStrength renderer params

## [v2.2.3] - 2021-08-25

- Add ``invertCantorPairing`` helper function
- Add ``Mesh`` processing helper ``.smoothEdges``
- Smooth border of molecular-surface with ``includeParent`` enabled
- Hide ``includeParent`` option from gaussian-surface visuals (not particularly useful)
- Improved ``StructureElement.Loci.size`` performance (for marking large cellpack models)
- Fix new ``TransformData`` issues (camera/bounding helper not showing up)
- Improve marking performance (avoid superfluous calls to ``StructureElement.Loci.isWholeStructure``)

## [v2.2.2] - 2021-08-11

- Fix ``TransformData`` issues [#133](https://github.com/molstar/molstar/issues/133)
- Fix ``mol-script`` query compiler const expression recognition.

## [v2.2.1] - 2021-08-02

- Add surrounding atoms (5 Angstrom) structure selection query
- [Breaking] Add maxDistance prop to ``IndexPairBonds``
- Fix coordinateSystem not handled in ``Structure.asParent``
- Add ``dynamicBonds`` to ``Structure`` props (force re-calc on model change)
    - Expose as optional param in root structure transform helper
- Add overpaint support to geometry exporters
- ``InputObserver`` improvements
  - normalize wheel speed across browsers/platforms
  - support Safari gestures (used by ``TrackballControls``)
  - ``PinchInput.fractionDelta`` and use it in ``TrackballControls``

## [v2.2.0] - 2021-07-31

- Add ``tubularHelices`` parameter to Cartoon representation
- Add ``SdfFormat`` and update SDF parser to be able to parse data headers according to spec (hopefully :)) #230
- Fix mononucleotides detected as polymer components (#229)
- Set default outline scale back to 1
- Improved DCD reader cell angle handling (interpret near 0 angles as 90 deg)
- Handle more residue/atom names commonly used in force-fields
- Add USDZ support to ``geo-export`` extension.
- Fix ``includeParent`` support for multi-instance bond visuals.
- Add ``operator`` Loci granularity, selecting everything with the same operator name.
- Prefer ``_label_seq_id`` fields in secondary structure assignment.
- Support new EMDB API (https://www.ebi.ac.uk/emdb/api/entry/map/[EMBD-ID]) for EM volume contour levels.
- ``Canvas3D`` tweaks:
    - Update ``forceDraw`` logic.
    - Ensure the scene is re-rendered when viewport size changes.
    - Support ``noDraw`` mode in ``PluginAnimationLoop``.

## [v2.1.0] - 2021-07-05

- Add parameter for to display aromatic bonds as dashes next to solid cylinder/line.
- Add backbone representation
- Fix outline in orthographic mode and set default scale to 2.

## [v2.0.7] - 2021-06-23

- Add ability to specify ``volumeIndex`` in ``Viewer.loadVolumeFromUrl`` to better support Volume Server inputs.
- Support in-place reordering for trajectory ``Frame.x/y/z`` arrays for better memory efficiency.
- Fixed text CIF encoder edge cases (most notably single whitespace not being escaped).

## [v2.0.6] - 2021-06-01

- Add glTF (GLB) and STL support to ``geo-export`` extension.
- Protein crosslink improvements
    - Change O-S bond distance to allow for NOS bridges (doi:10.1038/s41586-021-03513-3)
    - Added NOS-bridges query & improved disulfide-bridges query
- Fix #178: ``IndexPairBonds`` for non-single residue structures (bug due to atom reordering).
- Add volumetric color smoothing for MolecularSurface and GaussianSurface representations (#173)
- Fix nested 3d grid lookup that caused results being overwritten in non-covalent interactions computation.
- Basic implementation of ``BestDatabaseSequenceMapping`` (parse from CIF, color theme, superposition).
- Add atom id ranges support to Selection UI.

## [v2.0.5] - 2021-04-26

- Ability to pass ``Canvas3DContext`` to ``PluginContext.fromCanvas``.
- Relative frame support for ``Canvas3D`` viewport.
- Fix bug in screenshot copy UI.
- Add ability to select residues from a list of identifiers to the Selection UI.
- Fix SSAO bugs when used with ``Canvas3D`` viewport.
- Support for  full pausing (no draw) rendering: ``Canvas3D.pause(true)``.
- Add ``MeshBuilder.addMesh``.
- Add ``Torus`` primitive.
- Lazy volume loading support.
- [Breaking] ``Viewer.loadVolumeFromUrl`` signature change.
    - ``loadVolumeFromUrl(url, format, isBinary, isovalues, entryId)`` => ``loadVolumeFromUrl({ url, format, isBinary }, isovalues, { entryId, isLazy })``
- Add ``TextureMesh`` support to ``geo-export`` extension.

## [v2.0.4] - 2021-04-20

- [WIP] Mesh export extension
- ``Structure.eachAtomicHierarchyElement`` (#161)
- Fixed reading multi-line values in SDF format
- Fixed Measurements UI labels (#166)

## [v2.0.3] - 2021-04-09

- Add support for ``ColorTheme.palette`` designed for providing gradient-like coloring.
- [Breaking] The ``zip`` function is now asynchronous and expects a ``RuntimeContext``. Also added ``Zip()`` returning a ``Task``.
- [Breaking] Add ``CubeGridFormat`` in ``alpha-orbitals`` extension.

## [v2.0.2] - 2021-03-29

- Add ``Canvas3D.getRenderObjects``.
- [WIP] Animate state interpolating, including model trajectories
- Recognise MSE, SEP, TPO, PTR and PCA as non-standard amino-acids.
- Fix VolumeFromDensityServerCif transform label

## [v2.0.1] - 2021-03-23

- Exclude tsconfig.commonjs.tsbuildinfo from npm bundle

## [v2.0.0] - 2021-03-23

Too many changes to list as this is the start of the changelog... Notably, default exports are now forbidden.<|MERGE_RESOLUTION|>--- conflicted
+++ resolved
@@ -101,7 +101,7 @@
 - Add plugin config item ShowReset (shows/hides "Reset Zoom" button)
 - Fix transform params not being normalized when used together with param hash version
 - Replace `immer` with `mutative`
-<<<<<<< HEAD
+- Fix renderer transparency check
 - Add WebXR support
     - Requires immersive AR/VR headset
     - Supplements non-XR: enter/exit XR anytime and see (mostly) the same scene
@@ -109,9 +109,6 @@
     - Add `PointerHelper` for XR input devices
     - Add XR button to Viewer and Mesoscale Explorer
     - Add XR button to render-structure in tests/browser
-=======
-- Fix renderer transparency check
->>>>>>> 005824eb
 
 ## [v4.18.0] - 2025-06-08
 - MolViewSpec extension:
