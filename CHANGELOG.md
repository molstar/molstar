# Change Log
All notable changes to this project will be documented in this file, following the suggestions of [Keep a CHANGELOG](http://keepachangelog.com/). This project adheres to [Semantic Versioning](http://semver.org/) for its most widely used - and defacto - public interfaces.

Note that since we don't clearly distinguish between a public and private interfaces there will be changes in non-major versions that are potentially breaking. If we make breaking changes to less used interfaces we will highlight it in here.


## [Unreleased]

- Do not call `updateFocusRepr` if default `StructureFocusRepresentation` isn't present.
- Treat "tap" as a click in `InputObserver`
- ModelServer ligand queries: fix atom count reported by SDF/MOL/MOL2 export
- CCD extension: Make visuals for aromatic bonds configurable
- Add optional `file?: CifFile` to `MmcifFormat.data`
- Add support for webgl extensions
    - `WEBGL_clip_cull_distance`
    - `EXT_conservative_depth`
    - `WEBGL_stencil_texturing`
    - `EXT_clip_control`
- Add `MultiSampleParams.reduceFlicker` (to be able to switch it off)
- Add `alphaThickness` parameter to adjust alpha of spheres for radius
<<<<<<< HEAD
- Ability to hide "right" panel from simplified viewport controls
=======
- Add `blockIndex` parameter to TrajectoryFromMmCif
- Fix RCSB PDB validation report URL
>>>>>>> 77d173af

## [v3.39.0] - 2023-09-02

- Add some elements support for `guessElementSymbolString` function
- Faster bounding rectangle calculation for imposter spheres
- Allow toggling of hydrogens as part of `LabelTextVisual`

## [v3.38.3] - 2023-07-29

- Fix imposter spheres not updating, e.g. in trajectories (broke in v3.38.0)

## [v3.38.2] - 2023-07-24

- Don't rely solely on `chem_comp_atom` when detecting CCD files (#877)
- Actually support non-physical keys in `Bindings.Trigger.code`

## [v3.38.1] - 2023-07-22

- Fix pixel-scale not updated in SSAO pass

## [v3.38.0] - 2023-07-18

- Fix display issue with SIFTS mapping
- Support non-physical keys in `Bindings.Trigger.code`
- Update `getStateSnapshot` to only overwrite current snapshot if it was created automatically
- Fix distinct palette's `getSamples` infinite loop
- Add 'NH2', 'FOR', 'FMT' to `CommonProteinCaps`
- Add `opened` event to `PluginStateSnapshotManager`
- Properly switch-off fog
- Add `approximate` option for spheres rendering
- Reduce `Spheres` memory usage
    - Derive mapping from VertexID
    - Pull position and group from texture
- Add `Euler` math primitive
- Add stride option to element sphere & point visuals
- Add `disabledExtensions` field to default viewer's options
- Add `LRUCache.remove`
- Add 'Chain Instance' and 'Uniform' options for 'Carbon Color' param (in Color Theme: Element Symbol)

## [v3.37.1] - 2023-06-20

- Fix issues with wboit/dpoit in large scenes
- Fix lines, text, points rendering (broken in v3.37.0)

## [v3.37.0] - 2023-06-17

- Add `inverted` option to `xrayShaded` parameter
- Model-export extension: Add ability to set a file name for structures
- Add `contextHash` to `SizeTheme`
- Add mipmap-based blur for image backgrounds

## [v3.36.1] - 2023-06-11

- Allow parsing of CCD ligand files
- Add dedicated wwPDB CCD extension to align and visualize ideal & model CCD coordinates
- Make operators in `IndexPairBonds` a directed property
- Remove erroneous bounding-box overlap test in `Structure.eachUnitPair`
- Fix `EdgeBuilder.addNextEdge` for loop edges
- Optimize inter unit bond compute
- Ensure consistent state for volume representation (#210)
- Improve SSAO for thin geometry (e.g. lines)
- Add snapshot support for structure selections
- Add `nucleicProfile` parameter to cartoon representation
- Add `cartoon` theme with separate colorings for for mainchain and sidechain visuals

## [v3.35.0] - 2023-05-14

- Enable odd dash count (1,3,5)
- Add principal axes spec and fix edge cases
- Add a uniform color theme for NtC tube that still paints residue and segment dividers in a different color
- Mesh exporter improvements
    - Support points & lines in glTF export
    - Set alphaMode and doubleSided in glTF export
    - Fix flipped cylinder caps
- Fix bond assignments `struct_conn` records referencing waters
- Add StructConn extension providing functions for inspecting struct_conns
- Fix `PluginState.setSnapshot` triggering unnecessary state updates
- Fix an edge case in the `mol-state`'s `State` when trying to apply a transform to an existing Null object
- Add `SbNcbrPartialCharges` extension for coloring and labeling atoms and residues by partial atomic charges
  - uses custom mmcif categories `_sb_ncbr_partial_atomic_charges_meta` and `_sb_ncbr_partial_atomic_charges` (more info in [README.md](./src/extensions/sb-ncbr/README.md))
- Parse HEADER record when reading PDB file
- Support `ignoreHydrogens` in interactions representation
- Add hydroxyproline (HYP) commonly present in collagen molecules to the list of amino acids
- Fix assemblies for Archive PDB files (do not generate unique `label_asym_id` if `REMARK 350` is present)
- Add additional functions to `core.math` in `mol-script`
    - `cantorPairing`, `sortedCantorPairing`, `invertCantorPairing`,
    - `trunc`, `sign`

## [v3.34.0] - 2023-04-16

- Avoid `renderMarkingDepth` for fully transparent renderables
- Remove `camera.far` doubling workaround
- Add `ModifiersKeys.areNone` helper function
- Do not render NtC tube segments unless all required atoms are present in the structure
- Fix rendering issues caused by VAO reuse
- Add "Zoom All", "Orient Axes", "Reset Axes" buttons to the "Reset Camera" button
- Improve trackball move-state handling when key bindings use modifiers
- Fix rendering with very small viewport and SSAO enabled
- Fix `.getAllLoci` for structure representations with `structure.child`
- Fix `readAllLinesAsync` refering to dom length property
- Make mol-util/file-info node compatible
- Add `eachLocation` to representation/visual interface

## [v3.33.0] - 2023-04-02

- Handle resizes of viewer element even when window remains the same size
- Throttle canvas resize events
- Selection toggle buttons hidden if selection mode is off
- Camera focus loci bindings allow reset on click-away to be overridden
- Input/controls improvements
    - Move or fly around the scene using keys
    - Pointer lock to look around scene
    - Toggle spin/rock animation using keys
- Apply bumpiness as lightness variation with `ignoreLight`
- Remove `JSX` reference from `loci-labels.ts`
- Fix overpaint/transparency/substance smoothing not updated when geometry changes
- Fix camera project/unproject when using offset viewport
- Add support for loading all blocks from a mmcif file as a trajectory
- Add `Frustum3D` and `Plane3D` math primitives
- Include `occupancy` and `B_iso_or_equiv` when creating `Conformation` from `Model`
- Remove LazyImports (introduced in v3.31.1)

## [v3.32.0] - 2023-03-20

- Avoid rendering of fully transparent renderables
- Add occlusion color parameter
- Fix issue with outlines and orthographic camera
- Reduce over-blurring occlusion at larger view distances
- Fix occlusion artefact with non-canvas viewport and pixel-ratio > 1
- Update nodejs-shims conditionals to handle polyfilled document object in NodeJS environment.
- Ensure marking edges are at least one pixel wide
- Add exposure parameter to renderer
- Only trigger marking when mouse is directly over canvas
- Fix blurry occlusion in screenshots
- [Breaking] Add `setFSModule` to `mol-util/data-source` instead of trying to trick WebPack

## [v3.31.4] - 2023-02-24

- Allow link cylinder/line `dashCount` set to '0'
- Stop animation loop when disposing `PluginContext` (thanks @gfrn for identifying the issue)

## [v3.31.3] - 2023-02-22

- Fix impostor bond visuals not correctly updating on `sizeFactor` changes
- Fix degenerate case in PCA
- Fix near clipping avoidance in impostor shaders
- Update `fs` import in `data-source.ts`

## [v3.31.2] - 2023-02-12

- Fix exit code of volume pack executable (pack.ts). Now exits with non-0 status when an error happens
- Remove pca transform from components ui focus (too distracting)
- Fix artefacts with opaque outlines behind transparent objects
- Fix polymer trace visual not updating
- Fix use of `WEBGL_provoking_vertex`

## [v3.31.1] - 2023-02-05

- Improve Component camera focus based on the PCA of the structure and the following rules:
    - The first residue should be in first quadrant if there is only one chain
    - The average position of the residues of the first chain should be in the first quadrant if there is more than one chain
- Add `HeadlessPluginContext` and `HeadlessScreenshotHelper` to be used in Node.js
- Add example `image-renderer`
- Fix wrong offset when rendering text with orthographic projection
- Update camera/handle helper when `devicePixelRatio` changes
- Add various options to customize the axes camera-helper
- Fix issue with texture-mesh color smoothing when changing themes
- Add fast boundary helper and corresponding unit trait
- Add Observable for Canvas3D commits

## [v3.30.0] - 2023-01-29

- Improve `Dnatco` extension
    - Factor out common code in `Dnatco` extension
    - Add `NtC tube` visual. Applicable for structures with NtC annotation
    - [Breaking] Rename `DnatcoConfalPyramids` to `DnatcoNtCs`
- Improve boundary calculation performance
- Add option to create & include images in state snapshots
- Fix SSAO artefacts with high bias values
- Fix SSAO resolution scale parameter handling
- Improve outlines, visually more stable at different view distances

## [v3.29.0] - 2023-01-15

- `meshes` extension: Fixed a bug in mesh visualization (show backfaces when opacity < 1)
- Add color quick select control to Volume controls
- Fix `dropFiles` bug
- Fix some cyclic imports and reduce the use of const enums. This should make it easier to use the library with the `isolatedModules: true` TS config.
- Fix `dropFiles` bug (#679)
- Add `input type='color'` picker to `CombinedColorControl`
- Set `ParameterMappingControl` disabled when state is updating
- Performance tweaks
    - Update clip `defines` only when changed
    - Check for identity in structure/unit areEqual methods
    - Avoid cloning of structure representation parameters
    - Make SymmetryOperator.createMapping monomorphic
    - Improve bonding-sphere calculation
    - Defer Scene properties calculation (markerAverage, opacityAverage, hasOpaque)
    - Improve checks in in UnitsRepresentation setVisualState
- Add StructureElement.Loci.forEachLocation
- Add RepresentationRegistry.clear and ThemeRegistry.clear
- Add generic Loci support for overpaint, substance, clipping themes
- Add `.getCenter` and `.center` to `Camera`
- Add support to dim unmarked groups
- Add support for marker edge strength

## [v3.28.0] - 2022-12-20

- Show histogram in direct volume control point settings
- Add `solidInterior` parameter to sphere/cylinder impostors
- [Breaking] Tweak `ignoreHydrogens` non-polar handling (introduced in 3.27.0)
- Add `meshes` and `volumes-and-segmentations` extensions
    - See https://molstarvolseg.ncbr.muni.cz/ for more info
- Fix missing support for info in `ParamDefinition.Converted`
- Add support for multi-visual volume representations
- Improve volume isosurface bounding-sphere
- Add basic volume segmentation support to core
    - Add `Volume.Segment` model
    - Add `Segmentation` custom volume property
    - Add `SegmentRepresentation` representation
    - Add `volume-segment` color theme
- Fix GPU marching cubes failing for large meshes with webgl2 (due to use of float16)

## [v3.27.0] - 2022-12-15

- Add an `includeTransparent` parameter to hide/show outlines of components that are transparent
- Fix 'once' for animations of systems with many frames
- Better guard against issue (black fringes) with bumpiness in impostors
- Improve impostor shaders
    - Fix sphere near-clipping with orthographic projection
    - Fix cylinder near-clipping
    - Add interior cylinder caps
    - Add per-pixel object clipping
- Fix `QualityAssessment` assignment bug for structures with different auth vs label sequence numbering
- Refresh `ApplyActionControl`'s param definition when toggling expanded state
- Fix `struct_conn` bond assignment for ions
- Ability to show only polar hydrogens

## [v3.26.0] - 2022-12-04

- Support for ``powerPreference`` webgl attribute. Add ``PluginConfig.General.PowerPreference`` and ``power-preference`` Viewer GET param.
- Excluded common protein caps `NME` and `ACE` from the ligand selection query
- Add screen-space shadow post-processing effect
- Add "Structure Molecular Surface" visual
- Add `external-volume` theme (coloring of arbitrary geometries by user-selected volume)

## [v3.25.1] - 2022-11-20

- Fix edge-case in `Structure.eachUnitPair` with single-element units
- Fix 'auto' structure-quality for coarse models

## [v3.25.0] - 2022-11-16

- Fix handling of gzipped assets (reverts #615)

## [v3.24.0] - 2022-11-13

- Make `PluginContext.initContainer` checkered canvas background optional
- Store URL of downloaded assets to detect zip/gzip based on extension (#615)
- Add optional `operator.key`; can be referenced in `IndexPairBonds`
- Add overpaint/transparency/substance theme strength to representations
- Fix viewport color for transparent background

## [v3.23.0] - 2022-10-19

- Add `PluginContext.initContainer/mount/unmount` methods; these should make it easier to reuse a plugin context with both custom and built-in UI
- Add `PluginContext.canvas3dInitialized`
- `createPluginUI` now resolves after the 3d canvas has been initialized
- Change EM Volume Streaming default from `Whole Structure` to `Auto`

## [v3.22.0] - 2022-10-17

- Replace `VolumeIsosurfaceParams.pickingGranularity` param with `Volume.PickingGranuality`

## [v3.21.0] - 2022-10-17

- Add `VolumeIsosurfaceParams.pickingGranularity` param
- Prevent component controls collapsing when option is selected

## [v3.20.0] - 2022-10-16

- [Breaking] Rename the ``model-index`` color theme to ``trajectory-index``
- Add a new ``model-index`` color theme that uniquely colors each loaded model
- Add the new ``model-index`` and ``structure-index`` color themes as an option for the carbon color in the ``element-symbol`` and ``ilustrative`` color themes
- Add ``structure-index`` color theme that uniquely colors each root structure
- Add ``nearest`` method to ``Lookup3D``
- Add mipmap-based blur for skybox backgrounds

## [v3.19.0] - 2022-10-01

- Fix "empty textures" error on empty canvas
- Optimize BinaryCIF integer packing encoder
- Fix dual depth peeling when post-processing is off or when rendering direct-volumes
- Add ``cameraClipping.minNear`` parameter
- Fix black artifacts on specular highlights with transparent background

## [v3.18.0] - 2022-09-17

- Integration of Dual depth peeling - OIT method
- Stereo camera improvements
    - Fix param updates not applied
    - Better param ranges and description
    - Add timer.mark for left/right camera

## [v3.17.0] - 2022-09-11

- [Fix] Clone ``Canvas3DParams`` when creating a ``Canvas3D`` instance to prevent shared state between multiple instances
- Add ``includeResidueTest`` option to ``alignAndSuperposeWithSIFTSMapping``
- Add ``parentDisplay`` param for interactions representation.
- [Experimental] Add support for PyMOL, VMD, and Jmol atom expressions in selection scripts
- Support for ``failIfMajorPerformanceCaveat`` webgl attribute. Add ``PluginConfig.General.AllowMajorPerformanceCaveat`` and ``allow-major-performance-caveat`` Viewer GET param.
- Fix handling of PDB TER records (#549)
- Add support for getting multiple loci from a representation (``.getAllLoci()``)
- Add ``key`` property to intra- and inter-bonds for referencing source data
- Fix click event triggered after move

## [v3.16.0] - 2022-08-25

- Support ``globalColorParams`` and ``globalSymmetryParams`` in common representation params
- Support ``label`` parameter in ``Viewer.loadStructureFromUrl``
- Fix ``ViewportHelpContent`` Mouse Controls section

## [v3.15.0] - 2022-08-23

- Fix wboit in Safari >=15 (add missing depth renderbuffer to wboit pass)
- Add 'Around Camera' option to Volume streaming
- Avoid queuing more than one update in Volume streaming

## [v3.14.0] - 2022-08-20

- Expose inter-bonds compute params in structure
- Improve performance of inter/intra-bonds compute
- Fix defaultAttribs handling in Canvas3DContext.fromCanvas
- Confal pyramids extension improvements
    - Add custom labels to Confal pyramids
    - Improve naming of some internal types in Confal pyramids extension coordinate
    - Add example mmCIF file with categories necessary to display Confal pyramids
    - Change the lookup logic of NtC steps from residues
- Add support for download of gzipped files
- Don't filter IndexPairBonds by element-based rules in MOL/SDF and MOL2 (without symmetry) models
- Fix Glycam Saccharide Names used by default
- Fix GPU surfaces rendering in Safari with WebGL2
- Add ``fov`` (Field of View) Canvas3D parameter
- Add ``sceneRadiusFactor`` Canvas3D parameter
- Add background pass (skybox, image, horizontal/radial gradient)
    - Set simple-settings presets via ``PluginConfig.Background.Styles``
    - Example presets in new backgrounds extension
    - Load skybox/image from URL or File (saved in session)
    - Opacity, saturation, lightness controls for skybox/image
    - Coverage (viewport or canvas) controls for image/gradient
- [Breaking] ``AssetManager`` needs to be passed to various graphics related classes
- Fix SSAO renderable initialization
- Reduce number of webgl state changes
    - Add ``viewport`` and ``scissor`` to state object
    - Add ``hasOpaque`` to scene object
- Handle edge cases where some renderables would not get (correctly) rendered
    - Fix text background rendering for opaque text
    - Fix helper scenes not shown when rendering directly to draw target
- Fix ``CustomElementProperty`` coloring not working

## [v3.13.0] - 2022-07-24

- Fix: only update camera state if manualReset is off (#494)
- Improve handling principal axes of points in a plane
- Add 'material' annotation support for textures
- More effort to avoid using ``flat`` qualifier in shaders: add ``dVaryingGroup``
- Enable ``immediateUpdate`` for iso level in isosurface and volume streaming controls
- Add support to download CCD from configurable URL

## [v3.12.1] - 2022-07-20

- Fix plugin behavior dispose logic to correctly unsubscribe observables.

## [v3.12.0] - 2022-07-17

- Add ``colorMarker`` option to Renderer. This disables the highlight and select marker at a shader level for faster rendering of large scenes in some cases.
- Bind shared textures only once per pass, not for each render item
- Fix missing 'material' annotation for some uniforms, causing unnecessary uniform updates
- Remove use of ``isnan`` in impostor shaders, not needed and causing slowdown
- Avoid using ``flat`` qualifier in shaders, causing slowdown
- Improve CellPack's ``adjustStyle`` option (disable ``colorMarker``, set component options, enable marking w/o ghost)
- Scan all entities when looking for ``struct_conn`` entries (fixes issue when the same ``label_asym_id`` is used in more than one entity)

## [v3.11.0] - 2022-07-04

- Add ``instanceGranularity`` option for marker, transparency, clipping, overpaint, substance data to save memory
- CellPack extension tweaks
    - Use instancing to create DNA/RNA curves to save memory
    - Enable ``instanceGranularity`` by default
    - Add ``adjustStyle`` option to LoadCellPackModel action (stylized, no multi-sample, no far clipping, chain picking)
- Structure Superposition now respects pivot's coordinate system

## [v3.10.2] - 2022-06-26

- Fix superfluous shader varying
- Improve use of gl_VertexID when possible

## [v3.10.1] - 2022-06-26

- Fix groupCount when updating TextureMesh-based visuals

## [v3.10.0] - 2022-06-24

- Add support for Glycam saccharide names
- Add ``PluginConfig.Viewport.ShowTrajectoryControls`` config option

## [v3.9.1] - 2022-06-19

- Fix missing ``super.componentWillUnmount()`` calls (@simeonborko)
- Fix missing ``uGroupCount`` update for visuals
- Fix missing aromatic bond display

## [v3.9.0] - 2022-05-30

- Improve picking by using drawbuffers (when available) to reduce number of drawcalls
- GPU timing support
    - Add ``timing-mode`` Viewer GET param
    - Add support for webgl timer queries
    - Add timer marks around GPU render & compute operations
- Volume Server CIF: Add check that a data block contains volume data before parsing
- Fix ``Scene.clear`` not clearing primitives & volumes arrays (@JonStargaryen)
- Fix rendering volumes when wboit is switched off and postprocessing is enabled

## [v3.8.2] - 2022-05-22

- Fix ``Scene.opacityAverage`` not taking xray shaded into account

## [v3.8.1] - 2022-05-14

- Fix issues with marking camera/handle helper (#433)
- Fix issues with array uniforms when running with headless-gl
- Fix Polymer Chain Instance coloring
- Improve performance of scene marker/opacity average calculation

## [v3.8.0] - 2022-04-30

- Add support for outlines around transparent objects
- Improve per-group transparency when wboit is switched off
- Improve ``ColorTheme`` typing with ``ColorType`` generic.
    - Defaults to ``ColorTypeLocation``
    - Set when using ``ColorTypeDirect`` or ``ColorTypeGrid``
- Fix case handling of ``struct_conf`` mmCIF enumeration field (#425)
- Fix ``allowTransparentBackfaces`` for per-group transparency
- Fix ``FormatRegistry.isApplicable`` returning true for unregistered formats
- Fix: handle building of ``GridLookup3D`` with zero cell size
- Fix ``ignoreLight`` for direct-volume rendering with webgl1
- Fix (non-black) outlines when using transparent background

## [v3.7.0] - 2022-04-13

- Fix ``xrayShaded`` for texture-mesh geometries
- [Breaking] Change ``allowTransparentBackfaces`` to ``transparentBackfaces`` with options ``off``, ``on``, ``opaque``. This was only added in 3.6.0, so allowing a breaking change here.
    - ``off``: don't show (default)
    - ``on``: show with transparency
    - ``opaque``: show fully opaque
- Add option to disable file drop overlay.

## [v3.6.2] - 2022-04-05

- ModelServer ligand queries: fixes for alternate locations, additional atoms & UNL ligand
- React 18 friendly ``useBehavior`` hook.

## [v3.6.1] - 2022-04-03

- Fix React18 related UI regressions.

## [v3.6.0] - 2022-04-03

- Check that model and coordinates have same element count when creating a trajectory
- Fix aromatic rings assignment: do not mix flags and planarity test
- Improve bonds assignment of coarse grained models: check for IndexPairBonds and exhaustive StructConn
- Fix unit mapping in bondedAtomicPairs MolScript query
- Improve pdb parsing: handle non unique atom and chain names (fixes #156)
- Fix volume streaming for entries with multiple contour lists
- Add ``allowTransparentBackfaces`` parameter to support double-sided rendering of transparent geometries
- Fix handling of case insensitive mmCIF enumeration fields (including entity.type)
- Fix ``disable-wboit`` Viewer GET param
- Add support for React 18.
    - Used by importing ``createPluginUI`` from ``mol-plugin-ui/react18``;
    - In Mol* 4.0, React 18 will become the default option.

## [v3.5.0] - 2022-03-25

- Fix issues with bounding-sphere & color-smoothing (mostly for small geometries)
- Support BCIF => CIF conversion in ``cif2bcif`` CLI tool

## [v3.4.0] - 2022-03-13

- Fix handling of mmcif with empty ``label_*`` fields
- Improve saccharide detection (compare against list from CCD)
- Fix legend label of hydrophobicity color theme
- Add ``LoadTrajectory`` action
- Add ``CustomImportControls`` to left panel
- Add Zenodo import extension (load structures, trajectories, volumes, and zip files)
- Fix loading of some compressed files within sessions
- Fix wrong element assignment for atoms with Charmm ion names
- Fix handling of empty symmetry cell data
- Add support for ``trr`` and ``nctraj`` coordinates files
- Add support for ``prmtop`` and ``top`` topology files

## [v3.3.1] - 2022-02-27

- Fix issue with unit boundary reuse (do at visual level instead)
- Add option to ignore ions for inter-unit bond computation

## [v3.3.0] - 2022-02-27

- Fix parsing contour-level from emdb v3 header files
- Fix invalid CSS (#376)
- Fix "texture not renderable" & "texture not bound" warnings (#319)
- Fix visual for bonds between two aromatic rings
- Fix visual for delocalized bonds (parsed from mmcif and mol2)
- Fix ring computation algorithm
- Add ``UnitResonance`` property with info about delocalized triplets
- Resolve marking in main renderer loop to improve overall performance
- Use ``throttleTime`` instead of ``debounceTime`` in sequence viewer for better responsiveness
- Change line geometry default ``scaleFactor`` to 2 (3 is too big after fixing line rendering)
- Trajectory animation performance improvements
    - Reuse ``Model.CoarseGrained`` for coordinate trajectories
    - Avoid calculating ``InterUnitBonds`` when ``Structure.parent`` ones are empty
    - Reuse unit boundary if sphere has not changed too much
    - Don't show 'inter-bond' and 'element-cross' visuals in line representations of polymerAndLigand preset
- Fix additional mononucleotides detected as polymer components
- Fix and improve ``canRemap`` handling in ``IntraUnitBonds``
- Reuse occlusion for secondary passes during multi-sampling
- Check if marking passes are needed before doing them
- Add ``resolutionScale`` parameter to allow trading quality of occlusion for performance

## [v3.2.0] - 2022-02-17

- Rename "best database mapping" to "SIFTS Mapping"
- Add schema and export support for ``atom_site.pdbx_sifts_xref_*`` fields
- Add schema export support for ``atom_site.pdbx_label_index`` field
- Add `traceOnly` parameter to chain/UniProt-based structure alignment
- Store ``IndexPairBonds`` as a dynamic property.

## [v3.1.0] - 2022-02-06

- Fix ``xrayShaded`` & ``ignoreLight`` params not working at the same time
- Add ``ignoreLight`` to component params
- Tweaks for cleaner default representation style
    - Cartoon: use ``nucleotide-ring`` instead of ``nucleotide-block``
    - Focus: use ``xrayShaded`` instead of opacity; adjust target size; don't show non-covalent interactions twice
- Fix representation preset side effects (changing post-processing parameters, see #363)
- Add Quick Styles panel (default, illustrative, stylized)
- Fix exported structure missing secondary-structure categories (#364)
- Fix volume streaming error message: distinguish between missing data and server error (#364)

## [v3.0.2] - 2022-01-30

- Fix color smoothing of elongated structures (by fixing ``Sphere.expand`` for spheres with highly directional extrema)
- Fix entity label not displayed when multiple instances of the same entity are highlighted
- Fix empty elements created in ``StructureElement.Loci.extendToAllInstances``
- Measurement options tweaks (allow larger ``textSize``; make ``customText`` essential)
- Fix visual visibility sync edge case when changing state snapshots

## [v3.0.1] - 2022-01-27

- Fix marking pass not working with ``transparentBackground``
- Fix pdbe xray maps url not https
- Fix entity-id color theme broken for non-IHM models
- Improve/fix marking of ``InteractionsInterUnitVisual`` (mark when all contact-feature members are given)
- Add missing "entity-id" and "enity-source" options for carbon coloring to "element-symbol" color theme
- Fix VolumeServer/query CLI
- Support automatic iso-value adjustment for VolumeServer data in ``Viewer.loadVolumeFromUrl``
- Emit drag event whenever started within viewport (not only for non-empty loci)

## [v3.0.0] - 2022-01-23

- Assembly handling tweaks:
    - Do not include suffix for "identity assembly operators"
    - Do not include assembly-related categories to export if the structure was composed from an assembly
    - Special case for ``structAsymMap`` if Mol* asym id operator mapping is present
- Support for opening ZIP files with multiple entries
- Add Model Export extension
- Bugfix: Automatically treat empty string as "non-present" value in BinaryCIF writer.
- Fix coarse model support in entity-id color theme
- Fix marking of carbohydrate visuals (whole chain could get marked instead of single residue)
- Add custom colors to "element-symbol", "molecule-type", "residue-name", and "secondary-structure" themes
- Support/bugfixes for ``atom_site.pdbx_sifts_xref`` categories
- Improve/fix marking of ``InteractionsIntraUnitVisual`` (mark when all contact-feature members are given)

## [v3.0.0-dev.10] - 2022-01-17

- Fix ``getOperatorsForIndex``
- Pass animation info (current frame & count) to state animations
    - Fix camera stutter for "camera spin" animation
- Add formal charge parsing support for MOL/SDF files (thanks @ptourlas)
- [Breaking] Cleaner looking ``MembraneOrientationVisuals`` defaults
- [Breaking] Add rock animation to trackball controls
    - Add ``animate`` to ``TrackballControlsParams``, remove ``spin`` and ``spinSpeed``
    - Add ``animate`` to ``SimpleSettingsParams``, remove ``spin``
- Add "camera rock" state animation
- Add support for custom colors to "molecule-type" theme
- [Breaking] Add style parameter to "illustrative" color theme
    - Defaults to "entity-id" style instead of "chain-id"
- Add "illustrative" representation preset

## [v3.0.0-dev.9] - 2022-01-09

- Add PDBj as a ``pdb-provider`` option
- Move Viewer APP to a separate file to allow use without importing light theme & index.html
- Add symmetry support for mol2 files (only spacegroup setting 1)
- Fix mol2 files element symbol assignment
- Improve bond assignment from ``IndexPairBonds``
    - Add ``key`` field for mapping to source data
    - Fix assignment of bonds with unphysical length
- Fix label/stats of single atom selection in multi-chain units

## [v3.0.0-dev.8] - 2021-12-31

- Add ``PluginFeatureDetection`` and disable WBOIT in Safari 15.
- Add ``disable-wboit`` Viewer GET param
- Add ``prefer-webgl1`` Viewer GET param
- [Breaking] Refactor direct-volume rendering
    - Remove isosurface render-mode (use GPU MC instead)
    - Move coloring into theme (like for other geometries/renderables)
        - Add ``direct`` color type
        - Remove color from transfer-function (now only alpha)
        - Add direct-volume color theme support
        - Add volume-value color theme
- [Breaking] Use size theme in molecular/gaussian surface & label representations
    - This is breaking because it was hardcoded to ``physical`` internally but the repr size theme default was ``uniform`` (now ``physical``)

## [v3.0.0-dev.7] - 2021-12-20

- Reduce number of created programs/shaders
    - Support specifying variants when creating graphics render-items
    - Change double-side shader param from define to uniform
    - Remove dMarkerType shader define (use uMarker as needed)
    - Support to ignore defines depending on the shader variant
    - Combine pickObject/pickInstance/pickGroup shader variants into one
    - Combine markingDepth/markingMask shader variants into one
    - Correctly set shader define flags for overpaint, transparency, substance, clipping
- [Breaking] Add per-object clip rendering properties (variant/objects)
    - ``SimpleSettingsParams.clipping.variant/objects`` and ``RendererParams.clip`` were removed

## [v3.0.0-dev.6] - 2021-12-19

- Enable temporal multi-sampling by default
    - Fix flickering during marking with camera at rest
- Enable ``aromaticBonds`` in structure representations by default
- Add ``PluginConfig.Structure.DefaultRepresentationPreset``
- Add ModelArchive support
    - schema extensions (e.g., AlphaFold uses it for the pLDDT score)
    - ModelArchive option in DownloadStructure action
    - ``model-archive`` GET parameter for Viewer app
    - ``Viewer.loadModelArchive`` method
- Improve support for loading AlphaFold structures
    - Automatic coloring by pLDDT
    - AlphaFold DB option in DownloadStructure action
    - ``afdb`` GET parameter for Viewer app
    - ``Viewer.loadAlphaFoldDb`` method
- Add QualityAssessment extension (using data from ma_qa_metric_local mmcif category)
    - pLDDT & qmean score: coloring, repr presets, molql symbol, loci labels (including avg for mutli-residue selections)
    - pLDDT: selection query
- Warn about erroneous symmetry operator matrix (instead of throwing an error)
- Added ``createPluginUI`` to ``mol-plugin-ui``
    - Support ``onBeforeUIRender`` to make sure initial UI works with custom presets and similar features.
- [Breaking] Removed ``createPlugin`` and ``createPluginAsync`` from ``mol-plugin-ui``
    - Please use ``createPluginUI`` instead
- Improve aromatic bonds handling
    - Don't detect aromatic bonds for rings < 5 atoms based on planarity
    - Prefer atoms in aromatic rings as bond reference positions

## [v3.0.0-dev.5] - 2021-12-16

- Fix initial camera reset not triggering for some entries.

## [v3.0.0-dev.4] - 2021-12-14

- Add ``bumpiness`` (per-object and per-group), ``bumpFrequency`` & ``bumpAmplitude`` (per-object) render parameters (#299)
- Change ``label`` representation defaults: Use text border instead of rectangle background
- Add outline color option to renderer
- Fix false positives in Model.isFromPdbArchive
- Add drag and drop support for loading any file, including multiple at once
    - If there are session files (.molx or .molj) among the dropped files, only the first session will be loaded
- Add drag and drop overlay
- Safari 15.1 - 15.3 WebGL 2 support workaround
- [Breaking] Move ``react`` and ``react-dom`` to ``peerDependencies``. This might break some builds.

## [v3.0.0-dev.3] - 2021-12-4

- Fix OBJ and USDZ export

## [v3.0.0-dev.2] - 2021-12-1

- Do not include tests and source maps in NPM package

## [v3.0.0-dev.0] - 2021-11-28

- Add multiple lights support (with color, intensity, and direction parameters)
- [Breaking] Add per-object material rendering properties
    - ``SimpleSettingsParams.lighting.renderStyle`` and ``RendererParams.style`` were removed
- Add substance theme with per-group material rendering properties
- ``StructureComponentManager.Options`` state saving support
- ``ParamDefinition.Group.presets`` support

## [v2.4.1] - 2021-11-28

- Fix: allow atoms in aromatic rings to do hydrogen bonds

## [v2.4.0] - 2021-11-25

- Fix secondary-structure property handling
    - StructureElement.Property was incorrectly resolving type & key
    - StructureSelectionQuery helpers 'helix' & 'beta' were not ensuring property availability
- Re-enable VAO with better workaround (bind null elements buffer before deleting)
- Add ``Representation.geometryVersion`` (increments whenever the geometry of any of its visuals changes)
- Add support for grid-based smoothing of Overpaint and Transparency visual state for surfaces

## [v2.3.9] - 2021-11-20

- Workaround: switch off VAO support for now

## [v2.3.8] - 2021-11-20

- Fix double canvas context creation (in plugin context)
- Fix unused vertex attribute handling (track which are used, disable the rest)
- Workaround for VAO issue in Chrome 96 (can cause WebGL to crash on geometry updates)

## [v2.3.7] - 2021-11-15

- Added ``ViewerOptions.collapseRightPanel``
- Added ``Viewer.loadTrajectory`` to support loading "composed" trajectories (e.g. from gro + xtc)
- Fix: handle parent in Structure.remapModel
- Add ``rounded`` and ``square`` helix profile options to Cartoon representation (in addition to the default ``elliptical``)

## [v2.3.6] - 2021-11-8

- Add additional measurement controls: orientation (box, axes, ellipsoid) & plane (best fit)
- Improve aromatic bond visuals (add ``aromaticScale``, ``aromaticSpacing``, ``aromaticDashCount`` params)
- [Breaking] Change ``adjustCylinderLength`` default to ``false`` (set to true for focus representation)
- Fix marker highlight color overriding select color
- CellPack extension update
    - add binary model support
    - add compartment (including membrane) geometry support
    - add latest mycoplasma model example
- Prefer WebGL1 in Safari 15.1.

## [v2.3.5] - 2021-10-19

- Fix sequence viewer for PDB files with COMPND record and multichain entities.
- Fix index pair bonds order assignment

## [v2.3.4] - 2021-10-12

- Fix pickScale not taken into account in line/point shader
- Add pixel-scale, pick-scale & pick-padding GET params to Viewer app
- Fix selecting bonds not adding their atoms in selection manager
- Add ``preferAtoms`` option to SelectLoci/HighlightLoci behaviors
- Make the implicit atoms of bond visuals pickable
    - Add ``preferAtomPixelPadding`` to Canvas3dInteractionHelper
- Add points & crosses visuals to Line representation
- Add ``pickPadding`` config option (look around in case target pixel is empty)
- Add ``multipleBonds`` param to bond visuals with options: off, symmetric, offset
- Fix ``argparse`` config in servers.

## [v2.3.3] - 2021-10-01

- Fix direct volume shader

## [v2.3.2] - 2021-10-01

- Prefer WebGL1 on iOS devices until WebGL2 support has stabilized.

## [v2.3.1] - 2021-09-28

- Add Charmm saccharide names
- Treat missing occupancy column as occupancy of 1
- Fix line shader not accounting for aspect ratio
- [Breaking] Fix point repr & shader
    - Was unusable with ``wboit``
    - Replaced ``pointFilledCircle`` & ``pointEdgeBleach`` params by ``pointStyle`` (square, circle, fuzzy)
    - Set ``pointSizeAttenuation`` to false by default
    - Set ``sizeTheme`` to ``uniform`` by default
- Add ``markerPriority`` option to Renderer (useful in combination with edges of marking pass)
- Add support support for ``chem_comp_bond`` and ``struct_conn`` categories (fixes ModelServer behavior where these categories should have been present)
- Model and VolumeServer: fix argparse config

## [v2.3.0] - 2021-09-06

- Take include/exclude flags into account when displaying aromatic bonds
- Improve marking performance
    - Avoid unnecessary draw calls/ui updates when marking
    - Check if loci is superset of visual
    - Check if loci overlaps with unit visual
    - Ensure ``Interval`` is used for ranges instead of ``SortedArray``
    - Add uniform marker type
    - Special case for reversing previous mark
- Add optional marking pass
    - Outlines visible and hidden parts of highlighted/selected groups
    - Add highlightStrength/selectStrength renderer params

## [v2.2.3] - 2021-08-25

- Add ``invertCantorPairing`` helper function
- Add ``Mesh`` processing helper ``.smoothEdges``
- Smooth border of molecular-surface with ``includeParent`` enabled
- Hide ``includeParent`` option from gaussian-surface visuals (not particularly useful)
- Improved ``StructureElement.Loci.size`` performance (for marking large cellpack models)
- Fix new ``TransformData`` issues (camera/bounding helper not showing up)
- Improve marking performance (avoid superfluous calls to ``StructureElement.Loci.isWholeStructure``)

## [v2.2.2] - 2021-08-11

- Fix ``TransformData`` issues [#133](https://github.com/molstar/molstar/issues/133)
- Fix ``mol-script`` query compiler const expression recognition.

## [v2.2.1] - 2021-08-02

- Add surrounding atoms (5 Angstrom) structure selection query
- [Breaking] Add maxDistance prop to ``IndexPairBonds``
- Fix coordinateSystem not handled in ``Structure.asParent``
- Add ``dynamicBonds`` to ``Structure`` props (force re-calc on model change)
    - Expose as optional param in root structure transform helper
- Add overpaint support to geometry exporters
- ``InputObserver`` improvements
  - normalize wheel speed across browsers/platforms
  - support Safari gestures (used by ``TrackballControls``)
  - ``PinchInput.fractionDelta`` and use it in ``TrackballControls``

## [v2.2.0] - 2021-07-31

- Add ``tubularHelices`` parameter to Cartoon representation
- Add ``SdfFormat`` and update SDF parser to be able to parse data headers according to spec (hopefully :)) #230
- Fix mononucleotides detected as polymer components (#229)
- Set default outline scale back to 1
- Improved DCD reader cell angle handling (interpret near 0 angles as 90 deg)
- Handle more residue/atom names commonly used in force-fields
- Add USDZ support to ``geo-export`` extension.
- Fix ``includeParent`` support for multi-instance bond visuals.
- Add ``operator`` Loci granularity, selecting everything with the same operator name.
- Prefer ``_label_seq_id`` fields in secondary structure assignment.
- Support new EMDB API (https://www.ebi.ac.uk/emdb/api/entry/map/[EMBD-ID]) for EM volume contour levels.
- ``Canvas3D`` tweaks:
    - Update ``forceDraw`` logic.
    - Ensure the scene is re-rendered when viewport size changes.
    - Support ``noDraw`` mode in ``PluginAnimationLoop``.

## [v2.1.0] - 2021-07-05

- Add parameter for to display aromatic bonds as dashes next to solid cylinder/line.
- Add backbone representation
- Fix outline in orthographic mode and set default scale to 2.

## [v2.0.7] - 2021-06-23

- Add ability to specify ``volumeIndex`` in ``Viewer.loadVolumeFromUrl`` to better support Volume Server inputs.
- Support in-place reordering for trajectory ``Frame.x/y/z`` arrays for better memory efficiency.
- Fixed text CIF encoder edge cases (most notably single whitespace not being escaped).

## [v2.0.6] - 2021-06-01

- Add glTF (GLB) and STL support to ``geo-export`` extension.
- Protein crosslink improvements
    - Change O-S bond distance to allow for NOS bridges (doi:10.1038/s41586-021-03513-3)
    - Added NOS-bridges query & improved disulfide-bridges query
- Fix #178: ``IndexPairBonds`` for non-single residue structures (bug due to atom reordering).
- Add volumetric color smoothing for MolecularSurface and GaussianSurface representations (#173)
- Fix nested 3d grid lookup that caused results being overwritten in non-covalent interactions computation.
- Basic implementation of ``BestDatabaseSequenceMapping`` (parse from CIF, color theme, superposition).
- Add atom id ranges support to Selection UI.

## [v2.0.5] - 2021-04-26

- Ability to pass ``Canvas3DContext`` to ``PluginContext.fromCanvas``.
- Relative frame support for ``Canvas3D`` viewport.
- Fix bug in screenshot copy UI.
- Add ability to select residues from a list of identifiers to the Selection UI.
- Fix SSAO bugs when used with ``Canvas3D`` viewport.
- Support for  full pausing (no draw) rendering: ``Canvas3D.pause(true)``.
- Add ``MeshBuilder.addMesh``.
- Add ``Torus`` primitive.
- Lazy volume loading support.
- [Breaking] ``Viewer.loadVolumeFromUrl`` signature change.
    - ``loadVolumeFromUrl(url, format, isBinary, isovalues, entryId)`` => ``loadVolumeFromUrl({ url, format, isBinary }, isovalues, { entryId, isLazy })``
- Add ``TextureMesh`` support to ``geo-export`` extension.

## [v2.0.4] - 2021-04-20

- [WIP] Mesh export extension
- ``Structure.eachAtomicHierarchyElement`` (#161)
- Fixed reading multi-line values in SDF format
- Fixed Measurements UI labels (#166)

## [v2.0.3] - 2021-04-09

- Add support for ``ColorTheme.palette`` designed for providing gradient-like coloring.
- [Breaking] The ``zip`` function is now asynchronous and expects a ``RuntimeContext``. Also added ``Zip()`` returning a ``Task``.
- [Breaking] Add ``CubeGridFormat`` in ``alpha-orbitals`` extension.

## [v2.0.2] - 2021-03-29

- Add ``Canvas3D.getRenderObjects``.
- [WIP] Animate state interpolating, including model trajectories
- Recognise MSE, SEP, TPO, PTR and PCA as non-standard amino-acids.
- Fix VolumeFromDensityServerCif transform label

## [v2.0.1] - 2021-03-23

- Exclude tsconfig.commonjs.tsbuildinfo from npm bundle

## [v2.0.0] - 2021-03-23

Too many changes to list as this is the start of the changelog... Notably, default exports are now forbidden.<|MERGE_RESOLUTION|>--- conflicted
+++ resolved
@@ -18,12 +18,9 @@
     - `EXT_clip_control`
 - Add `MultiSampleParams.reduceFlicker` (to be able to switch it off)
 - Add `alphaThickness` parameter to adjust alpha of spheres for radius
-<<<<<<< HEAD
 - Ability to hide "right" panel from simplified viewport controls
-=======
 - Add `blockIndex` parameter to TrajectoryFromMmCif
 - Fix RCSB PDB validation report URL
->>>>>>> 77d173af
 
 ## [v3.39.0] - 2023-09-02
 
