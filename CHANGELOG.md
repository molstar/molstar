# Change Log
All notable changes to this project will be documented in this file, following the suggestions of [Keep a CHANGELOG](http://keepachangelog.com/). This project adheres to [Semantic Versioning](http://semver.org/) for its most widely used - and defacto - public interfaces.

Note that since we don't clearly distinguish between a public and private interfaces there will be changes in non-major versions that are potentially breaking. If we make breaking changes to less used interfaces we will highlight it in here.

## [Unreleased]
- Update production build to use `esbuils`
- Emit explicit paths in `import`s in `lib/`
- Fix outlines on opaque elements using illumination mode
- Change `Representation.Empty` to a lazy property to avoid issue with some bundlers
- MolViewSpec extension:
  - Generic color schemes (`palette` parameter for color_from_* nodes)
  - Annotation field remapping (`field_remapping` parameter for color_from_* nodes)
  - Representation node: support custom property `molstar_reprepresentation_params`,
  - Canvas node: support custom properties `molstar_enable_outline`, `molstar_enable_shadow`, `molstar_enable_ssao`
- Renamed some color schemes ('inferno' -> 'inferno-no-black', 'magma' -> 'magma-no-black', 'turbo' -> 'turbo-no-black', 'rainbow' -> 'simple-rainbow')
- Added new color schemes, synchronized with D3.js ('inferno', 'magma', 'turbo', 'rainbow', 'sinebow', 'warm', 'cool', 'cubehelix-default', 'category-10', 'observable-10', 'tableau-10')
<<<<<<< HEAD
- Snapshot Markdown improvements
  - Add `MarkdownExtensionManager` (`PluginContext.managers.markdownExtensions`)
  - Support custom markdown commands to control the plugin via the `[link](!command)` pattern
  - Support rendering custom elements via the `![alt](!parameters)` pattern
  - Support tables
  - Support loading images from MVSX files
  - Indicate external links with ⤴
=======
- Avoid calculating rings for coarse-grained structures
>>>>>>> 13b1e5d5
- Fix isosurface compute shader normals when transformation matrix is applied to volume 
- Breaking: `PluginContext.initViewer/initContainer/mount` are now async and have been renamed to include `Async` postfix

## [v4.18.0] - 2025-06-08
- MolViewSpec extension:
  - Support for label_comp_id and auth_comp_id in annotations
  - Geometric primitives - do not render if position refers to empty substructure
  - Primitive arrow - nicer default cap size (relative to tube_radius)
  - Primitive angle_measurement - added vector_radius param
  - Fix MVSX file assets being disposed in multi-snapshot states
- Add `mol-utils/camera.ts` with `fovAdjustedPosition` and `fovNormalizedCameraPosition`
- Show FOV normalized position in `CameraInfo` UI and use it in "Copy MVS State"
- Support static resources in `AssetManager`
- General:
  - Use `isolatedModules` tsconfig flag
  - Fix TurboPack build when using ES6 modules
- Support `pickingAlphaThreshold` when `xrayShaded` is enabled
- Support sampling from arbitrary planes for structure plane and volume slice representations
- Refactor SCSS to not use `@import` (fixes deprecation warnings)

## [v4.17.0] - 2025-05-22
- Remove `xhr2` dependency for NodeJS, use `fetch`
- Add `mvs-stories` app included in the `molstar` NPM package
  - Use the app in the corresponding example
- Interactions extension: remove `salt-bridge` interaction kind (since `ionic` is supported too)

## [v4.16.0] - 2025-05-20
- Load potentially big text files as `StringLike` to bypass string size limit
- MolViewSpec extension:
  - Load single-state MVS as if it were multi-state with one state
  - Merged `loadMVS` options `keepCamera` and `keepSnapshotCamera` -> `keepCamera`
  - Removed `loadMVS` option `replaceExisting` (is now default)
  - Added `loadMVS` option `appendSnapshots`
- Fix camera not being interpolated in MP4 export due to updates in WebGL ContextLost handling

## [v4.15.0] - 2025-05-19
- IHM improvements:
  - Disable volume streaming
  - Disable validation report visualization
  - Enable assembly symmetry for integrative models
- Fix transparency rendering with occlusion in NodeJS
- mmCIF Support
  - Add custom `molstar_bond_site` category that enables serializing explicit bonds by referencing `atom_site.id`
  - Add `includeCategoryNames`, `keepAtomSiteId`, `exportExplicitBonds`, `encoder` properties to `to_mmCIF` exporter
- Add support for attachment points property (`M APO`) to the MOL V2000 parser
- Add `json-cif` extension that should pave way towards structure editing capabilities in Mol\*
  - JSON-based encoding of the CIF data format
  - `JSONCifLigandGraph` that enables editing of small molecules via modifying `atom_site` and `molstar_bond_site` categories
- Add `ligand-editor` example that showcases possible use-cases of the `json-cif` extension
- Breaking (minor): Changed `atom_site.id` indexing to 1-based in `mol-model-formats/structure/mol.ts::getMolModels`.
- WebGL ContextLost handling
    - Fix missing framebuffer & drawbuffer re-attachments
    - Fix missing cube texture re-initialization
    - Fix missing extensions reset
    - Fix timer clearing edge case
    - Add reset support for geometry generated on the GPU

## [v4.14.1] - 2025-05-09
- Do not raise error when creating duplicate state transformers and print console warning instead

## [v4.14.0] - 2025-05-07
- Fix `Viewer.loadTrajectory` when loading a topology file
- Fix `StructConn.residueCantorPairs` to not include identity pairs
- Add format selection option to image export UI (PNG, WebP, JPEG)
- Add `StateBuilder.To.updateState`
- MVS:
  - Support updating transform states
  - Add support for `is_hidden` custom state as an extension
  - Add `queryMVSRef` and `createMVSRefMap` utility functions
- Adjust max resolution of surfaces for auto quality (#1501)
- Fix switching representation type in Volume UI
- VolumeServer: Avoid grid expansion when requiring unit cell (avoids including an extra layer of cells outside the unit cell query box)

## [v4.13.0] - 2025-04-14
- Support `--host` option for build-dev.mjs script
- Add `Viewer.loadFiles` to open supported files
- Support installing the viewer as a Progressive Web App (PWA)
- `ihm-restraints` example: show entity labels
- Fix `element-point` visual not using child unit
- Ignore `renderables` with empty draw count
- Add experimental support for `esbuild` for development
  - Use `npm run dev` for faster development builds
- Use `StructureElement.Bundle` instead of expressions to serialize measurement elements
  - Fixes measurements not being supported for coarse models
- Implementation of `ColorScale.createDiscrete` (#1458)
- Add `ColorScale.createDiscrete` to the `uncertainty` color theme
- Fix color palette shown in the UI (for non-gradient palettes)
- Fix colors description in the UI (when using custom thresholds)
- Fix an edge case in the UI when the user deletes all colors from the color list
- Add `interactions` extension and a corresponding example that utilizes it
- Add element source index to default atomic granularity hover labels
- Add `StructureElement.Schema` based on corresponding MolViewSpec implementation that allows data-driven selection of structural elements
- Add `StructureElement.Loci/Bundle.fromExpression/Query/Schema` helper functions
- Add `addLinkCylinderMesh` (from `createLinkCylinderMesh`)
- Add `Unit.transientCache` and `Unit.getCopy`
- Fix `ElementBondIterator` indices mapping logic for inter-unit bonds
- Fix `pickPadding` and `pickScale` not updating `PickHelper`
- MolViewSpec extension: support loading extensions when loading multistate files
- Do not add bonds for pairs of residues that have a `struct_conn` entry
- Improved `ma_qa_metric` support
  - Parse all local metrics
  - Ability to select alternate metrics in the pLDDT/qmean themes
  - Do not assume PAE plot is symmetric
- Added `PluginConfig.Viewport.ShowScreenshotControls` to control visibility of screenshot controls
- Fix MolViewSpec builder for volumes.
- Generalize `mvs-kinase-story` example to `mvs-stories`
  - Add TATA-binding protein story
  - Improve the Kinase story
- Fix alpha orbitals example

## [v4.12.0] - 2025-02-28

- Fix PDBj structure data URL
- Improve logic when to cull in renderer
- Add `atom.ihm.has-seq-id` and `atom.ihm.overlaps-seq-id-range` symbol to the query language
- MolViewSpec extension:
  - Add box, arrow, ellipse, ellipsoid, angle primitives
  - Add basic support for volumetric data (map, Volume Server)
  - Add support for `molstar_color_theme_name` custom extension
  - Better IH/M support:
    - Support `coarse` components
    - Support `spacefill` representation
    - Support `carbohydrate` representation
    - Support for `custom.molstar_use_default_coloring` property on Color node.
    - Use `atom.ihm.has-seq-id` and `atom.ihm.overlaps-seq-id-range` for matching `label_seq_id` locations to support querying coarse elements.
    - Add ihm-restraints example
- Add `mvs-kinase-story` example
- Remove static uses of `ColorTheme` and `SizeTheme` fields. Should resolvent "undefined" errors in certain builds
- Add `transform` property to clip objects
- Add support for trimming `image` geometry to a box
- Improve/fix iso-level support of `slice` representation
- Add support for rotating `slice` representation around an axis
- Add default color support for palette based themes
- Add `plane` structure representation
    - Can be colored with any structure theme
    - Can be colored with the `external-volume` theme
    - Can show atoms as a cutout
    - Supports principal axes and bounding box as a reference frame
- Add `Camera` section to "Screenshot / State" controls
- Add `CoarseIndex` for fast lookup of coarse elements

## [v4.11.0] - 2025-01-26

- Fix for tubular helices issue (Fixes #1422)
- Volume UI improvements
    - Render all volume entries instead of selecting them one-by-one
    - Toggle visibility of all volumes
    - More accessible iso value control
- Support wheel event on sliders
- MolViewSpec extension:
    - Add validation for discriminated union params
    - Primitives: remove triangle_colors, line_colors, have implicit grouping instead; rename many parameters
- UI configuration options
    - Support removal of independent selection controls in the viewport
    - Support custom selection controls
    - Support for custom granularity dropdown options
    - Support for custom Sequence Viewer mode options
- Add `external-structure` theme that colors any geometry by structure properties
- Support float and half-float data type for direct-volume rendering and GPU isosurface extraction
- Minor documentation updates
- Add support for position-location to `volume-value` color theme
- Add support for color themes to `slice` representation
- Improve/fix palette support in volume color themes
- Fix `Plane3D.projectPoint`
- Fix marking related `image` rendering issues
    - Handle pixels without a group
    - Take fog into account
- MolViewSpec extension: Initial support for customizable representation parameters
- Quick Styles section reorganized
- UI color improvements (scrollbar contrast, toggle button hover color)
- Add `overrideWater` param for entity-id color theme
- Renames PDB-Dev to PDB-IHM and adjusts data source
- Fix vertex based themes for spheres shader
- Add volume dot representation
- Add volume-value size theme
- Sequence panel: Mark focused loci (bold+underline)
- Change modifier key behavior in Normal Mode (default = select only, Ctrl/Cmd = add to selection, Shift = extend last selected range)
- Handle Firefox's limit on vertex ids per draw (#1116)
- Fix behavior of `Vec3.makeRotation(out, a, b)` when `a ≈ -b`

## [v4.10.0] - 2024-12-15

- Add `ModelWithCoordinates` decorator transform.
- Fix outlines on transparent background using illumination mode (#1364)
- Fix transparent depth texture artifacts using illumination mode
- Fix marking of consecutive gap elements (#876)
- Allow React 19 in dependencies
- Fix missing deflate header if `CompressionStream` is available
- Fix is_iOS check for NodeJS
- Added PluginCommands.Camera.FocusObject
- Plugin state snapshot can have instructions to focus objects (PluginState.Snapshot.camera.focus)
- MolViewSpec extension: Support for multi-state files (animations)
- Fix units transform data not fully updated when structure child changes
- Fix `addIndexPairBonds` quadratic runtime case
- Use adjoint matrix to transform normals in shaders
- Fix resize handling in `tests/browser`

## [v4.9.1] - 2024-12-05

- Fix iOS check when running on Node

## [v4.9.0] - 2024-12-01

- Fix artifacts when using xray shading with high xrayEdgeFalloff values
- Enable double rounded capping on tubular helices
- Fix single residue tubular helices not showing up
- Fix outlines on volume and surface reps that do not disappear (#1326)
- Add example `glb-export`
- Membrane orientation: Improve `isApplicable` check and error handling (#1316)
- Fix set fenceSync to null after deleteSync.
- Fix operator key-based `IndexPairBonds` assignment
    - Don't add bonds twice
    - Add `IndexPairs.bySameOperator` to avoid looping over all bonds for each unit
- Add `Structure.intraUnitBondMapping`
- Add more structure-based visuals to avoid too many (small) render-objects
    - `structure-intra-bond`, `structure-ellipsoid-mesh`, `structure-element-point`, `structure-element-cross`
- Upgrade to express v5 (#1311)
- Fix occupancy check using wrong index for inter-unit bond computation (@rxht, #1321)
- Fix transparent SSAO for image rendering, e.g., volumne slices (#1332)
- Fix bonds not shown with `ignoreHydrogens` on (#1315)
    - Better handle mmCIF files with no entities defined by using `label_asym_id`
    - Show bonds in water chains when `ignoreHydorgensVariant` is `non-polar`
- Add MembraneServer API, generating data to be consumed in the context of MolViewSpec
- Fix `StructConn.isExhaustive` for partial models (e.g., returned by the model server)
- Refactor value swapping in molstar-math to fix SWC (Next.js) build (#1345)
- Fix transform data not updated when structure child changes
- Fix `PluginStateSnapshotManager.syncCurrent` to work as expected on re-loaded states.
- Fix do not compute implicit hydrogens when unit is explicitly protonated (#1257)
- ModelServer and VolumeServer: support for input files from Google Cloud Storage (gs://)
- Fix color of missing partial charges for SB partial charges extension

## [v4.8.0] - 2024-10-27

- Add SSAO support for transparent geometry
- Fix SSAO color not updating
- Improve blending of overlapping outlines from transparent & opaque geometries
- Default to `blended` transparency on iOS due to `wboit` not being supported.
- Fix direct-volume with fog off (and on with `dpoit`) and transparent background on (#1286)
- Fix missing pre-multiplied alpha for `blended` & `wboit` with no fog (#1284)
- Fix backfaces visible using blended transparency on impostors (#1285)
- Fix StructureElement.Loci.isSubset() only considers common units (#1292)
- Fix `Scene.opacityAverage` calculation never 1
- Fix bloom in illumination mode
- Fix `findPredecessorIndex` bug when repeating values
- MolViewSpec: Support for transparency and custom properties
- MolViewSpec: MVP Support for geometrical primitives (mesh, lines, line, label, distance measurement)
- Mesoscale Explorer: Add support for 4-character PDB IDs (e.g., 8ZZC) in PDB-IHM/PDB-Dev loader
- Fix Sequence View in Safari 18
- Improve performance of `IndexPairBonds` assignment when operator keys are available
- ModelArchive QualityAssessment extension:
    - Add support for ma_qa_metric_local_pairwise mmCIF category
    - Add PAE plot component
- Add new AlphaFoldDB-PAE example app
- Add support for LAMMPS data and dump formats
- Remove extra anti-aliasing from text shader (fixes #1208 & #1306)

## [v4.7.1] - 2024-09-30

- Improve `resolutionMode` (#1279)
    - Add `auto` that picks `scaled` for mobile devices and `native` elsewhere
    - Add `resolution-mode` Viewer GET param
    - Add `PluginConfig.General.ResolutionMode` config item

## [v4.7.0] - 2024-09-29

- Add illumination mode
    - Path-traced SSGI
    - Automatic thickness (estimate)
        - Base thickness as max(backface depth) - min(frontface depth)
        - Per object density factor to adjust thickness
    - Progressively trace samples to keep viewport interactive
    - Toggle on/off by pressing "G"
    - `illumination` Viewer GET param
- Enables dXrayShaded define when rendering depth
- Fix handling of PDB files that have chains with same id separated by TER record (#1245)
- Sequence Panel: Improve visuals of unmodeled sequence positions (#1248)
- Fix no-compression xtc parser (#1258)
- Mol2 Reader: Fix mol2 status_bit read error (#1251)
- Fix shadows with multiple lights
- Fix impostor sphere interior normal when using orthographic projection
- Add `resolutionMode` parameter to `Canvas3DContext`
    - `scaled`, divides by `devicePixelRatio`
    - `native`, no changes
- Add `CustomProperty.Context.errorContext` to support reporting errors during loading of custom properties (#1254)
    - Use in MolViewSpec extension
- Mesoscale Explorer: fix color & style issues
- Remove use of deprecated SASS explicit color functions
- Allow "Components" section to display nested components created by "Apply Action > Selection".

## [v4.6.0] - 2024-08-28

- Add round-caps option on tubular alpha helices
- Fix missing Sequence UI update on state object removal (#1219)
- Improved prmtop format support (CTITLE, %COMMENT)
- Avoid calculating bonds for water units when `ignoreHydrogens` is on
- Add `Water` trait to `Unit`
- Improve entity-id coloring for structures with multiple models from the same source (#1221)
- Wrap screenshot & image generation in a `Task`
- AlphaFold DB: Add BinaryCIF support when fetching data
- PDB-IHM/PDB-Dev: Add support for 4-character PDB IDs (e.g., 8ZZC)
- Fix polymer-gap visual coloring with cartoon theme
- Add formal-charge color theme (#328)
- Add more coloring options to cartoon theme
- Use `CompressionStream` Browser API when available
- Add `pdbx_structure_determination_methodology` mmcif field and `Model` helpers
- Fix cartoon representation not updated when secondary structure changes
- Add Zhang-Skolnick secondary-structure assignment method which handles coarse-grained models (#49)
- Calculate bonds for coarse-grained models
- VolumeServer: Add `health-check` endpoint + `healthCheckPath` config prop to report service health
- ModelServer: Add `health-check` endpoint + `healthCheckPath` config prop to report service health

## [v4.5.0] - 2024-07-28

- Separated postprocessing passes
- Take into account explicit hydrogens when computing hydrogen bonds
- Fix DoF with pixel ratios =! 1
- Fix DoF missing transparent depth
- Fix trackball pinch zoom and add pan
- Fix aromatic link rendering when `adjustCylinderLength` is true
- Change trackball animate spin speed unit to radians per second
- Fix `mol-plugin-ui/skin/base/components/misc.scss` syntax to be in line with latest Sass syntax
- Handle missing theme updates
    - Fix trajectory-index color-theme not always updated (#896)
    - Fix bond cylinders not updated on size-theme change with `adjustCylinderLength` enabled (#1215)
- Use `OES_texture_float_linear` for SSAO when available

## [v4.4.1] - 2024-06-30

- Clean `solidInterior` transparent cylinders
- Create a transformer to deflate compressed data
- Adjust Quick Styles panel button labels
- Improve camera interpolation code (interpolate camera rotation instead of just position)
- Mesoscale Explorer
    - Add `illustrative` coloring option
    - Press 'C' to toggle between center and zoom & center on click
    - Add entities selection description
    - Clicking a leaf node in the right panel tree will center each instance in turn
    - Add measurement controls to right panel
    - Mouse left click on label with snapshot key will load snapshot
    - Mouse hover over label with protein name highlight entities with the same name
    - Custom ViewportSnapshotDescription with custom MarkdowAnchor
        - \# other snapshots with a given key \[...](#key)
        - i highlight a protein with a given NAME \[...](iNAME)
        - g highlight a group with a given group type and group name \[...](ggrouptype.groupname)
        - h URLs with a given link \[...](http...)
    - Snapshot description panel window size and text can be resized and hidden with new icons
    - Add styles controls to right panel
    - Add viewport settings to left panel
    - Add app info component to left panel with interactive tour and doc link
- Fixes SSAO edge artifacts (#1122)
    - Add `reuseOcclusion` parameter to multi-sample pass
    - Add `blurDepthBias` parameter to occlusion pass
    - Handle near clip in SSAO blur
- Support reading score from B-factor in pLDDT color theme
- Add Cel-shading support
    - `celShaded` geometry parameter
    - `celSteps` renderer parameter
- Add the ability to customize the Snapshot Description component via `PluginUISpec.components.viewport.snapshotDescription`
- Add `doNotDisposeCanvas3DContext` option to `PluginContext.dispose`
- Remove support for density data from edmaps.rcsb.org

## [v4.3.0] - 2024-05-26

- Fix State Snapshots export animation (#1140)
- Add depth of field (dof) postprocessing effect
- Add `SbNcbrTunnels` extension for for visualizing tunnels in molecular structures from ChannelsDB (more info in [tunnels.md](./docs/docs/extensions/tunnels.md))
- Fix edge case in minimizing RMSD transform computation

## [v4.2.0] - 2024-05-04

- Add emissive material support
- Add bloom post-processing
- MolViewSpec extension: `loadMVS` supports `keepCamera` parameter
- Return StateTransform selectors from measurements API (addDistance, addAngle, etc.)
- Refactor transparency rendering
    - More uniform behavior for blended, wboit, dpoit
    - Fix issues with text & image geometry
- Fix render-spheres example (#1100)
    - Wrong step size in sphere geometry boundingSphere & groupmapping
    - Handle empty `instanceGrid` in renderer & renderable
- Fix bond assignment from `IndexPairBonds`
    - Can not always be cached in `ElementSetIntraBondCache`
    - Wrong operator checks in `findPairBonds`
- Fix SSAO artifacts (@corredD, #1082)
- Fix bumpiness artifacts (#1107, #1084)

## [v4.1.0] - 2024-03-31

- Add `VolumeTransform` to translate/rotate a volume like in a structure superposition
- Fix BinaryCIF encoder edge cases caused by re-encoding an existing BinaryCIF file
- Fix edge-case where width/height in InputObserver are not correct
- Fix transparency rendering fallback (#1058)
- Fix SSAO broken when `OES_texture_float_linear` is unavailable
- Add `normalOffset` to `external-volume` color theme
    - This can give results similar to pymol's surface_ramp_above_mode=1
- Add `rotation` parameter to skybox background

## [v4.0.1] - 2024-02-19

- Fix BinaryCIF decoder edge cases. Fixes mmCIF model export from data provided by ModelServer.
- MolViewSpec extension: support for MVSX file format
- Revert "require WEBGL_depth_texture extension" & "remove renderbuffer use"

## [v4.0.0] - 2024-02-04

- Add Mesoscale Explorer app for investigating large systems
- [Breaking] Remove `cellpack` extension (superseded by Mesoscale Explorer app)
- [Breaking] Set minimal node.js version to 18
- [Breaking] Generalize rcsb/assembly-symmetry/ extension
    - Move to assembly-symmetry/
    - Remove RCSB specific dependencies and prefixes
- [Breaking] Require `WEBGL_depth_texture` webgl extension
    - Remove `renderbuffer` use
- [Breaking] Change build target to ES2018
    - Custom builds only require ES6 for dependencies like immer.js
- [Breaking] Changed `createPluginUI`
    - The function now takes a single `options` argument
    - The caller must specify a `render` method that mounts the Mol* react component to DOM
        - A default `renderReact18` method is provided, but needs to be imported separately
        - To support React 16 and 17, `ReactDOM.render` can be passed
- Improve `SetUtils` performance using ES6 features
- [Breaking] Reduce memory usage of `SymmetryOperator.ArrayMapping`
    - Requires calling methods from instance
- [Breaking] Fix `mol-model/structure/model/properties/seconday-structure.ts` file name (#938)
- [Breaking] Add `Canvas3DContext` runtime props
    - Props: pixelScale, pickScale, transparency (blended, wboit, dpoit)
    - Replaces instantiation-time attribs
- [Breaking] Change default compile target to ES2018
- [Breaking] Add culling & LOD support
    - Cull per-object and per-instance
    - Cull based on frustum and camera distance
    - LOD visibility based on camera distance
    - Special LOD mode for spheres with automatic levels
    - Occlusion culling (only WebGL2)
        - Hi-Z pass
        - Cull based on previous frame's Hi-Z buffer
- Add stochastic/dithered transparency to fade overlapping LODs in and out
- Add "Automatic Detail" preset that shows surface/cartoon/ball & stick based on camera distance

## [v3.45.0] - 2024-02-03

- Add color interpolation to impostor cylinders
- MolViewSpec components are applicable only when the model has been loaded from MolViewSpec
- Add `snapshotKey` and `tooltip` params to loci `LabelRepresentation`
- Update `FocusLoci` behavior to support `snapshotKey` param
  - Clicking a visual with `snapshotKey` will trigger that snapshot
- Render multiline loci label tooltips as Markdown
- `ParamDefinition.Text` updates:
  - Support `multiline` inputs
  - Support `placeholder` parameter
  - Support `disableInteractiveUpdates` to only trigger updates once the control loses focus
- Move dependencies related to the headless context from optional deps to optional peer deps

## [v3.44.0] - 2024-01-06

- Add new `cartoon` visuals to support atomic nucleotide base with sugar
- Add `thicknessFactor` to `cartoon` representation for scaling nucleotide block/ring/atomic-fill visuals
- Use bonds from `_struct_conn` in mmCIF files that use `label_seq_id`
- Fix measurement label `offsetZ` default: not needed when `scaleByRadius` is enbaled
- Support for label rendering in HeadlessPluginContext
- MolViewSpec extension
  - Support all X11 colors
  - Support relative URIs
  - CLI tools: mvs-validate, mvs-render, mvs-print-schema
  - Labels applied in one node
- ModelServer SDF/MOL2 ligand export: fix atom indices when additional atoms are present
- Avoid showing (and calculating) inter-unit bonds for huge structures
- Fixed `DragOverlay` on WebKit/Safari browsers

## [v3.43.1] - 2023-12-04

- Fix `react-markdown` dependency

## [v3.43.0] - 2023-12-02

- Fix `State.tryGetCellData` (return type & data check)
- Don't change camera.target unless flyMode or pointerLock are enabled
- Handle empty CIF files
- Snapshot improvements:
    - Add `key` property
    - Ability to existing snapshot name, key, and description
    - Support markdown in descriptions (ignores all HTML tags)
    - Ability to link to snapshots by key from descriptions
    - Separate UI control showing description of the current snapshot
- Do not activate drag overlay for non-file content
- Add `structure-element-sphere` visual to `spacefill` representation
- Fix missing `await` in `HeadlessPluginContext.saveStateSnapshot`
- Added support for providing custom sequence viewers to the plugin spec
- MolViewSpec extension (MVS)
- Add URL parameters `mvs-url`, `mvs-data`, `mvs-format`
- Add drag&drop for `.mvsj` files
- Fix `bumpiness` scaling with `ignoreLight` enabled
- Add `transforms` & `label` params to `ShapeFromPly`
- Optimize `LociSelectManager.selectOnly` to avoid superfluous loci set operations
- Dispose of viewer on `unload` event to aid GC

## [v3.42.0] - 2023-11-05

- Fix handling of PDB files with insertion codes (#945)
- Fix de-/saturate of colors with no hue
- Improve `distinctColors` function
    - Add `sort` and `sampleCountFactor` parameters
    - Fix clustering issues
- Add `clipPrimitive` option to spheres geometry, clipping whole spheres instead of cutting them
- Add `DragAndDropManager`
- Add `options` support for default bond labels

## [v3.41.0] - 2023-10-15

- Add `PluginContext.initialized` promise & support for it in the `Plugin` UI component.
- Fix undesired interaction between settings panel and the panel on the right.
- Add ability to customize server parameters for `RCSBAssemblySymmetry`.

## [v3.40.1] - 2023-09-30

- Do not call `updateFocusRepr` if default `StructureFocusRepresentation` isn't present.
- Treat "tap" as a click in `InputObserver`
- ModelServer ligand queries: fix atom count reported by SDF/MOL/MOL2 export
- CCD extension: Make visuals for aromatic bonds configurable
- Add optional `file?: CifFile` to `MmcifFormat.data`
- Add support for webgl extensions
    - `WEBGL_clip_cull_distance`
    - `EXT_conservative_depth`
    - `WEBGL_stencil_texturing`
    - `EXT_clip_control`
- Add `MultiSampleParams.reduceFlicker` (to be able to switch it off)
- Add `alphaThickness` parameter to adjust alpha of spheres for radius
- Ability to hide "right" panel from simplified viewport controls
- Add `blockIndex` parameter to TrajectoryFromMmCif
- Fix bounding sphere calculation for "element-like" visuals
- Fix RCSB PDB validation report URL
- Add sharpening postprocessing option
- Take pixel-ratio into account for outline scale
- Gracefully handle missing HTMLImageElement
- Fix pixel-ratio changes not applied to all render passes

## [v3.39.0] - 2023-09-02

- Add some elements support for `guessElementSymbolString` function
- Faster bounding rectangle calculation for imposter spheres
- Allow toggling of hydrogens as part of `LabelTextVisual`

## [v3.38.3] - 2023-07-29

- Fix imposter spheres not updating, e.g. in trajectories (broke in v3.38.0)

## [v3.38.2] - 2023-07-24

- Don't rely solely on `chem_comp_atom` when detecting CCD files (#877)
- Actually support non-physical keys in `Bindings.Trigger.code`

## [v3.38.1] - 2023-07-22

- Fix pixel-scale not updated in SSAO pass

## [v3.38.0] - 2023-07-18

- Fix display issue with SIFTS mapping
- Support non-physical keys in `Bindings.Trigger.code`
- Update `getStateSnapshot` to only overwrite current snapshot if it was created automatically
- Fix distinct palette's `getSamples` infinite loop
- Add 'NH2', 'FOR', 'FMT' to `CommonProteinCaps`
- Add `opened` event to `PluginStateSnapshotManager`
- Properly switch-off fog
- Add `approximate` option for spheres rendering
- Reduce `Spheres` memory usage
    - Derive mapping from VertexID
    - Pull position and group from texture
- Add `Euler` math primitive
- Add stride option to element sphere & point visuals
- Add `disabledExtensions` field to default viewer's options
- Add `LRUCache.remove`
- Add 'Chain Instance' and 'Uniform' options for 'Carbon Color' param (in Color Theme: Element Symbol)

## [v3.37.1] - 2023-06-20

- Fix issues with wboit/dpoit in large scenes
- Fix lines, text, points rendering (broken in v3.37.0)

## [v3.37.0] - 2023-06-17

- Add `inverted` option to `xrayShaded` parameter
- Model-export extension: Add ability to set a file name for structures
- Add `contextHash` to `SizeTheme`
- Add mipmap-based blur for image backgrounds

## [v3.36.1] - 2023-06-11

- Allow parsing of CCD ligand files
- Add dedicated wwPDB CCD extension to align and visualize ideal & model CCD coordinates
- Make operators in `IndexPairBonds` a directed property
- Remove erroneous bounding-box overlap test in `Structure.eachUnitPair`
- Fix `EdgeBuilder.addNextEdge` for loop edges
- Optimize inter unit bond compute
- Ensure consistent state for volume representation (#210)
- Improve SSAO for thin geometry (e.g. lines)
- Add snapshot support for structure selections
- Add `nucleicProfile` parameter to cartoon representation
- Add `cartoon` theme with separate colorings for for mainchain and sidechain visuals

## [v3.35.0] - 2023-05-14

- Enable odd dash count (1,3,5)
- Add principal axes spec and fix edge cases
- Add a uniform color theme for NtC tube that still paints residue and segment dividers in a different color
- Mesh exporter improvements
    - Support points & lines in glTF export
    - Set alphaMode and doubleSided in glTF export
    - Fix flipped cylinder caps
- Fix bond assignments `struct_conn` records referencing waters
- Add StructConn extension providing functions for inspecting struct_conns
- Fix `PluginState.setSnapshot` triggering unnecessary state updates
- Fix an edge case in the `mol-state`'s `State` when trying to apply a transform to an existing Null object
- Add `SbNcbrPartialCharges` extension for coloring and labeling atoms and residues by partial atomic charges
  - uses custom mmcif categories `_sb_ncbr_partial_atomic_charges_meta` and `_sb_ncbr_partial_atomic_charges` (more info in [README.md](./src/extensions/sb-ncbr/README.md))
- Parse HEADER record when reading PDB file
- Support `ignoreHydrogens` in interactions representation
- Add hydroxyproline (HYP) commonly present in collagen molecules to the list of amino acids
- Fix assemblies for Archive PDB files (do not generate unique `label_asym_id` if `REMARK 350` is present)
- Add additional functions to `core.math` in `mol-script`
    - `cantorPairing`, `sortedCantorPairing`, `invertCantorPairing`,
    - `trunc`, `sign`

## [v3.34.0] - 2023-04-16

- Avoid `renderMarkingDepth` for fully transparent renderables
- Remove `camera.far` doubling workaround
- Add `ModifiersKeys.areNone` helper function
- Do not render NtC tube segments unless all required atoms are present in the structure
- Fix rendering issues caused by VAO reuse
- Add "Zoom All", "Orient Axes", "Reset Axes" buttons to the "Reset Camera" button
- Improve trackball move-state handling when key bindings use modifiers
- Fix rendering with very small viewport and SSAO enabled
- Fix `.getAllLoci` for structure representations with `structure.child`
- Fix `readAllLinesAsync` refering to dom length property
- Make mol-util/file-info node compatible
- Add `eachLocation` to representation/visual interface

## [v3.33.0] - 2023-04-02

- Handle resizes of viewer element even when window remains the same size
- Throttle canvas resize events
- Selection toggle buttons hidden if selection mode is off
- Camera focus loci bindings allow reset on click-away to be overridden
- Input/controls improvements
    - Move or fly around the scene using keys
    - Pointer lock to look around scene
    - Toggle spin/rock animation using keys
- Apply bumpiness as lightness variation with `ignoreLight`
- Remove `JSX` reference from `loci-labels.ts`
- Fix overpaint/transparency/substance smoothing not updated when geometry changes
- Fix camera project/unproject when using offset viewport
- Add support for loading all blocks from a mmcif file as a trajectory
- Add `Frustum3D` and `Plane3D` math primitives
- Include `occupancy` and `B_iso_or_equiv` when creating `Conformation` from `Model`
- Remove LazyImports (introduced in v3.31.1)

## [v3.32.0] - 2023-03-20

- Avoid rendering of fully transparent renderables
- Add occlusion color parameter
- Fix issue with outlines and orthographic camera
- Reduce over-blurring occlusion at larger view distances
- Fix occlusion artefact with non-canvas viewport and pixel-ratio > 1
- Update nodejs-shims conditionals to handle polyfilled document object in NodeJS environment.
- Ensure marking edges are at least one pixel wide
- Add exposure parameter to renderer
- Only trigger marking when mouse is directly over canvas
- Fix blurry occlusion in screenshots
- [Breaking] Add `setFSModule` to `mol-util/data-source` instead of trying to trick WebPack

## [v3.31.4] - 2023-02-24

- Allow link cylinder/line `dashCount` set to '0'
- Stop animation loop when disposing `PluginContext` (thanks @gfrn for identifying the issue)

## [v3.31.3] - 2023-02-22

- Fix impostor bond visuals not correctly updating on `sizeFactor` changes
- Fix degenerate case in PCA
- Fix near clipping avoidance in impostor shaders
- Update `fs` import in `data-source.ts`

## [v3.31.2] - 2023-02-12

- Fix exit code of volume pack executable (pack.ts). Now exits with non-0 status when an error happens
- Remove pca transform from components ui focus (too distracting)
- Fix artefacts with opaque outlines behind transparent objects
- Fix polymer trace visual not updating
- Fix use of `WEBGL_provoking_vertex`

## [v3.31.1] - 2023-02-05

- Improve Component camera focus based on the PCA of the structure and the following rules:
    - The first residue should be in first quadrant if there is only one chain
    - The average position of the residues of the first chain should be in the first quadrant if there is more than one chain
- Add `HeadlessPluginContext` and `HeadlessScreenshotHelper` to be used in Node.js
- Add example `image-renderer`
- Fix wrong offset when rendering text with orthographic projection
- Update camera/handle helper when `devicePixelRatio` changes
- Add various options to customize the axes camera-helper
- Fix issue with texture-mesh color smoothing when changing themes
- Add fast boundary helper and corresponding unit trait
- Add Observable for Canvas3D commits

## [v3.30.0] - 2023-01-29

- Improve `Dnatco` extension
    - Factor out common code in `Dnatco` extension
    - Add `NtC tube` visual. Applicable for structures with NtC annotation
    - [Breaking] Rename `DnatcoConfalPyramids` to `DnatcoNtCs`
- Improve boundary calculation performance
- Add option to create & include images in state snapshots
- Fix SSAO artefacts with high bias values
- Fix SSAO resolution scale parameter handling
- Improve outlines, visually more stable at different view distances

## [v3.29.0] - 2023-01-15

- `meshes` extension: Fixed a bug in mesh visualization (show backfaces when opacity < 1)
- Add color quick select control to Volume controls
- Fix `dropFiles` bug
- Fix some cyclic imports and reduce the use of const enums. This should make it easier to use the library with the `isolatedModules: true` TS config.
- Fix `dropFiles` bug (#679)
- Add `input type='color'` picker to `CombinedColorControl`
- Set `ParameterMappingControl` disabled when state is updating
- Performance tweaks
    - Update clip `defines` only when changed
    - Check for identity in structure/unit areEqual methods
    - Avoid cloning of structure representation parameters
    - Make SymmetryOperator.createMapping monomorphic
    - Improve bonding-sphere calculation
    - Defer Scene properties calculation (markerAverage, opacityAverage, hasOpaque)
    - Improve checks in in UnitsRepresentation setVisualState
- Add StructureElement.Loci.forEachLocation
- Add RepresentationRegistry.clear and ThemeRegistry.clear
- Add generic Loci support for overpaint, substance, clipping themes
- Add `.getCenter` and `.center` to `Camera`
- Add support to dim unmarked groups
- Add support for marker edge strength

## [v3.28.0] - 2022-12-20

- Show histogram in direct volume control point settings
- Add `solidInterior` parameter to sphere/cylinder impostors
- [Breaking] Tweak `ignoreHydrogens` non-polar handling (introduced in 3.27.0)
- Add `meshes` and `volumes-and-segmentations` extensions
    - See https://molstarvolseg.ncbr.muni.cz/ for more info
- Fix missing support for info in `ParamDefinition.Converted`
- Add support for multi-visual volume representations
- Improve volume isosurface bounding-sphere
- Add basic volume segmentation support to core
    - Add `Volume.Segment` model
    - Add `Segmentation` custom volume property
    - Add `SegmentRepresentation` representation
    - Add `volume-segment` color theme
- Fix GPU marching cubes failing for large meshes with webgl2 (due to use of float16)

## [v3.27.0] - 2022-12-15

- Add an `includeTransparent` parameter to hide/show outlines of components that are transparent
- Fix 'once' for animations of systems with many frames
- Better guard against issue (black fringes) with bumpiness in impostors
- Improve impostor shaders
    - Fix sphere near-clipping with orthographic projection
    - Fix cylinder near-clipping
    - Add interior cylinder caps
    - Add per-pixel object clipping
- Fix `QualityAssessment` assignment bug for structures with different auth vs label sequence numbering
- Refresh `ApplyActionControl`'s param definition when toggling expanded state
- Fix `struct_conn` bond assignment for ions
- Ability to show only polar hydrogens

## [v3.26.0] - 2022-12-04

- Support for ``powerPreference`` webgl attribute. Add ``PluginConfig.General.PowerPreference`` and ``power-preference`` Viewer GET param.
- Excluded common protein caps `NME` and `ACE` from the ligand selection query
- Add screen-space shadow post-processing effect
- Add "Structure Molecular Surface" visual
- Add `external-volume` theme (coloring of arbitrary geometries by user-selected volume)

## [v3.25.1] - 2022-11-20

- Fix edge-case in `Structure.eachUnitPair` with single-element units
- Fix 'auto' structure-quality for coarse models

## [v3.25.0] - 2022-11-16

- Fix handling of gzipped assets (reverts #615)

## [v3.24.0] - 2022-11-13

- Make `PluginContext.initContainer` checkered canvas background optional
- Store URL of downloaded assets to detect zip/gzip based on extension (#615)
- Add optional `operator.key`; can be referenced in `IndexPairBonds`
- Add overpaint/transparency/substance theme strength to representations
- Fix viewport color for transparent background

## [v3.23.0] - 2022-10-19

- Add `PluginContext.initContainer/mount/unmount` methods; these should make it easier to reuse a plugin context with both custom and built-in UI
- Add `PluginContext.canvas3dInitialized`
- `createPluginUI` now resolves after the 3d canvas has been initialized
- Change EM Volume Streaming default from `Whole Structure` to `Auto`

## [v3.22.0] - 2022-10-17

- Replace `VolumeIsosurfaceParams.pickingGranularity` param with `Volume.PickingGranuality`

## [v3.21.0] - 2022-10-17

- Add `VolumeIsosurfaceParams.pickingGranularity` param
- Prevent component controls collapsing when option is selected

## [v3.20.0] - 2022-10-16

- [Breaking] Rename the ``model-index`` color theme to ``trajectory-index``
- Add a new ``model-index`` color theme that uniquely colors each loaded model
- Add the new ``model-index`` and ``structure-index`` color themes as an option for the carbon color in the ``element-symbol`` and ``ilustrative`` color themes
- Add ``structure-index`` color theme that uniquely colors each root structure
- Add ``nearest`` method to ``Lookup3D``
- Add mipmap-based blur for skybox backgrounds

## [v3.19.0] - 2022-10-01

- Fix "empty textures" error on empty canvas
- Optimize BinaryCIF integer packing encoder
- Fix dual depth peeling when post-processing is off or when rendering direct-volumes
- Add ``cameraClipping.minNear`` parameter
- Fix black artifacts on specular highlights with transparent background

## [v3.18.0] - 2022-09-17

- Integration of Dual depth peeling - OIT method
- Stereo camera improvements
    - Fix param updates not applied
    - Better param ranges and description
    - Add timer.mark for left/right camera

## [v3.17.0] - 2022-09-11

- [Fix] Clone ``Canvas3DParams`` when creating a ``Canvas3D`` instance to prevent shared state between multiple instances
- Add ``includeResidueTest`` option to ``alignAndSuperposeWithSIFTSMapping``
- Add ``parentDisplay`` param for interactions representation.
- [Experimental] Add support for PyMOL, VMD, and Jmol atom expressions in selection scripts
- Support for ``failIfMajorPerformanceCaveat`` webgl attribute. Add ``PluginConfig.General.AllowMajorPerformanceCaveat`` and ``allow-major-performance-caveat`` Viewer GET param.
- Fix handling of PDB TER records (#549)
- Add support for getting multiple loci from a representation (``.getAllLoci()``)
- Add ``key`` property to intra- and inter-bonds for referencing source data
- Fix click event triggered after move

## [v3.16.0] - 2022-08-25

- Support ``globalColorParams`` and ``globalSymmetryParams`` in common representation params
- Support ``label`` parameter in ``Viewer.loadStructureFromUrl``
- Fix ``ViewportHelpContent`` Mouse Controls section

## [v3.15.0] - 2022-08-23

- Fix wboit in Safari >=15 (add missing depth renderbuffer to wboit pass)
- Add 'Around Camera' option to Volume streaming
- Avoid queuing more than one update in Volume streaming

## [v3.14.0] - 2022-08-20

- Expose inter-bonds compute params in structure
- Improve performance of inter/intra-bonds compute
- Fix defaultAttribs handling in Canvas3DContext.fromCanvas
- Confal pyramids extension improvements
    - Add custom labels to Confal pyramids
    - Improve naming of some internal types in Confal pyramids extension coordinate
    - Add example mmCIF file with categories necessary to display Confal pyramids
    - Change the lookup logic of NtC steps from residues
- Add support for download of gzipped files
- Don't filter IndexPairBonds by element-based rules in MOL/SDF and MOL2 (without symmetry) models
- Fix Glycam Saccharide Names used by default
- Fix GPU surfaces rendering in Safari with WebGL2
- Add ``fov`` (Field of View) Canvas3D parameter
- Add ``sceneRadiusFactor`` Canvas3D parameter
- Add background pass (skybox, image, horizontal/radial gradient)
    - Set simple-settings presets via ``PluginConfig.Background.Styles``
    - Example presets in new backgrounds extension
    - Load skybox/image from URL or File (saved in session)
    - Opacity, saturation, lightness controls for skybox/image
    - Coverage (viewport or canvas) controls for image/gradient
- [Breaking] ``AssetManager`` needs to be passed to various graphics related classes
- Fix SSAO renderable initialization
- Reduce number of webgl state changes
    - Add ``viewport`` and ``scissor`` to state object
    - Add ``hasOpaque`` to scene object
- Handle edge cases where some renderables would not get (correctly) rendered
    - Fix text background rendering for opaque text
    - Fix helper scenes not shown when rendering directly to draw target
- Fix ``CustomElementProperty`` coloring not working

## [v3.13.0] - 2022-07-24

- Fix: only update camera state if manualReset is off (#494)
- Improve handling principal axes of points in a plane
- Add 'material' annotation support for textures
- More effort to avoid using ``flat`` qualifier in shaders: add ``dVaryingGroup``
- Enable ``immediateUpdate`` for iso level in isosurface and volume streaming controls
- Add support to download CCD from configurable URL

## [v3.12.1] - 2022-07-20

- Fix plugin behavior dispose logic to correctly unsubscribe observables.

## [v3.12.0] - 2022-07-17

- Add ``colorMarker`` option to Renderer. This disables the highlight and select marker at a shader level for faster rendering of large scenes in some cases.
- Bind shared textures only once per pass, not for each render item
- Fix missing 'material' annotation for some uniforms, causing unnecessary uniform updates
- Remove use of ``isnan`` in impostor shaders, not needed and causing slowdown
- Avoid using ``flat`` qualifier in shaders, causing slowdown
- Improve CellPack's ``adjustStyle`` option (disable ``colorMarker``, set component options, enable marking w/o ghost)
- Scan all entities when looking for ``struct_conn`` entries (fixes issue when the same ``label_asym_id`` is used in more than one entity)

## [v3.11.0] - 2022-07-04

- Add ``instanceGranularity`` option for marker, transparency, clipping, overpaint, substance data to save memory
- CellPack extension tweaks
    - Use instancing to create DNA/RNA curves to save memory
    - Enable ``instanceGranularity`` by default
    - Add ``adjustStyle`` option to LoadCellPackModel action (stylized, no multi-sample, no far clipping, chain picking)
- Structure Superposition now respects pivot's coordinate system

## [v3.10.2] - 2022-06-26

- Fix superfluous shader varying
- Improve use of gl_VertexID when possible

## [v3.10.1] - 2022-06-26

- Fix groupCount when updating TextureMesh-based visuals

## [v3.10.0] - 2022-06-24

- Add support for Glycam saccharide names
- Add ``PluginConfig.Viewport.ShowTrajectoryControls`` config option

## [v3.9.1] - 2022-06-19

- Fix missing ``super.componentWillUnmount()`` calls (@simeonborko)
- Fix missing ``uGroupCount`` update for visuals
- Fix missing aromatic bond display

## [v3.9.0] - 2022-05-30

- Improve picking by using drawbuffers (when available) to reduce number of drawcalls
- GPU timing support
    - Add ``timing-mode`` Viewer GET param
    - Add support for webgl timer queries
    - Add timer marks around GPU render & compute operations
- Volume Server CIF: Add check that a data block contains volume data before parsing
- Fix ``Scene.clear`` not clearing primitives & volumes arrays (@JonStargaryen)
- Fix rendering volumes when wboit is switched off and postprocessing is enabled

## [v3.8.2] - 2022-05-22

- Fix ``Scene.opacityAverage`` not taking xray shaded into account

## [v3.8.1] - 2022-05-14

- Fix issues with marking camera/handle helper (#433)
- Fix issues with array uniforms when running with headless-gl
- Fix Polymer Chain Instance coloring
- Improve performance of scene marker/opacity average calculation

## [v3.8.0] - 2022-04-30

- Add support for outlines around transparent objects
- Improve per-group transparency when wboit is switched off
- Improve ``ColorTheme`` typing with ``ColorType`` generic.
    - Defaults to ``ColorTypeLocation``
    - Set when using ``ColorTypeDirect`` or ``ColorTypeGrid``
- Fix case handling of ``struct_conf`` mmCIF enumeration field (#425)
- Fix ``allowTransparentBackfaces`` for per-group transparency
- Fix ``FormatRegistry.isApplicable`` returning true for unregistered formats
- Fix: handle building of ``GridLookup3D`` with zero cell size
- Fix ``ignoreLight`` for direct-volume rendering with webgl1
- Fix (non-black) outlines when using transparent background

## [v3.7.0] - 2022-04-13

- Fix ``xrayShaded`` for texture-mesh geometries
- [Breaking] Change ``allowTransparentBackfaces`` to ``transparentBackfaces`` with options ``off``, ``on``, ``opaque``. This was only added in 3.6.0, so allowing a breaking change here.
    - ``off``: don't show (default)
    - ``on``: show with transparency
    - ``opaque``: show fully opaque
- Add option to disable file drop overlay.

## [v3.6.2] - 2022-04-05

- ModelServer ligand queries: fixes for alternate locations, additional atoms & UNL ligand
- React 18 friendly ``useBehavior`` hook.

## [v3.6.1] - 2022-04-03

- Fix React18 related UI regressions.

## [v3.6.0] - 2022-04-03

- Check that model and coordinates have same element count when creating a trajectory
- Fix aromatic rings assignment: do not mix flags and planarity test
- Improve bonds assignment of coarse grained models: check for IndexPairBonds and exhaustive StructConn
- Fix unit mapping in bondedAtomicPairs MolScript query
- Improve pdb parsing: handle non unique atom and chain names (fixes #156)
- Fix volume streaming for entries with multiple contour lists
- Add ``allowTransparentBackfaces`` parameter to support double-sided rendering of transparent geometries
- Fix handling of case insensitive mmCIF enumeration fields (including entity.type)
- Fix ``disable-wboit`` Viewer GET param
- Add support for React 18.
    - Used by importing ``createPluginUI`` from ``mol-plugin-ui/react18``;
    - In Mol* 4.0, React 18 will become the default option.

## [v3.5.0] - 2022-03-25

- Fix issues with bounding-sphere & color-smoothing (mostly for small geometries)
- Support BCIF => CIF conversion in ``cif2bcif`` CLI tool

## [v3.4.0] - 2022-03-13

- Fix handling of mmcif with empty ``label_*`` fields
- Improve saccharide detection (compare against list from CCD)
- Fix legend label of hydrophobicity color theme
- Add ``LoadTrajectory`` action
- Add ``CustomImportControls`` to left panel
- Add Zenodo import extension (load structures, trajectories, volumes, and zip files)
- Fix loading of some compressed files within sessions
- Fix wrong element assignment for atoms with Charmm ion names
- Fix handling of empty symmetry cell data
- Add support for ``trr`` and ``nctraj`` coordinates files
- Add support for ``prmtop`` and ``top`` topology files

## [v3.3.1] - 2022-02-27

- Fix issue with unit boundary reuse (do at visual level instead)
- Add option to ignore ions for inter-unit bond computation

## [v3.3.0] - 2022-02-27

- Fix parsing contour-level from emdb v3 header files
- Fix invalid CSS (#376)
- Fix "texture not renderable" & "texture not bound" warnings (#319)
- Fix visual for bonds between two aromatic rings
- Fix visual for delocalized bonds (parsed from mmcif and mol2)
- Fix ring computation algorithm
- Add ``UnitResonance`` property with info about delocalized triplets
- Resolve marking in main renderer loop to improve overall performance
- Use ``throttleTime`` instead of ``debounceTime`` in sequence viewer for better responsiveness
- Change line geometry default ``scaleFactor`` to 2 (3 is too big after fixing line rendering)
- Trajectory animation performance improvements
    - Reuse ``Model.CoarseGrained`` for coordinate trajectories
    - Avoid calculating ``InterUnitBonds`` when ``Structure.parent`` ones are empty
    - Reuse unit boundary if sphere has not changed too much
    - Don't show 'inter-bond' and 'element-cross' visuals in line representations of polymerAndLigand preset
- Fix additional mononucleotides detected as polymer components
- Fix and improve ``canRemap`` handling in ``IntraUnitBonds``
- Reuse occlusion for secondary passes during multi-sampling
- Check if marking passes are needed before doing them
- Add ``resolutionScale`` parameter to allow trading quality of occlusion for performance

## [v3.2.0] - 2022-02-17

- Rename "best database mapping" to "SIFTS Mapping"
- Add schema and export support for ``atom_site.pdbx_sifts_xref_*`` fields
- Add schema export support for ``atom_site.pdbx_label_index`` field
- Add `traceOnly` parameter to chain/UniProt-based structure alignment
- Store ``IndexPairBonds`` as a dynamic property.

## [v3.1.0] - 2022-02-06

- Fix ``xrayShaded`` & ``ignoreLight`` params not working at the same time
- Add ``ignoreLight`` to component params
- Tweaks for cleaner default representation style
    - Cartoon: use ``nucleotide-ring`` instead of ``nucleotide-block``
    - Focus: use ``xrayShaded`` instead of opacity; adjust target size; don't show non-covalent interactions twice
- Fix representation preset side effects (changing post-processing parameters, see #363)
- Add Quick Styles panel (default, illustrative, stylized)
- Fix exported structure missing secondary-structure categories (#364)
- Fix volume streaming error message: distinguish between missing data and server error (#364)

## [v3.0.2] - 2022-01-30

- Fix color smoothing of elongated structures (by fixing ``Sphere.expand`` for spheres with highly directional extrema)
- Fix entity label not displayed when multiple instances of the same entity are highlighted
- Fix empty elements created in ``StructureElement.Loci.extendToAllInstances``
- Measurement options tweaks (allow larger ``textSize``; make ``customText`` essential)
- Fix visual visibility sync edge case when changing state snapshots

## [v3.0.1] - 2022-01-27

- Fix marking pass not working with ``transparentBackground``
- Fix pdbe xray maps url not https
- Fix entity-id color theme broken for non-IHM models
- Improve/fix marking of ``InteractionsInterUnitVisual`` (mark when all contact-feature members are given)
- Add missing "entity-id" and "enity-source" options for carbon coloring to "element-symbol" color theme
- Fix VolumeServer/query CLI
- Support automatic iso-value adjustment for VolumeServer data in ``Viewer.loadVolumeFromUrl``
- Emit drag event whenever started within viewport (not only for non-empty loci)

## [v3.0.0] - 2022-01-23

- Assembly handling tweaks:
    - Do not include suffix for "identity assembly operators"
    - Do not include assembly-related categories to export if the structure was composed from an assembly
    - Special case for ``structAsymMap`` if Mol* asym id operator mapping is present
- Support for opening ZIP files with multiple entries
- Add Model Export extension
- Bugfix: Automatically treat empty string as "non-present" value in BinaryCIF writer.
- Fix coarse model support in entity-id color theme
- Fix marking of carbohydrate visuals (whole chain could get marked instead of single residue)
- Add custom colors to "element-symbol", "molecule-type", "residue-name", and "secondary-structure" themes
- Support/bugfixes for ``atom_site.pdbx_sifts_xref`` categories
- Improve/fix marking of ``InteractionsIntraUnitVisual`` (mark when all contact-feature members are given)

## [v3.0.0-dev.10] - 2022-01-17

- Fix ``getOperatorsForIndex``
- Pass animation info (current frame & count) to state animations
    - Fix camera stutter for "camera spin" animation
- Add formal charge parsing support for MOL/SDF files (thanks @ptourlas)
- [Breaking] Cleaner looking ``MembraneOrientationVisuals`` defaults
- [Breaking] Add rock animation to trackball controls
    - Add ``animate`` to ``TrackballControlsParams``, remove ``spin`` and ``spinSpeed``
    - Add ``animate`` to ``SimpleSettingsParams``, remove ``spin``
- Add "camera rock" state animation
- Add support for custom colors to "molecule-type" theme
- [Breaking] Add style parameter to "illustrative" color theme
    - Defaults to "entity-id" style instead of "chain-id"
- Add "illustrative" representation preset

## [v3.0.0-dev.9] - 2022-01-09

- Add PDBj as a ``pdb-provider`` option
- Move Viewer APP to a separate file to allow use without importing light theme & index.html
- Add symmetry support for mol2 files (only spacegroup setting 1)
- Fix mol2 files element symbol assignment
- Improve bond assignment from ``IndexPairBonds``
    - Add ``key`` field for mapping to source data
    - Fix assignment of bonds with unphysical length
- Fix label/stats of single atom selection in multi-chain units

## [v3.0.0-dev.8] - 2021-12-31

- Add ``PluginFeatureDetection`` and disable WBOIT in Safari 15.
- Add ``disable-wboit`` Viewer GET param
- Add ``prefer-webgl1`` Viewer GET param
- [Breaking] Refactor direct-volume rendering
    - Remove isosurface render-mode (use GPU MC instead)
    - Move coloring into theme (like for other geometries/renderables)
        - Add ``direct`` color type
        - Remove color from transfer-function (now only alpha)
        - Add direct-volume color theme support
        - Add volume-value color theme
- [Breaking] Use size theme in molecular/gaussian surface & label representations
    - This is breaking because it was hardcoded to ``physical`` internally but the repr size theme default was ``uniform`` (now ``physical``)

## [v3.0.0-dev.7] - 2021-12-20

- Reduce number of created programs/shaders
    - Support specifying variants when creating graphics render-items
    - Change double-side shader param from define to uniform
    - Remove dMarkerType shader define (use uMarker as needed)
    - Support to ignore defines depending on the shader variant
    - Combine pickObject/pickInstance/pickGroup shader variants into one
    - Combine markingDepth/markingMask shader variants into one
    - Correctly set shader define flags for overpaint, transparency, substance, clipping
- [Breaking] Add per-object clip rendering properties (variant/objects)
    - ``SimpleSettingsParams.clipping.variant/objects`` and ``RendererParams.clip`` were removed

## [v3.0.0-dev.6] - 2021-12-19

- Enable temporal multi-sampling by default
    - Fix flickering during marking with camera at rest
- Enable ``aromaticBonds`` in structure representations by default
- Add ``PluginConfig.Structure.DefaultRepresentationPreset``
- Add ModelArchive support
    - schema extensions (e.g., AlphaFold uses it for the pLDDT score)
    - ModelArchive option in DownloadStructure action
    - ``model-archive`` GET parameter for Viewer app
    - ``Viewer.loadModelArchive`` method
- Improve support for loading AlphaFold structures
    - Automatic coloring by pLDDT
    - AlphaFold DB option in DownloadStructure action
    - ``afdb`` GET parameter for Viewer app
    - ``Viewer.loadAlphaFoldDb`` method
- Add QualityAssessment extension (using data from ma_qa_metric_local mmcif category)
    - pLDDT & qmean score: coloring, repr presets, molql symbol, loci labels (including avg for mutli-residue selections)
    - pLDDT: selection query
- Warn about erroneous symmetry operator matrix (instead of throwing an error)
- Added ``createPluginUI`` to ``mol-plugin-ui``
    - Support ``onBeforeUIRender`` to make sure initial UI works with custom presets and similar features.
- [Breaking] Removed ``createPlugin`` and ``createPluginAsync`` from ``mol-plugin-ui``
    - Please use ``createPluginUI`` instead
- Improve aromatic bonds handling
    - Don't detect aromatic bonds for rings < 5 atoms based on planarity
    - Prefer atoms in aromatic rings as bond reference positions

## [v3.0.0-dev.5] - 2021-12-16

- Fix initial camera reset not triggering for some entries.

## [v3.0.0-dev.4] - 2021-12-14

- Add ``bumpiness`` (per-object and per-group), ``bumpFrequency`` & ``bumpAmplitude`` (per-object) render parameters (#299)
- Change ``label`` representation defaults: Use text border instead of rectangle background
- Add outline color option to renderer
- Fix false positives in Model.isFromPdbArchive
- Add drag and drop support for loading any file, including multiple at once
    - If there are session files (.molx or .molj) among the dropped files, only the first session will be loaded
- Add drag and drop overlay
- Safari 15.1 - 15.3 WebGL 2 support workaround
- [Breaking] Move ``react`` and ``react-dom`` to ``peerDependencies``. This might break some builds.

## [v3.0.0-dev.3] - 2021-12-4

- Fix OBJ and USDZ export

## [v3.0.0-dev.2] - 2021-12-1

- Do not include tests and source maps in NPM package

## [v3.0.0-dev.0] - 2021-11-28

- Add multiple lights support (with color, intensity, and direction parameters)
- [Breaking] Add per-object material rendering properties
    - ``SimpleSettingsParams.lighting.renderStyle`` and ``RendererParams.style`` were removed
- Add substance theme with per-group material rendering properties
- ``StructureComponentManager.Options`` state saving support
- ``ParamDefinition.Group.presets`` support

## [v2.4.1] - 2021-11-28

- Fix: allow atoms in aromatic rings to do hydrogen bonds

## [v2.4.0] - 2021-11-25

- Fix secondary-structure property handling
    - StructureElement.Property was incorrectly resolving type & key
    - StructureSelectionQuery helpers 'helix' & 'beta' were not ensuring property availability
- Re-enable VAO with better workaround (bind null elements buffer before deleting)
- Add ``Representation.geometryVersion`` (increments whenever the geometry of any of its visuals changes)
- Add support for grid-based smoothing of Overpaint and Transparency visual state for surfaces

## [v2.3.9] - 2021-11-20

- Workaround: switch off VAO support for now

## [v2.3.8] - 2021-11-20

- Fix double canvas context creation (in plugin context)
- Fix unused vertex attribute handling (track which are used, disable the rest)
- Workaround for VAO issue in Chrome 96 (can cause WebGL to crash on geometry updates)

## [v2.3.7] - 2021-11-15

- Added ``ViewerOptions.collapseRightPanel``
- Added ``Viewer.loadTrajectory`` to support loading "composed" trajectories (e.g. from gro + xtc)
- Fix: handle parent in Structure.remapModel
- Add ``rounded`` and ``square`` helix profile options to Cartoon representation (in addition to the default ``elliptical``)

## [v2.3.6] - 2021-11-8

- Add additional measurement controls: orientation (box, axes, ellipsoid) & plane (best fit)
- Improve aromatic bond visuals (add ``aromaticScale``, ``aromaticSpacing``, ``aromaticDashCount`` params)
- [Breaking] Change ``adjustCylinderLength`` default to ``false`` (set to true for focus representation)
- Fix marker highlight color overriding select color
- CellPack extension update
    - add binary model support
    - add compartment (including membrane) geometry support
    - add latest mycoplasma model example
- Prefer WebGL1 in Safari 15.1.

## [v2.3.5] - 2021-10-19

- Fix sequence viewer for PDB files with COMPND record and multichain entities.
- Fix index pair bonds order assignment

## [v2.3.4] - 2021-10-12

- Fix pickScale not taken into account in line/point shader
- Add pixel-scale, pick-scale & pick-padding GET params to Viewer app
- Fix selecting bonds not adding their atoms in selection manager
- Add ``preferAtoms`` option to SelectLoci/HighlightLoci behaviors
- Make the implicit atoms of bond visuals pickable
    - Add ``preferAtomPixelPadding`` to Canvas3dInteractionHelper
- Add points & crosses visuals to Line representation
- Add ``pickPadding`` config option (look around in case target pixel is empty)
- Add ``multipleBonds`` param to bond visuals with options: off, symmetric, offset
- Fix ``argparse`` config in servers.

## [v2.3.3] - 2021-10-01

- Fix direct volume shader

## [v2.3.2] - 2021-10-01

- Prefer WebGL1 on iOS devices until WebGL2 support has stabilized.

## [v2.3.1] - 2021-09-28

- Add Charmm saccharide names
- Treat missing occupancy column as occupancy of 1
- Fix line shader not accounting for aspect ratio
- [Breaking] Fix point repr & shader
    - Was unusable with ``wboit``
    - Replaced ``pointFilledCircle`` & ``pointEdgeBleach`` params by ``pointStyle`` (square, circle, fuzzy)
    - Set ``pointSizeAttenuation`` to false by default
    - Set ``sizeTheme`` to ``uniform`` by default
- Add ``markerPriority`` option to Renderer (useful in combination with edges of marking pass)
- Add support support for ``chem_comp_bond`` and ``struct_conn`` categories (fixes ModelServer behavior where these categories should have been present)
- Model and VolumeServer: fix argparse config

## [v2.3.0] - 2021-09-06

- Take include/exclude flags into account when displaying aromatic bonds
- Improve marking performance
    - Avoid unnecessary draw calls/ui updates when marking
    - Check if loci is superset of visual
    - Check if loci overlaps with unit visual
    - Ensure ``Interval`` is used for ranges instead of ``SortedArray``
    - Add uniform marker type
    - Special case for reversing previous mark
- Add optional marking pass
    - Outlines visible and hidden parts of highlighted/selected groups
    - Add highlightStrength/selectStrength renderer params

## [v2.2.3] - 2021-08-25

- Add ``invertCantorPairing`` helper function
- Add ``Mesh`` processing helper ``.smoothEdges``
- Smooth border of molecular-surface with ``includeParent`` enabled
- Hide ``includeParent`` option from gaussian-surface visuals (not particularly useful)
- Improved ``StructureElement.Loci.size`` performance (for marking large cellpack models)
- Fix new ``TransformData`` issues (camera/bounding helper not showing up)
- Improve marking performance (avoid superfluous calls to ``StructureElement.Loci.isWholeStructure``)

## [v2.2.2] - 2021-08-11

- Fix ``TransformData`` issues [#133](https://github.com/molstar/molstar/issues/133)
- Fix ``mol-script`` query compiler const expression recognition.

## [v2.2.1] - 2021-08-02

- Add surrounding atoms (5 Angstrom) structure selection query
- [Breaking] Add maxDistance prop to ``IndexPairBonds``
- Fix coordinateSystem not handled in ``Structure.asParent``
- Add ``dynamicBonds`` to ``Structure`` props (force re-calc on model change)
    - Expose as optional param in root structure transform helper
- Add overpaint support to geometry exporters
- ``InputObserver`` improvements
  - normalize wheel speed across browsers/platforms
  - support Safari gestures (used by ``TrackballControls``)
  - ``PinchInput.fractionDelta`` and use it in ``TrackballControls``

## [v2.2.0] - 2021-07-31

- Add ``tubularHelices`` parameter to Cartoon representation
- Add ``SdfFormat`` and update SDF parser to be able to parse data headers according to spec (hopefully :)) #230
- Fix mononucleotides detected as polymer components (#229)
- Set default outline scale back to 1
- Improved DCD reader cell angle handling (interpret near 0 angles as 90 deg)
- Handle more residue/atom names commonly used in force-fields
- Add USDZ support to ``geo-export`` extension.
- Fix ``includeParent`` support for multi-instance bond visuals.
- Add ``operator`` Loci granularity, selecting everything with the same operator name.
- Prefer ``_label_seq_id`` fields in secondary structure assignment.
- Support new EMDB API (https://www.ebi.ac.uk/emdb/api/entry/map/[EMBD-ID]) for EM volume contour levels.
- ``Canvas3D`` tweaks:
    - Update ``forceDraw`` logic.
    - Ensure the scene is re-rendered when viewport size changes.
    - Support ``noDraw`` mode in ``PluginAnimationLoop``.

## [v2.1.0] - 2021-07-05

- Add parameter for to display aromatic bonds as dashes next to solid cylinder/line.
- Add backbone representation
- Fix outline in orthographic mode and set default scale to 2.

## [v2.0.7] - 2021-06-23

- Add ability to specify ``volumeIndex`` in ``Viewer.loadVolumeFromUrl`` to better support Volume Server inputs.
- Support in-place reordering for trajectory ``Frame.x/y/z`` arrays for better memory efficiency.
- Fixed text CIF encoder edge cases (most notably single whitespace not being escaped).

## [v2.0.6] - 2021-06-01

- Add glTF (GLB) and STL support to ``geo-export`` extension.
- Protein crosslink improvements
    - Change O-S bond distance to allow for NOS bridges (doi:10.1038/s41586-021-03513-3)
    - Added NOS-bridges query & improved disulfide-bridges query
- Fix #178: ``IndexPairBonds`` for non-single residue structures (bug due to atom reordering).
- Add volumetric color smoothing for MolecularSurface and GaussianSurface representations (#173)
- Fix nested 3d grid lookup that caused results being overwritten in non-covalent interactions computation.
- Basic implementation of ``BestDatabaseSequenceMapping`` (parse from CIF, color theme, superposition).
- Add atom id ranges support to Selection UI.

## [v2.0.5] - 2021-04-26

- Ability to pass ``Canvas3DContext`` to ``PluginContext.fromCanvas``.
- Relative frame support for ``Canvas3D`` viewport.
- Fix bug in screenshot copy UI.
- Add ability to select residues from a list of identifiers to the Selection UI.
- Fix SSAO bugs when used with ``Canvas3D`` viewport.
- Support for  full pausing (no draw) rendering: ``Canvas3D.pause(true)``.
- Add ``MeshBuilder.addMesh``.
- Add ``Torus`` primitive.
- Lazy volume loading support.
- [Breaking] ``Viewer.loadVolumeFromUrl`` signature change.
    - ``loadVolumeFromUrl(url, format, isBinary, isovalues, entryId)`` => ``loadVolumeFromUrl({ url, format, isBinary }, isovalues, { entryId, isLazy })``
- Add ``TextureMesh`` support to ``geo-export`` extension.

## [v2.0.4] - 2021-04-20

- [WIP] Mesh export extension
- ``Structure.eachAtomicHierarchyElement`` (#161)
- Fixed reading multi-line values in SDF format
- Fixed Measurements UI labels (#166)

## [v2.0.3] - 2021-04-09

- Add support for ``ColorTheme.palette`` designed for providing gradient-like coloring.
- [Breaking] The ``zip`` function is now asynchronous and expects a ``RuntimeContext``. Also added ``Zip()`` returning a ``Task``.
- [Breaking] Add ``CubeGridFormat`` in ``alpha-orbitals`` extension.

## [v2.0.2] - 2021-03-29

- Add ``Canvas3D.getRenderObjects``.
- [WIP] Animate state interpolating, including model trajectories
- Recognise MSE, SEP, TPO, PTR and PCA as non-standard amino-acids.
- Fix VolumeFromDensityServerCif transform label

## [v2.0.1] - 2021-03-23

- Exclude tsconfig.commonjs.tsbuildinfo from npm bundle

## [v2.0.0] - 2021-03-23

Too many changes to list as this is the start of the changelog... Notably, default exports are now forbidden.<|MERGE_RESOLUTION|>--- conflicted
+++ resolved
@@ -15,7 +15,6 @@
   - Canvas node: support custom properties `molstar_enable_outline`, `molstar_enable_shadow`, `molstar_enable_ssao`
 - Renamed some color schemes ('inferno' -> 'inferno-no-black', 'magma' -> 'magma-no-black', 'turbo' -> 'turbo-no-black', 'rainbow' -> 'simple-rainbow')
 - Added new color schemes, synchronized with D3.js ('inferno', 'magma', 'turbo', 'rainbow', 'sinebow', 'warm', 'cool', 'cubehelix-default', 'category-10', 'observable-10', 'tableau-10')
-<<<<<<< HEAD
 - Snapshot Markdown improvements
   - Add `MarkdownExtensionManager` (`PluginContext.managers.markdownExtensions`)
   - Support custom markdown commands to control the plugin via the `[link](!command)` pattern
@@ -23,9 +22,7 @@
   - Support tables
   - Support loading images from MVSX files
   - Indicate external links with ⤴
-=======
 - Avoid calculating rings for coarse-grained structures
->>>>>>> 13b1e5d5
 - Fix isosurface compute shader normals when transformation matrix is applied to volume 
 - Breaking: `PluginContext.initViewer/initContainer/mount` are now async and have been renamed to include `Async` postfix
 
