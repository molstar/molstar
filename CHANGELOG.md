# Change Log
All notable changes to this project will be documented in this file, following the suggestions of [Keep a CHANGELOG](http://keepachangelog.com/). This project adheres to [Semantic Versioning](http://semver.org/) for its most widely used - and defacto - public interfaces.

Note that since we don't clearly distinguish between a public and private interfaces there will be changes in non-major versions that are potentially breaking. If we make breaking changes to less used interfaces we will highlight it in here.


## [Unreleased]

- Fix return type of `State.tryGetCellData`
<<<<<<< HEAD
- Snapshot improvements:
    - Add `key` property
    - Ability to existing snapshot name, key, and description
    - Separate UI control showing description of the current snapshot
=======
- Don't change camera.target unless flyMode or pointerLock are enabled
- Handle empty CIF files
>>>>>>> e6a4122d

## [v3.42.0] - 2023-11-05

- Fix handling of PDB files with insertion codes (#945)
- Fix de-/saturate of colors with no hue
- Improve `distinctColors` function
    - Add `sort` and `sampleCountFactor` parameters
    - Fix clustering issues
- Add `clipPrimitive` option to spheres geometry, clipping whole spheres instead of cutting them
- Add `DragAndDropManager`
- Add `options` support for default bond labels

## [v3.41.0] - 2023-10-15

- Add `PluginContext.initialized` promise & support for it in the `Plugin` UI component.
- Fix undesired interaction between settings panel and the panel on the right.
- Add ability to customize server parameters for `RCSBAssemblySymmetry`.

## [v3.40.1] - 2023-09-30

- Do not call `updateFocusRepr` if default `StructureFocusRepresentation` isn't present.
- Treat "tap" as a click in `InputObserver`
- ModelServer ligand queries: fix atom count reported by SDF/MOL/MOL2 export
- CCD extension: Make visuals for aromatic bonds configurable
- Add optional `file?: CifFile` to `MmcifFormat.data`
- Add support for webgl extensions
    - `WEBGL_clip_cull_distance`
    - `EXT_conservative_depth`
    - `WEBGL_stencil_texturing`
    - `EXT_clip_control`
- Add `MultiSampleParams.reduceFlicker` (to be able to switch it off)
- Add `alphaThickness` parameter to adjust alpha of spheres for radius
- Ability to hide "right" panel from simplified viewport controls
- Add `blockIndex` parameter to TrajectoryFromMmCif
- Fix bounding sphere calculation for "element-like" visuals
- Fix RCSB PDB validation report URL
- Add sharpening postprocessing option
- Take pixel-ratio into account for outline scale
- Gracefully handle missing HTMLImageElement
- Fix pixel-ratio changes not applied to all render passes

## [v3.39.0] - 2023-09-02

- Add some elements support for `guessElementSymbolString` function
- Faster bounding rectangle calculation for imposter spheres
- Allow toggling of hydrogens as part of `LabelTextVisual`

## [v3.38.3] - 2023-07-29

- Fix imposter spheres not updating, e.g. in trajectories (broke in v3.38.0)

## [v3.38.2] - 2023-07-24

- Don't rely solely on `chem_comp_atom` when detecting CCD files (#877)
- Actually support non-physical keys in `Bindings.Trigger.code`

## [v3.38.1] - 2023-07-22

- Fix pixel-scale not updated in SSAO pass

## [v3.38.0] - 2023-07-18

- Fix display issue with SIFTS mapping
- Support non-physical keys in `Bindings.Trigger.code`
- Update `getStateSnapshot` to only overwrite current snapshot if it was created automatically
- Fix distinct palette's `getSamples` infinite loop
- Add 'NH2', 'FOR', 'FMT' to `CommonProteinCaps`
- Add `opened` event to `PluginStateSnapshotManager`
- Properly switch-off fog
- Add `approximate` option for spheres rendering
- Reduce `Spheres` memory usage
    - Derive mapping from VertexID
    - Pull position and group from texture
- Add `Euler` math primitive
- Add stride option to element sphere & point visuals
- Add `disabledExtensions` field to default viewer's options
- Add `LRUCache.remove`
- Add 'Chain Instance' and 'Uniform' options for 'Carbon Color' param (in Color Theme: Element Symbol)

## [v3.37.1] - 2023-06-20

- Fix issues with wboit/dpoit in large scenes
- Fix lines, text, points rendering (broken in v3.37.0)

## [v3.37.0] - 2023-06-17

- Add `inverted` option to `xrayShaded` parameter
- Model-export extension: Add ability to set a file name for structures
- Add `contextHash` to `SizeTheme`
- Add mipmap-based blur for image backgrounds

## [v3.36.1] - 2023-06-11

- Allow parsing of CCD ligand files
- Add dedicated wwPDB CCD extension to align and visualize ideal & model CCD coordinates
- Make operators in `IndexPairBonds` a directed property
- Remove erroneous bounding-box overlap test in `Structure.eachUnitPair`
- Fix `EdgeBuilder.addNextEdge` for loop edges
- Optimize inter unit bond compute
- Ensure consistent state for volume representation (#210)
- Improve SSAO for thin geometry (e.g. lines)
- Add snapshot support for structure selections
- Add `nucleicProfile` parameter to cartoon representation
- Add `cartoon` theme with separate colorings for for mainchain and sidechain visuals

## [v3.35.0] - 2023-05-14

- Enable odd dash count (1,3,5)
- Add principal axes spec and fix edge cases
- Add a uniform color theme for NtC tube that still paints residue and segment dividers in a different color
- Mesh exporter improvements
    - Support points & lines in glTF export
    - Set alphaMode and doubleSided in glTF export
    - Fix flipped cylinder caps
- Fix bond assignments `struct_conn` records referencing waters
- Add StructConn extension providing functions for inspecting struct_conns
- Fix `PluginState.setSnapshot` triggering unnecessary state updates
- Fix an edge case in the `mol-state`'s `State` when trying to apply a transform to an existing Null object
- Add `SbNcbrPartialCharges` extension for coloring and labeling atoms and residues by partial atomic charges
  - uses custom mmcif categories `_sb_ncbr_partial_atomic_charges_meta` and `_sb_ncbr_partial_atomic_charges` (more info in [README.md](./src/extensions/sb-ncbr/README.md))
- Parse HEADER record when reading PDB file
- Support `ignoreHydrogens` in interactions representation
- Add hydroxyproline (HYP) commonly present in collagen molecules to the list of amino acids
- Fix assemblies for Archive PDB files (do not generate unique `label_asym_id` if `REMARK 350` is present)
- Add additional functions to `core.math` in `mol-script`
    - `cantorPairing`, `sortedCantorPairing`, `invertCantorPairing`,
    - `trunc`, `sign`

## [v3.34.0] - 2023-04-16

- Avoid `renderMarkingDepth` for fully transparent renderables
- Remove `camera.far` doubling workaround
- Add `ModifiersKeys.areNone` helper function
- Do not render NtC tube segments unless all required atoms are present in the structure
- Fix rendering issues caused by VAO reuse
- Add "Zoom All", "Orient Axes", "Reset Axes" buttons to the "Reset Camera" button
- Improve trackball move-state handling when key bindings use modifiers
- Fix rendering with very small viewport and SSAO enabled
- Fix `.getAllLoci` for structure representations with `structure.child`
- Fix `readAllLinesAsync` refering to dom length property
- Make mol-util/file-info node compatible
- Add `eachLocation` to representation/visual interface

## [v3.33.0] - 2023-04-02

- Handle resizes of viewer element even when window remains the same size
- Throttle canvas resize events
- Selection toggle buttons hidden if selection mode is off
- Camera focus loci bindings allow reset on click-away to be overridden
- Input/controls improvements
    - Move or fly around the scene using keys
    - Pointer lock to look around scene
    - Toggle spin/rock animation using keys
- Apply bumpiness as lightness variation with `ignoreLight`
- Remove `JSX` reference from `loci-labels.ts`
- Fix overpaint/transparency/substance smoothing not updated when geometry changes
- Fix camera project/unproject when using offset viewport
- Add support for loading all blocks from a mmcif file as a trajectory
- Add `Frustum3D` and `Plane3D` math primitives
- Include `occupancy` and `B_iso_or_equiv` when creating `Conformation` from `Model`
- Remove LazyImports (introduced in v3.31.1)

## [v3.32.0] - 2023-03-20

- Avoid rendering of fully transparent renderables
- Add occlusion color parameter
- Fix issue with outlines and orthographic camera
- Reduce over-blurring occlusion at larger view distances
- Fix occlusion artefact with non-canvas viewport and pixel-ratio > 1
- Update nodejs-shims conditionals to handle polyfilled document object in NodeJS environment.
- Ensure marking edges are at least one pixel wide
- Add exposure parameter to renderer
- Only trigger marking when mouse is directly over canvas
- Fix blurry occlusion in screenshots
- [Breaking] Add `setFSModule` to `mol-util/data-source` instead of trying to trick WebPack

## [v3.31.4] - 2023-02-24

- Allow link cylinder/line `dashCount` set to '0'
- Stop animation loop when disposing `PluginContext` (thanks @gfrn for identifying the issue)

## [v3.31.3] - 2023-02-22

- Fix impostor bond visuals not correctly updating on `sizeFactor` changes
- Fix degenerate case in PCA
- Fix near clipping avoidance in impostor shaders
- Update `fs` import in `data-source.ts`

## [v3.31.2] - 2023-02-12

- Fix exit code of volume pack executable (pack.ts). Now exits with non-0 status when an error happens
- Remove pca transform from components ui focus (too distracting)
- Fix artefacts with opaque outlines behind transparent objects
- Fix polymer trace visual not updating
- Fix use of `WEBGL_provoking_vertex`

## [v3.31.1] - 2023-02-05

- Improve Component camera focus based on the PCA of the structure and the following rules:
    - The first residue should be in first quadrant if there is only one chain
    - The average position of the residues of the first chain should be in the first quadrant if there is more than one chain
- Add `HeadlessPluginContext` and `HeadlessScreenshotHelper` to be used in Node.js
- Add example `image-renderer`
- Fix wrong offset when rendering text with orthographic projection
- Update camera/handle helper when `devicePixelRatio` changes
- Add various options to customize the axes camera-helper
- Fix issue with texture-mesh color smoothing when changing themes
- Add fast boundary helper and corresponding unit trait
- Add Observable for Canvas3D commits

## [v3.30.0] - 2023-01-29

- Improve `Dnatco` extension
    - Factor out common code in `Dnatco` extension
    - Add `NtC tube` visual. Applicable for structures with NtC annotation
    - [Breaking] Rename `DnatcoConfalPyramids` to `DnatcoNtCs`
- Improve boundary calculation performance
- Add option to create & include images in state snapshots
- Fix SSAO artefacts with high bias values
- Fix SSAO resolution scale parameter handling
- Improve outlines, visually more stable at different view distances

## [v3.29.0] - 2023-01-15

- `meshes` extension: Fixed a bug in mesh visualization (show backfaces when opacity < 1)
- Add color quick select control to Volume controls
- Fix `dropFiles` bug
- Fix some cyclic imports and reduce the use of const enums. This should make it easier to use the library with the `isolatedModules: true` TS config.
- Fix `dropFiles` bug (#679)
- Add `input type='color'` picker to `CombinedColorControl`
- Set `ParameterMappingControl` disabled when state is updating
- Performance tweaks
    - Update clip `defines` only when changed
    - Check for identity in structure/unit areEqual methods
    - Avoid cloning of structure representation parameters
    - Make SymmetryOperator.createMapping monomorphic
    - Improve bonding-sphere calculation
    - Defer Scene properties calculation (markerAverage, opacityAverage, hasOpaque)
    - Improve checks in in UnitsRepresentation setVisualState
- Add StructureElement.Loci.forEachLocation
- Add RepresentationRegistry.clear and ThemeRegistry.clear
- Add generic Loci support for overpaint, substance, clipping themes
- Add `.getCenter` and `.center` to `Camera`
- Add support to dim unmarked groups
- Add support for marker edge strength

## [v3.28.0] - 2022-12-20

- Show histogram in direct volume control point settings
- Add `solidInterior` parameter to sphere/cylinder impostors
- [Breaking] Tweak `ignoreHydrogens` non-polar handling (introduced in 3.27.0)
- Add `meshes` and `volumes-and-segmentations` extensions
    - See https://molstarvolseg.ncbr.muni.cz/ for more info
- Fix missing support for info in `ParamDefinition.Converted`
- Add support for multi-visual volume representations
- Improve volume isosurface bounding-sphere
- Add basic volume segmentation support to core
    - Add `Volume.Segment` model
    - Add `Segmentation` custom volume property
    - Add `SegmentRepresentation` representation
    - Add `volume-segment` color theme
- Fix GPU marching cubes failing for large meshes with webgl2 (due to use of float16)

## [v3.27.0] - 2022-12-15

- Add an `includeTransparent` parameter to hide/show outlines of components that are transparent
- Fix 'once' for animations of systems with many frames
- Better guard against issue (black fringes) with bumpiness in impostors
- Improve impostor shaders
    - Fix sphere near-clipping with orthographic projection
    - Fix cylinder near-clipping
    - Add interior cylinder caps
    - Add per-pixel object clipping
- Fix `QualityAssessment` assignment bug for structures with different auth vs label sequence numbering
- Refresh `ApplyActionControl`'s param definition when toggling expanded state
- Fix `struct_conn` bond assignment for ions
- Ability to show only polar hydrogens

## [v3.26.0] - 2022-12-04

- Support for ``powerPreference`` webgl attribute. Add ``PluginConfig.General.PowerPreference`` and ``power-preference`` Viewer GET param.
- Excluded common protein caps `NME` and `ACE` from the ligand selection query
- Add screen-space shadow post-processing effect
- Add "Structure Molecular Surface" visual
- Add `external-volume` theme (coloring of arbitrary geometries by user-selected volume)

## [v3.25.1] - 2022-11-20

- Fix edge-case in `Structure.eachUnitPair` with single-element units
- Fix 'auto' structure-quality for coarse models

## [v3.25.0] - 2022-11-16

- Fix handling of gzipped assets (reverts #615)

## [v3.24.0] - 2022-11-13

- Make `PluginContext.initContainer` checkered canvas background optional
- Store URL of downloaded assets to detect zip/gzip based on extension (#615)
- Add optional `operator.key`; can be referenced in `IndexPairBonds`
- Add overpaint/transparency/substance theme strength to representations
- Fix viewport color for transparent background

## [v3.23.0] - 2022-10-19

- Add `PluginContext.initContainer/mount/unmount` methods; these should make it easier to reuse a plugin context with both custom and built-in UI
- Add `PluginContext.canvas3dInitialized`
- `createPluginUI` now resolves after the 3d canvas has been initialized
- Change EM Volume Streaming default from `Whole Structure` to `Auto`

## [v3.22.0] - 2022-10-17

- Replace `VolumeIsosurfaceParams.pickingGranularity` param with `Volume.PickingGranuality`

## [v3.21.0] - 2022-10-17

- Add `VolumeIsosurfaceParams.pickingGranularity` param
- Prevent component controls collapsing when option is selected

## [v3.20.0] - 2022-10-16

- [Breaking] Rename the ``model-index`` color theme to ``trajectory-index``
- Add a new ``model-index`` color theme that uniquely colors each loaded model
- Add the new ``model-index`` and ``structure-index`` color themes as an option for the carbon color in the ``element-symbol`` and ``ilustrative`` color themes
- Add ``structure-index`` color theme that uniquely colors each root structure
- Add ``nearest`` method to ``Lookup3D``
- Add mipmap-based blur for skybox backgrounds

## [v3.19.0] - 2022-10-01

- Fix "empty textures" error on empty canvas
- Optimize BinaryCIF integer packing encoder
- Fix dual depth peeling when post-processing is off or when rendering direct-volumes
- Add ``cameraClipping.minNear`` parameter
- Fix black artifacts on specular highlights with transparent background

## [v3.18.0] - 2022-09-17

- Integration of Dual depth peeling - OIT method
- Stereo camera improvements
    - Fix param updates not applied
    - Better param ranges and description
    - Add timer.mark for left/right camera

## [v3.17.0] - 2022-09-11

- [Fix] Clone ``Canvas3DParams`` when creating a ``Canvas3D`` instance to prevent shared state between multiple instances
- Add ``includeResidueTest`` option to ``alignAndSuperposeWithSIFTSMapping``
- Add ``parentDisplay`` param for interactions representation.
- [Experimental] Add support for PyMOL, VMD, and Jmol atom expressions in selection scripts
- Support for ``failIfMajorPerformanceCaveat`` webgl attribute. Add ``PluginConfig.General.AllowMajorPerformanceCaveat`` and ``allow-major-performance-caveat`` Viewer GET param.
- Fix handling of PDB TER records (#549)
- Add support for getting multiple loci from a representation (``.getAllLoci()``)
- Add ``key`` property to intra- and inter-bonds for referencing source data
- Fix click event triggered after move

## [v3.16.0] - 2022-08-25

- Support ``globalColorParams`` and ``globalSymmetryParams`` in common representation params
- Support ``label`` parameter in ``Viewer.loadStructureFromUrl``
- Fix ``ViewportHelpContent`` Mouse Controls section

## [v3.15.0] - 2022-08-23

- Fix wboit in Safari >=15 (add missing depth renderbuffer to wboit pass)
- Add 'Around Camera' option to Volume streaming
- Avoid queuing more than one update in Volume streaming

## [v3.14.0] - 2022-08-20

- Expose inter-bonds compute params in structure
- Improve performance of inter/intra-bonds compute
- Fix defaultAttribs handling in Canvas3DContext.fromCanvas
- Confal pyramids extension improvements
    - Add custom labels to Confal pyramids
    - Improve naming of some internal types in Confal pyramids extension coordinate
    - Add example mmCIF file with categories necessary to display Confal pyramids
    - Change the lookup logic of NtC steps from residues
- Add support for download of gzipped files
- Don't filter IndexPairBonds by element-based rules in MOL/SDF and MOL2 (without symmetry) models
- Fix Glycam Saccharide Names used by default
- Fix GPU surfaces rendering in Safari with WebGL2
- Add ``fov`` (Field of View) Canvas3D parameter
- Add ``sceneRadiusFactor`` Canvas3D parameter
- Add background pass (skybox, image, horizontal/radial gradient)
    - Set simple-settings presets via ``PluginConfig.Background.Styles``
    - Example presets in new backgrounds extension
    - Load skybox/image from URL or File (saved in session)
    - Opacity, saturation, lightness controls for skybox/image
    - Coverage (viewport or canvas) controls for image/gradient
- [Breaking] ``AssetManager`` needs to be passed to various graphics related classes
- Fix SSAO renderable initialization
- Reduce number of webgl state changes
    - Add ``viewport`` and ``scissor`` to state object
    - Add ``hasOpaque`` to scene object
- Handle edge cases where some renderables would not get (correctly) rendered
    - Fix text background rendering for opaque text
    - Fix helper scenes not shown when rendering directly to draw target
- Fix ``CustomElementProperty`` coloring not working

## [v3.13.0] - 2022-07-24

- Fix: only update camera state if manualReset is off (#494)
- Improve handling principal axes of points in a plane
- Add 'material' annotation support for textures
- More effort to avoid using ``flat`` qualifier in shaders: add ``dVaryingGroup``
- Enable ``immediateUpdate`` for iso level in isosurface and volume streaming controls
- Add support to download CCD from configurable URL

## [v3.12.1] - 2022-07-20

- Fix plugin behavior dispose logic to correctly unsubscribe observables.

## [v3.12.0] - 2022-07-17

- Add ``colorMarker`` option to Renderer. This disables the highlight and select marker at a shader level for faster rendering of large scenes in some cases.
- Bind shared textures only once per pass, not for each render item
- Fix missing 'material' annotation for some uniforms, causing unnecessary uniform updates
- Remove use of ``isnan`` in impostor shaders, not needed and causing slowdown
- Avoid using ``flat`` qualifier in shaders, causing slowdown
- Improve CellPack's ``adjustStyle`` option (disable ``colorMarker``, set component options, enable marking w/o ghost)
- Scan all entities when looking for ``struct_conn`` entries (fixes issue when the same ``label_asym_id`` is used in more than one entity)

## [v3.11.0] - 2022-07-04

- Add ``instanceGranularity`` option for marker, transparency, clipping, overpaint, substance data to save memory
- CellPack extension tweaks
    - Use instancing to create DNA/RNA curves to save memory
    - Enable ``instanceGranularity`` by default
    - Add ``adjustStyle`` option to LoadCellPackModel action (stylized, no multi-sample, no far clipping, chain picking)
- Structure Superposition now respects pivot's coordinate system

## [v3.10.2] - 2022-06-26

- Fix superfluous shader varying
- Improve use of gl_VertexID when possible

## [v3.10.1] - 2022-06-26

- Fix groupCount when updating TextureMesh-based visuals

## [v3.10.0] - 2022-06-24

- Add support for Glycam saccharide names
- Add ``PluginConfig.Viewport.ShowTrajectoryControls`` config option

## [v3.9.1] - 2022-06-19

- Fix missing ``super.componentWillUnmount()`` calls (@simeonborko)
- Fix missing ``uGroupCount`` update for visuals
- Fix missing aromatic bond display

## [v3.9.0] - 2022-05-30

- Improve picking by using drawbuffers (when available) to reduce number of drawcalls
- GPU timing support
    - Add ``timing-mode`` Viewer GET param
    - Add support for webgl timer queries
    - Add timer marks around GPU render & compute operations
- Volume Server CIF: Add check that a data block contains volume data before parsing
- Fix ``Scene.clear`` not clearing primitives & volumes arrays (@JonStargaryen)
- Fix rendering volumes when wboit is switched off and postprocessing is enabled

## [v3.8.2] - 2022-05-22

- Fix ``Scene.opacityAverage`` not taking xray shaded into account

## [v3.8.1] - 2022-05-14

- Fix issues with marking camera/handle helper (#433)
- Fix issues with array uniforms when running with headless-gl
- Fix Polymer Chain Instance coloring
- Improve performance of scene marker/opacity average calculation

## [v3.8.0] - 2022-04-30

- Add support for outlines around transparent objects
- Improve per-group transparency when wboit is switched off
- Improve ``ColorTheme`` typing with ``ColorType`` generic.
    - Defaults to ``ColorTypeLocation``
    - Set when using ``ColorTypeDirect`` or ``ColorTypeGrid``
- Fix case handling of ``struct_conf`` mmCIF enumeration field (#425)
- Fix ``allowTransparentBackfaces`` for per-group transparency
- Fix ``FormatRegistry.isApplicable`` returning true for unregistered formats
- Fix: handle building of ``GridLookup3D`` with zero cell size
- Fix ``ignoreLight`` for direct-volume rendering with webgl1
- Fix (non-black) outlines when using transparent background

## [v3.7.0] - 2022-04-13

- Fix ``xrayShaded`` for texture-mesh geometries
- [Breaking] Change ``allowTransparentBackfaces`` to ``transparentBackfaces`` with options ``off``, ``on``, ``opaque``. This was only added in 3.6.0, so allowing a breaking change here.
    - ``off``: don't show (default)
    - ``on``: show with transparency
    - ``opaque``: show fully opaque
- Add option to disable file drop overlay.

## [v3.6.2] - 2022-04-05

- ModelServer ligand queries: fixes for alternate locations, additional atoms & UNL ligand
- React 18 friendly ``useBehavior`` hook.

## [v3.6.1] - 2022-04-03

- Fix React18 related UI regressions.

## [v3.6.0] - 2022-04-03

- Check that model and coordinates have same element count when creating a trajectory
- Fix aromatic rings assignment: do not mix flags and planarity test
- Improve bonds assignment of coarse grained models: check for IndexPairBonds and exhaustive StructConn
- Fix unit mapping in bondedAtomicPairs MolScript query
- Improve pdb parsing: handle non unique atom and chain names (fixes #156)
- Fix volume streaming for entries with multiple contour lists
- Add ``allowTransparentBackfaces`` parameter to support double-sided rendering of transparent geometries
- Fix handling of case insensitive mmCIF enumeration fields (including entity.type)
- Fix ``disable-wboit`` Viewer GET param
- Add support for React 18.
    - Used by importing ``createPluginUI`` from ``mol-plugin-ui/react18``;
    - In Mol* 4.0, React 18 will become the default option.

## [v3.5.0] - 2022-03-25

- Fix issues with bounding-sphere & color-smoothing (mostly for small geometries)
- Support BCIF => CIF conversion in ``cif2bcif`` CLI tool

## [v3.4.0] - 2022-03-13

- Fix handling of mmcif with empty ``label_*`` fields
- Improve saccharide detection (compare against list from CCD)
- Fix legend label of hydrophobicity color theme
- Add ``LoadTrajectory`` action
- Add ``CustomImportControls`` to left panel
- Add Zenodo import extension (load structures, trajectories, volumes, and zip files)
- Fix loading of some compressed files within sessions
- Fix wrong element assignment for atoms with Charmm ion names
- Fix handling of empty symmetry cell data
- Add support for ``trr`` and ``nctraj`` coordinates files
- Add support for ``prmtop`` and ``top`` topology files

## [v3.3.1] - 2022-02-27

- Fix issue with unit boundary reuse (do at visual level instead)
- Add option to ignore ions for inter-unit bond computation

## [v3.3.0] - 2022-02-27

- Fix parsing contour-level from emdb v3 header files
- Fix invalid CSS (#376)
- Fix "texture not renderable" & "texture not bound" warnings (#319)
- Fix visual for bonds between two aromatic rings
- Fix visual for delocalized bonds (parsed from mmcif and mol2)
- Fix ring computation algorithm
- Add ``UnitResonance`` property with info about delocalized triplets
- Resolve marking in main renderer loop to improve overall performance
- Use ``throttleTime`` instead of ``debounceTime`` in sequence viewer for better responsiveness
- Change line geometry default ``scaleFactor`` to 2 (3 is too big after fixing line rendering)
- Trajectory animation performance improvements
    - Reuse ``Model.CoarseGrained`` for coordinate trajectories
    - Avoid calculating ``InterUnitBonds`` when ``Structure.parent`` ones are empty
    - Reuse unit boundary if sphere has not changed too much
    - Don't show 'inter-bond' and 'element-cross' visuals in line representations of polymerAndLigand preset
- Fix additional mononucleotides detected as polymer components
- Fix and improve ``canRemap`` handling in ``IntraUnitBonds``
- Reuse occlusion for secondary passes during multi-sampling
- Check if marking passes are needed before doing them
- Add ``resolutionScale`` parameter to allow trading quality of occlusion for performance

## [v3.2.0] - 2022-02-17

- Rename "best database mapping" to "SIFTS Mapping"
- Add schema and export support for ``atom_site.pdbx_sifts_xref_*`` fields
- Add schema export support for ``atom_site.pdbx_label_index`` field
- Add `traceOnly` parameter to chain/UniProt-based structure alignment
- Store ``IndexPairBonds`` as a dynamic property.

## [v3.1.0] - 2022-02-06

- Fix ``xrayShaded`` & ``ignoreLight`` params not working at the same time
- Add ``ignoreLight`` to component params
- Tweaks for cleaner default representation style
    - Cartoon: use ``nucleotide-ring`` instead of ``nucleotide-block``
    - Focus: use ``xrayShaded`` instead of opacity; adjust target size; don't show non-covalent interactions twice
- Fix representation preset side effects (changing post-processing parameters, see #363)
- Add Quick Styles panel (default, illustrative, stylized)
- Fix exported structure missing secondary-structure categories (#364)
- Fix volume streaming error message: distinguish between missing data and server error (#364)

## [v3.0.2] - 2022-01-30

- Fix color smoothing of elongated structures (by fixing ``Sphere.expand`` for spheres with highly directional extrema)
- Fix entity label not displayed when multiple instances of the same entity are highlighted
- Fix empty elements created in ``StructureElement.Loci.extendToAllInstances``
- Measurement options tweaks (allow larger ``textSize``; make ``customText`` essential)
- Fix visual visibility sync edge case when changing state snapshots

## [v3.0.1] - 2022-01-27

- Fix marking pass not working with ``transparentBackground``
- Fix pdbe xray maps url not https
- Fix entity-id color theme broken for non-IHM models
- Improve/fix marking of ``InteractionsInterUnitVisual`` (mark when all contact-feature members are given)
- Add missing "entity-id" and "enity-source" options for carbon coloring to "element-symbol" color theme
- Fix VolumeServer/query CLI
- Support automatic iso-value adjustment for VolumeServer data in ``Viewer.loadVolumeFromUrl``
- Emit drag event whenever started within viewport (not only for non-empty loci)

## [v3.0.0] - 2022-01-23

- Assembly handling tweaks:
    - Do not include suffix for "identity assembly operators"
    - Do not include assembly-related categories to export if the structure was composed from an assembly
    - Special case for ``structAsymMap`` if Mol* asym id operator mapping is present
- Support for opening ZIP files with multiple entries
- Add Model Export extension
- Bugfix: Automatically treat empty string as "non-present" value in BinaryCIF writer.
- Fix coarse model support in entity-id color theme
- Fix marking of carbohydrate visuals (whole chain could get marked instead of single residue)
- Add custom colors to "element-symbol", "molecule-type", "residue-name", and "secondary-structure" themes
- Support/bugfixes for ``atom_site.pdbx_sifts_xref`` categories
- Improve/fix marking of ``InteractionsIntraUnitVisual`` (mark when all contact-feature members are given)

## [v3.0.0-dev.10] - 2022-01-17

- Fix ``getOperatorsForIndex``
- Pass animation info (current frame & count) to state animations
    - Fix camera stutter for "camera spin" animation
- Add formal charge parsing support for MOL/SDF files (thanks @ptourlas)
- [Breaking] Cleaner looking ``MembraneOrientationVisuals`` defaults
- [Breaking] Add rock animation to trackball controls
    - Add ``animate`` to ``TrackballControlsParams``, remove ``spin`` and ``spinSpeed``
    - Add ``animate`` to ``SimpleSettingsParams``, remove ``spin``
- Add "camera rock" state animation
- Add support for custom colors to "molecule-type" theme
- [Breaking] Add style parameter to "illustrative" color theme
    - Defaults to "entity-id" style instead of "chain-id"
- Add "illustrative" representation preset

## [v3.0.0-dev.9] - 2022-01-09

- Add PDBj as a ``pdb-provider`` option
- Move Viewer APP to a separate file to allow use without importing light theme & index.html
- Add symmetry support for mol2 files (only spacegroup setting 1)
- Fix mol2 files element symbol assignment
- Improve bond assignment from ``IndexPairBonds``
    - Add ``key`` field for mapping to source data
    - Fix assignment of bonds with unphysical length
- Fix label/stats of single atom selection in multi-chain units

## [v3.0.0-dev.8] - 2021-12-31

- Add ``PluginFeatureDetection`` and disable WBOIT in Safari 15.
- Add ``disable-wboit`` Viewer GET param
- Add ``prefer-webgl1`` Viewer GET param
- [Breaking] Refactor direct-volume rendering
    - Remove isosurface render-mode (use GPU MC instead)
    - Move coloring into theme (like for other geometries/renderables)
        - Add ``direct`` color type
        - Remove color from transfer-function (now only alpha)
        - Add direct-volume color theme support
        - Add volume-value color theme
- [Breaking] Use size theme in molecular/gaussian surface & label representations
    - This is breaking because it was hardcoded to ``physical`` internally but the repr size theme default was ``uniform`` (now ``physical``)

## [v3.0.0-dev.7] - 2021-12-20

- Reduce number of created programs/shaders
    - Support specifying variants when creating graphics render-items
    - Change double-side shader param from define to uniform
    - Remove dMarkerType shader define (use uMarker as needed)
    - Support to ignore defines depending on the shader variant
    - Combine pickObject/pickInstance/pickGroup shader variants into one
    - Combine markingDepth/markingMask shader variants into one
    - Correctly set shader define flags for overpaint, transparency, substance, clipping
- [Breaking] Add per-object clip rendering properties (variant/objects)
    - ``SimpleSettingsParams.clipping.variant/objects`` and ``RendererParams.clip`` were removed

## [v3.0.0-dev.6] - 2021-12-19

- Enable temporal multi-sampling by default
    - Fix flickering during marking with camera at rest
- Enable ``aromaticBonds`` in structure representations by default
- Add ``PluginConfig.Structure.DefaultRepresentationPreset``
- Add ModelArchive support
    - schema extensions (e.g., AlphaFold uses it for the pLDDT score)
    - ModelArchive option in DownloadStructure action
    - ``model-archive`` GET parameter for Viewer app
    - ``Viewer.loadModelArchive`` method
- Improve support for loading AlphaFold structures
    - Automatic coloring by pLDDT
    - AlphaFold DB option in DownloadStructure action
    - ``afdb`` GET parameter for Viewer app
    - ``Viewer.loadAlphaFoldDb`` method
- Add QualityAssessment extension (using data from ma_qa_metric_local mmcif category)
    - pLDDT & qmean score: coloring, repr presets, molql symbol, loci labels (including avg for mutli-residue selections)
    - pLDDT: selection query
- Warn about erroneous symmetry operator matrix (instead of throwing an error)
- Added ``createPluginUI`` to ``mol-plugin-ui``
    - Support ``onBeforeUIRender`` to make sure initial UI works with custom presets and similar features.
- [Breaking] Removed ``createPlugin`` and ``createPluginAsync`` from ``mol-plugin-ui``
    - Please use ``createPluginUI`` instead
- Improve aromatic bonds handling
    - Don't detect aromatic bonds for rings < 5 atoms based on planarity
    - Prefer atoms in aromatic rings as bond reference positions

## [v3.0.0-dev.5] - 2021-12-16

- Fix initial camera reset not triggering for some entries.

## [v3.0.0-dev.4] - 2021-12-14

- Add ``bumpiness`` (per-object and per-group), ``bumpFrequency`` & ``bumpAmplitude`` (per-object) render parameters (#299)
- Change ``label`` representation defaults: Use text border instead of rectangle background
- Add outline color option to renderer
- Fix false positives in Model.isFromPdbArchive
- Add drag and drop support for loading any file, including multiple at once
    - If there are session files (.molx or .molj) among the dropped files, only the first session will be loaded
- Add drag and drop overlay
- Safari 15.1 - 15.3 WebGL 2 support workaround
- [Breaking] Move ``react`` and ``react-dom`` to ``peerDependencies``. This might break some builds.

## [v3.0.0-dev.3] - 2021-12-4

- Fix OBJ and USDZ export

## [v3.0.0-dev.2] - 2021-12-1

- Do not include tests and source maps in NPM package

## [v3.0.0-dev.0] - 2021-11-28

- Add multiple lights support (with color, intensity, and direction parameters)
- [Breaking] Add per-object material rendering properties
    - ``SimpleSettingsParams.lighting.renderStyle`` and ``RendererParams.style`` were removed
- Add substance theme with per-group material rendering properties
- ``StructureComponentManager.Options`` state saving support
- ``ParamDefinition.Group.presets`` support

## [v2.4.1] - 2021-11-28

- Fix: allow atoms in aromatic rings to do hydrogen bonds

## [v2.4.0] - 2021-11-25

- Fix secondary-structure property handling
    - StructureElement.Property was incorrectly resolving type & key
    - StructureSelectionQuery helpers 'helix' & 'beta' were not ensuring property availability
- Re-enable VAO with better workaround (bind null elements buffer before deleting)
- Add ``Representation.geometryVersion`` (increments whenever the geometry of any of its visuals changes)
- Add support for grid-based smoothing of Overpaint and Transparency visual state for surfaces

## [v2.3.9] - 2021-11-20

- Workaround: switch off VAO support for now

## [v2.3.8] - 2021-11-20

- Fix double canvas context creation (in plugin context)
- Fix unused vertex attribute handling (track which are used, disable the rest)
- Workaround for VAO issue in Chrome 96 (can cause WebGL to crash on geometry updates)

## [v2.3.7] - 2021-11-15

- Added ``ViewerOptions.collapseRightPanel``
- Added ``Viewer.loadTrajectory`` to support loading "composed" trajectories (e.g. from gro + xtc)
- Fix: handle parent in Structure.remapModel
- Add ``rounded`` and ``square`` helix profile options to Cartoon representation (in addition to the default ``elliptical``)

## [v2.3.6] - 2021-11-8

- Add additional measurement controls: orientation (box, axes, ellipsoid) & plane (best fit)
- Improve aromatic bond visuals (add ``aromaticScale``, ``aromaticSpacing``, ``aromaticDashCount`` params)
- [Breaking] Change ``adjustCylinderLength`` default to ``false`` (set to true for focus representation)
- Fix marker highlight color overriding select color
- CellPack extension update
    - add binary model support
    - add compartment (including membrane) geometry support
    - add latest mycoplasma model example
- Prefer WebGL1 in Safari 15.1.

## [v2.3.5] - 2021-10-19

- Fix sequence viewer for PDB files with COMPND record and multichain entities.
- Fix index pair bonds order assignment

## [v2.3.4] - 2021-10-12

- Fix pickScale not taken into account in line/point shader
- Add pixel-scale, pick-scale & pick-padding GET params to Viewer app
- Fix selecting bonds not adding their atoms in selection manager
- Add ``preferAtoms`` option to SelectLoci/HighlightLoci behaviors
- Make the implicit atoms of bond visuals pickable
    - Add ``preferAtomPixelPadding`` to Canvas3dInteractionHelper
- Add points & crosses visuals to Line representation
- Add ``pickPadding`` config option (look around in case target pixel is empty)
- Add ``multipleBonds`` param to bond visuals with options: off, symmetric, offset
- Fix ``argparse`` config in servers.

## [v2.3.3] - 2021-10-01

- Fix direct volume shader

## [v2.3.2] - 2021-10-01

- Prefer WebGL1 on iOS devices until WebGL2 support has stabilized.

## [v2.3.1] - 2021-09-28

- Add Charmm saccharide names
- Treat missing occupancy column as occupancy of 1
- Fix line shader not accounting for aspect ratio
- [Breaking] Fix point repr & shader
    - Was unusable with ``wboit``
    - Replaced ``pointFilledCircle`` & ``pointEdgeBleach`` params by ``pointStyle`` (square, circle, fuzzy)
    - Set ``pointSizeAttenuation`` to false by default
    - Set ``sizeTheme`` to ``uniform`` by default
- Add ``markerPriority`` option to Renderer (useful in combination with edges of marking pass)
- Add support support for ``chem_comp_bond`` and ``struct_conn`` categories (fixes ModelServer behavior where these categories should have been present)
- Model and VolumeServer: fix argparse config

## [v2.3.0] - 2021-09-06

- Take include/exclude flags into account when displaying aromatic bonds
- Improve marking performance
    - Avoid unnecessary draw calls/ui updates when marking
    - Check if loci is superset of visual
    - Check if loci overlaps with unit visual
    - Ensure ``Interval`` is used for ranges instead of ``SortedArray``
    - Add uniform marker type
    - Special case for reversing previous mark
- Add optional marking pass
    - Outlines visible and hidden parts of highlighted/selected groups
    - Add highlightStrength/selectStrength renderer params

## [v2.2.3] - 2021-08-25

- Add ``invertCantorPairing`` helper function
- Add ``Mesh`` processing helper ``.smoothEdges``
- Smooth border of molecular-surface with ``includeParent`` enabled
- Hide ``includeParent`` option from gaussian-surface visuals (not particularly useful)
- Improved ``StructureElement.Loci.size`` performance (for marking large cellpack models)
- Fix new ``TransformData`` issues (camera/bounding helper not showing up)
- Improve marking performance (avoid superfluous calls to ``StructureElement.Loci.isWholeStructure``)

## [v2.2.2] - 2021-08-11

- Fix ``TransformData`` issues [#133](https://github.com/molstar/molstar/issues/133)
- Fix ``mol-script`` query compiler const expression recognition.

## [v2.2.1] - 2021-08-02

- Add surrounding atoms (5 Angstrom) structure selection query
- [Breaking] Add maxDistance prop to ``IndexPairBonds``
- Fix coordinateSystem not handled in ``Structure.asParent``
- Add ``dynamicBonds`` to ``Structure`` props (force re-calc on model change)
    - Expose as optional param in root structure transform helper
- Add overpaint support to geometry exporters
- ``InputObserver`` improvements
  - normalize wheel speed across browsers/platforms
  - support Safari gestures (used by ``TrackballControls``)
  - ``PinchInput.fractionDelta`` and use it in ``TrackballControls``

## [v2.2.0] - 2021-07-31

- Add ``tubularHelices`` parameter to Cartoon representation
- Add ``SdfFormat`` and update SDF parser to be able to parse data headers according to spec (hopefully :)) #230
- Fix mononucleotides detected as polymer components (#229)
- Set default outline scale back to 1
- Improved DCD reader cell angle handling (interpret near 0 angles as 90 deg)
- Handle more residue/atom names commonly used in force-fields
- Add USDZ support to ``geo-export`` extension.
- Fix ``includeParent`` support for multi-instance bond visuals.
- Add ``operator`` Loci granularity, selecting everything with the same operator name.
- Prefer ``_label_seq_id`` fields in secondary structure assignment.
- Support new EMDB API (https://www.ebi.ac.uk/emdb/api/entry/map/[EMBD-ID]) for EM volume contour levels.
- ``Canvas3D`` tweaks:
    - Update ``forceDraw`` logic.
    - Ensure the scene is re-rendered when viewport size changes.
    - Support ``noDraw`` mode in ``PluginAnimationLoop``.

## [v2.1.0] - 2021-07-05

- Add parameter for to display aromatic bonds as dashes next to solid cylinder/line.
- Add backbone representation
- Fix outline in orthographic mode and set default scale to 2.

## [v2.0.7] - 2021-06-23

- Add ability to specify ``volumeIndex`` in ``Viewer.loadVolumeFromUrl`` to better support Volume Server inputs.
- Support in-place reordering for trajectory ``Frame.x/y/z`` arrays for better memory efficiency.
- Fixed text CIF encoder edge cases (most notably single whitespace not being escaped).

## [v2.0.6] - 2021-06-01

- Add glTF (GLB) and STL support to ``geo-export`` extension.
- Protein crosslink improvements
    - Change O-S bond distance to allow for NOS bridges (doi:10.1038/s41586-021-03513-3)
    - Added NOS-bridges query & improved disulfide-bridges query
- Fix #178: ``IndexPairBonds`` for non-single residue structures (bug due to atom reordering).
- Add volumetric color smoothing for MolecularSurface and GaussianSurface representations (#173)
- Fix nested 3d grid lookup that caused results being overwritten in non-covalent interactions computation.
- Basic implementation of ``BestDatabaseSequenceMapping`` (parse from CIF, color theme, superposition).
- Add atom id ranges support to Selection UI.

## [v2.0.5] - 2021-04-26

- Ability to pass ``Canvas3DContext`` to ``PluginContext.fromCanvas``.
- Relative frame support for ``Canvas3D`` viewport.
- Fix bug in screenshot copy UI.
- Add ability to select residues from a list of identifiers to the Selection UI.
- Fix SSAO bugs when used with ``Canvas3D`` viewport.
- Support for  full pausing (no draw) rendering: ``Canvas3D.pause(true)``.
- Add ``MeshBuilder.addMesh``.
- Add ``Torus`` primitive.
- Lazy volume loading support.
- [Breaking] ``Viewer.loadVolumeFromUrl`` signature change.
    - ``loadVolumeFromUrl(url, format, isBinary, isovalues, entryId)`` => ``loadVolumeFromUrl({ url, format, isBinary }, isovalues, { entryId, isLazy })``
- Add ``TextureMesh`` support to ``geo-export`` extension.

## [v2.0.4] - 2021-04-20

- [WIP] Mesh export extension
- ``Structure.eachAtomicHierarchyElement`` (#161)
- Fixed reading multi-line values in SDF format
- Fixed Measurements UI labels (#166)

## [v2.0.3] - 2021-04-09

- Add support for ``ColorTheme.palette`` designed for providing gradient-like coloring.
- [Breaking] The ``zip`` function is now asynchronous and expects a ``RuntimeContext``. Also added ``Zip()`` returning a ``Task``.
- [Breaking] Add ``CubeGridFormat`` in ``alpha-orbitals`` extension.

## [v2.0.2] - 2021-03-29

- Add ``Canvas3D.getRenderObjects``.
- [WIP] Animate state interpolating, including model trajectories
- Recognise MSE, SEP, TPO, PTR and PCA as non-standard amino-acids.
- Fix VolumeFromDensityServerCif transform label

## [v2.0.1] - 2021-03-23

- Exclude tsconfig.commonjs.tsbuildinfo from npm bundle

## [v2.0.0] - 2021-03-23

Too many changes to list as this is the start of the changelog... Notably, default exports are now forbidden.<|MERGE_RESOLUTION|>--- conflicted
+++ resolved
@@ -7,15 +7,13 @@
 ## [Unreleased]
 
 - Fix return type of `State.tryGetCellData`
-<<<<<<< HEAD
+- Don't change camera.target unless flyMode or pointerLock are enabled
+- Handle empty CIF files
 - Snapshot improvements:
     - Add `key` property
     - Ability to existing snapshot name, key, and description
     - Separate UI control showing description of the current snapshot
-=======
-- Don't change camera.target unless flyMode or pointerLock are enabled
-- Handle empty CIF files
->>>>>>> e6a4122d
+
 
 ## [v3.42.0] - 2023-11-05
 
