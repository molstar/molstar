--- conflicted
+++ resolved
@@ -5,13 +5,10 @@
 
 ## [Unreleased]
 - Handle transparency updates on ImagePass
-<<<<<<< HEAD
+- Fix CIF parser edge case when the last token is escaped
 - MolViewSpec
   - Fix tooltips persisting across snapshots
   - Fix CIF annotations with no selector columns being ignored
-=======
-- Fix CIF parser edge case when the last token is escaped
->>>>>>> c6506d51
 
 ## [v5.1.0] - 2025-10-25
 - Fix createColorScaleByType when offsets are available
