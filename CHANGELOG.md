--- conflicted
+++ resolved
@@ -115,11 +115,8 @@
     - Add `PointerHelper` for rendering XR input devices
     - Add XR button to Viewer and Mesoscale Explorer
     - Add XR button to render-structure in tests/browser
-<<<<<<< HEAD
 - Fix illumination denoising with transparency on transparent background 
-=======
 - Change the `to_mmCIF` function parameter from `structure` to `structures` to support either a single structure or an array of structures
->>>>>>> 62f9f607
 
 ## [v4.18.0] - 2025-06-08
 - MolViewSpec extension:
