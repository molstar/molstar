--- conflicted
+++ resolved
@@ -6,11 +6,7 @@
 
 ## [Unreleased]
 
-<<<<<<< HEAD
-Add new cartoon visuals to support nucleotide base with sugar
-Fix impostor bond visuals not correctly updating on `sizeFactor` changes
-Fix degenerate case in PCA
-=======
+- Add new cartoon visuals to support nucleotide base with sugar
 - Add occlusion color parameter
 - Fix issue with outlines and orthographic camera
 - Reduce over-blurring occlusion at larger view distances
@@ -30,7 +26,6 @@
 - Fix degenerate case in PCA
 - Fix near clipping avoidance in impostor shaders
 - Update `fs` import in `data-source.ts`
->>>>>>> 5dbca41d
 
 ## [v3.31.2] - 2023-02-12
 
