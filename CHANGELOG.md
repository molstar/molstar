# Change Log
All notable changes to this project will be documented in this file, following the suggestions of [Keep a CHANGELOG](http://keepachangelog.com/). This project adheres to [Semantic Versioning](http://semver.org/) for its most widely used - and defacto - public interfaces.

Note that since we don't clearly distinguish between a public and private interfaces there will be changes in non-major versions that are potentially breaking. If we make breaking changes to less used interfaces we will highlight it in here.


## [Unreleased]

- Handle resizes of viewer element even when window remains the same size
- Throttle canvas resize events
- Selection toggle buttons hidden if selection mode is off
- Camera focus loci bindings allow reset on click-away to be overridden
- Input/controls improvements
    - Move or fly around the scene using keys
    - Pointer lock to look around scene
    - Toggle spin/rock animation using keys
- Apply bumpiness as lightness variation with `ignoreLight`
- Remove `JSX` reference from `loci-labels.ts`
- Fix overpaint/transparency/substance smoothing not updated when geometry changes
<<<<<<< HEAD
- Remove LazyImports (introduced in v3.31.1)
=======
- Fix camera project/unproject when using offset viewport
- Add `Frustum3D` and `Plane3D` math primitives
>>>>>>> 11f2ef50

## [v3.32.0] - 2023-03-20

- Avoid rendering of fully transparent renderables
- Add occlusion color parameter
- Fix issue with outlines and orthographic camera
- Reduce over-blurring occlusion at larger view distances
- Fix occlusion artefact with non-canvas viewport and pixel-ratio > 1
- Update nodejs-shims conditionals to handle polyfilled document object in NodeJS environment.
- Ensure marking edges are at least one pixel wide
- Add exposure parameter to renderer
- Only trigger marking when mouse is directly over canvas
- Fix blurry occlusion in screenshots
- [Breaking] Add `setFSModule` to `mol-util/data-source` instead of trying to trick WebPack

## [v3.31.4] - 2023-02-24

- Allow link cylinder/line `dashCount` set to '0'
- Stop animation loop when disposing `PluginContext` (thanks @gfrn for identifying the issue)

## [v3.31.3] - 2023-02-22

- Fix impostor bond visuals not correctly updating on `sizeFactor` changes
- Fix degenerate case in PCA
- Fix near clipping avoidance in impostor shaders
- Update `fs` import in `data-source.ts`

## [v3.31.2] - 2023-02-12

- Fix exit code of volume pack executable (pack.ts). Now exits with non-0 status when an error happens
- Remove pca transform from components ui focus (too distracting)
- Fix artefacts with opaque outlines behind transparent objects
- Fix polymer trace visual not updating
- Fix use of `WEBGL_provoking_vertex`

## [v3.31.1] - 2023-02-05

- Improve Component camera focus based on the PCA of the structure and the following rules:
    - The first residue should be in first quadrant if there is only one chain
    - The average position of the residues of the first chain should be in the first quadrant if there is more than one chain
- Add `HeadlessPluginContext` and `HeadlessScreenshotHelper` to be used in Node.js
- Add example `image-renderer`
- Fix wrong offset when rendering text with orthographic projection
- Update camera/handle helper when `devicePixelRatio` changes
- Add various options to customize the axes camera-helper
- Fix issue with texture-mesh color smoothing when changing themes
- Add fast boundary helper and corresponding unit trait
- Add Observable for Canvas3D commits

## [v3.30.0] - 2023-01-29

- Improve `Dnatco` extension
    - Factor out common code in `Dnatco` extension
    - Add `NtC tube` visual. Applicable for structures with NtC annotation
    - [Breaking] Rename `DnatcoConfalPyramids` to `DnatcoNtCs`
- Improve boundary calculation performance
- Add option to create & include images in state snapshots
- Fix SSAO artefacts with high bias values
- Fix SSAO resolution scale parameter handling
- Improve outlines, visually more stable at different view distances

## [v3.29.0] - 2023-01-15

- `meshes` extension: Fixed a bug in mesh visualization (show backfaces when opacity < 1)
- Add color quick select control to Volume controls
- Fix `dropFiles` bug
- Fix some cyclic imports and reduce the use of const enums. This should make it easier to use the library with the `isolatedModules: true` TS config.
- Fix `dropFiles` bug (#679)
- Add `input type='color'` picker to `CombinedColorControl`
- Set `ParameterMappingControl` disabled when state is updating
- Performance tweaks
    - Update clip `defines` only when changed
    - Check for identity in structure/unit areEqual methods
    - Avoid cloning of structure representation parameters
    - Make SymmetryOperator.createMapping monomorphic
    - Improve bonding-sphere calculation
    - Defer Scene properties calculation (markerAverage, opacityAverage, hasOpaque)
    - Improve checks in in UnitsRepresentation setVisualState
- Add StructureElement.Loci.forEachLocation
- Add RepresentationRegistry.clear and ThemeRegistry.clear
- Add generic Loci support for overpaint, substance, clipping themes
- Add `.getCenter` and `.center` to `Camera`
- Add support to dim unmarked groups
- Add support for marker edge strength

## [v3.28.0] - 2022-12-20

- Show histogram in direct volume control point settings
- Add `solidInterior` parameter to sphere/cylinder impostors
- [Breaking] Tweak `ignoreHydrogens` non-polar handling (introduced in 3.27.0)
- Add `meshes` and `volumes-and-segmentations` extensions
    - See https://molstarvolseg.ncbr.muni.cz/ for more info
- Fix missing support for info in `ParamDefinition.Converted`
- Add support for multi-visual volume representations
- Improve volume isosurface bounding-sphere
- Add basic volume segmentation support to core
    - Add `Volume.Segment` model
    - Add `Segmentation` custom volume property
    - Add `SegmentRepresentation` representation
    - Add `volume-segment` color theme
- Fix GPU marching cubes failing for large meshes with webgl2 (due to use of float16)

## [v3.27.0] - 2022-12-15

- Add an `includeTransparent` parameter to hide/show outlines of components that are transparent
- Fix 'once' for animations of systems with many frames
- Better guard against issue (black fringes) with bumpiness in impostors
- Improve impostor shaders
    - Fix sphere near-clipping with orthographic projection
    - Fix cylinder near-clipping
    - Add interior cylinder caps
    - Add per-pixel object clipping
- Fix `QualityAssessment` assignment bug for structures with different auth vs label sequence numbering
- Refresh `ApplyActionControl`'s param definition when toggling expanded state
- Fix `struct_conn` bond assignment for ions
- Ability to show only polar hydrogens

## [v3.26.0] - 2022-12-04

- Support for ``powerPreference`` webgl attribute. Add ``PluginConfig.General.PowerPreference`` and ``power-preference`` Viewer GET param.
- Excluded common protein caps `NME` and `ACE` from the ligand selection query
- Add screen-space shadow post-processing effect
- Add "Structure Molecular Surface" visual
- Add `external-volume` theme (coloring of arbitrary geometries by user-selected volume)

## [v3.25.1] - 2022-11-20

- Fix edge-case in `Structure.eachUnitPair` with single-element units
- Fix 'auto' structure-quality for coarse models

## [v3.25.0] - 2022-11-16

- Fix handling of gzipped assets (reverts #615)

## [v3.24.0] - 2022-11-13

- Make `PluginContext.initContainer` checkered canvas background optional
- Store URL of downloaded assets to detect zip/gzip based on extension (#615)
- Add optional `operator.key`; can be referenced in `IndexPairBonds`
- Add overpaint/transparency/substance theme strength to representations
- Fix viewport color for transparent background

## [v3.23.0] - 2022-10-19

- Add `PluginContext.initContainer/mount/unmount` methods; these should make it easier to reuse a plugin context with both custom and built-in UI
- Add `PluginContext.canvas3dInitialized`
- `createPluginUI` now resolves after the 3d canvas has been initialized
- Change EM Volume Streaming default from `Whole Structure` to `Auto`

## [v3.22.0] - 2022-10-17

- Replace `VolumeIsosurfaceParams.pickingGranularity` param with `Volume.PickingGranuality`

## [v3.21.0] - 2022-10-17

- Add `VolumeIsosurfaceParams.pickingGranularity` param
- Prevent component controls collapsing when option is selected

## [v3.20.0] - 2022-10-16

- [Breaking] Rename the ``model-index`` color theme to ``trajectory-index``
- Add a new ``model-index`` color theme that uniquely colors each loaded model
- Add the new ``model-index`` and ``structure-index`` color themes as an option for the carbon color in the ``element-symbol`` and ``ilustrative`` color themes
- Add ``structure-index`` color theme that uniquely colors each root structure
- Add ``nearest`` method to ``Lookup3D``
- Add mipmap-based blur for skybox backgrounds

## [v3.19.0] - 2022-10-01

- Fix "empty textures" error on empty canvas
- Optimize BinaryCIF integer packing encoder
- Fix dual depth peeling when post-processing is off or when rendering direct-volumes
- Add ``cameraClipping.minNear`` parameter
- Fix black artifacts on specular highlights with transparent background

## [v3.18.0] - 2022-09-17

- Integration of Dual depth peeling - OIT method
- Stereo camera improvements
    - Fix param updates not applied
    - Better param ranges and description
    - Add timer.mark for left/right camera

## [v3.17.0] - 2022-09-11

- [Fix] Clone ``Canvas3DParams`` when creating a ``Canvas3D`` instance to prevent shared state between multiple instances
- Add ``includeResidueTest`` option to ``alignAndSuperposeWithSIFTSMapping``
- Add ``parentDisplay`` param for interactions representation.
- [Experimental] Add support for PyMOL, VMD, and Jmol atom expressions in selection scripts
- Support for ``failIfMajorPerformanceCaveat`` webgl attribute. Add ``PluginConfig.General.AllowMajorPerformanceCaveat`` and ``allow-major-performance-caveat`` Viewer GET param.
- Fix handling of PDB TER records (#549)
- Add support for getting multiple loci from a representation (``.getAllLoci()``)
- Add ``key`` property to intra- and inter-bonds for referencing source data
- Fix click event triggered after move

## [v3.16.0] - 2022-08-25

- Support ``globalColorParams`` and ``globalSymmetryParams`` in common representation params
- Support ``label`` parameter in ``Viewer.loadStructureFromUrl``
- Fix ``ViewportHelpContent`` Mouse Controls section

## [v3.15.0] - 2022-08-23

- Fix wboit in Safari >=15 (add missing depth renderbuffer to wboit pass)
- Add 'Around Camera' option to Volume streaming
- Avoid queuing more than one update in Volume streaming

## [v3.14.0] - 2022-08-20

- Expose inter-bonds compute params in structure
- Improve performance of inter/intra-bonds compute
- Fix defaultAttribs handling in Canvas3DContext.fromCanvas
- Confal pyramids extension improvements
    - Add custom labels to Confal pyramids
    - Improve naming of some internal types in Confal pyramids extension coordinate
    - Add example mmCIF file with categories necessary to display Confal pyramids
    - Change the lookup logic of NtC steps from residues
- Add support for download of gzipped files
- Don't filter IndexPairBonds by element-based rules in MOL/SDF and MOL2 (without symmetry) models
- Fix Glycam Saccharide Names used by default
- Fix GPU surfaces rendering in Safari with WebGL2
- Add ``fov`` (Field of View) Canvas3D parameter
- Add ``sceneRadiusFactor`` Canvas3D parameter
- Add background pass (skybox, image, horizontal/radial gradient)
    - Set simple-settings presets via ``PluginConfig.Background.Styles``
    - Example presets in new backgrounds extension
    - Load skybox/image from URL or File (saved in session)
    - Opacity, saturation, lightness controls for skybox/image
    - Coverage (viewport or canvas) controls for image/gradient
- [Breaking] ``AssetManager`` needs to be passed to various graphics related classes
- Fix SSAO renderable initialization
- Reduce number of webgl state changes
    - Add ``viewport`` and ``scissor`` to state object
    - Add ``hasOpaque`` to scene object
- Handle edge cases where some renderables would not get (correctly) rendered
    - Fix text background rendering for opaque text
    - Fix helper scenes not shown when rendering directly to draw target
- Fix ``CustomElementProperty`` coloring not working

## [v3.13.0] - 2022-07-24

- Fix: only update camera state if manualReset is off (#494)
- Improve handling principal axes of points in a plane
- Add 'material' annotation support for textures
- More effort to avoid using ``flat`` qualifier in shaders: add ``dVaryingGroup``
- Enable ``immediateUpdate`` for iso level in isosurface and volume streaming controls
- Add support to download CCD from configurable URL

## [v3.12.1] - 2022-07-20

- Fix plugin behavior dispose logic to correctly unsubscribe observables.

## [v3.12.0] - 2022-07-17

- Add ``colorMarker`` option to Renderer. This disables the highlight and select marker at a shader level for faster rendering of large scenes in some cases.
- Bind shared textures only once per pass, not for each render item
- Fix missing 'material' annotation for some uniforms, causing unnecessary uniform updates
- Remove use of ``isnan`` in impostor shaders, not needed and causing slowdown
- Avoid using ``flat`` qualifier in shaders, causing slowdown
- Improve CellPack's ``adjustStyle`` option (disable ``colorMarker``, set component options, enable marking w/o ghost)
- Scan all entities when looking for ``struct_conn`` entries (fixes issue when the same ``label_asym_id`` is used in more than one entity)

## [v3.11.0] - 2022-07-04

- Add ``instanceGranularity`` option for marker, transparency, clipping, overpaint, substance data to save memory
- CellPack extension tweaks
    - Use instancing to create DNA/RNA curves to save memory
    - Enable ``instanceGranularity`` by default
    - Add ``adjustStyle`` option to LoadCellPackModel action (stylized, no multi-sample, no far clipping, chain picking)
- Structure Superposition now respects pivot's coordinate system

## [v3.10.2] - 2022-06-26

- Fix superfluous shader varying
- Improve use of gl_VertexID when possible

## [v3.10.1] - 2022-06-26

- Fix groupCount when updating TextureMesh-based visuals

## [v3.10.0] - 2022-06-24

- Add support for Glycam saccharide names
- Add ``PluginConfig.Viewport.ShowTrajectoryControls`` config option

## [v3.9.1] - 2022-06-19

- Fix missing ``super.componentWillUnmount()`` calls (@simeonborko)
- Fix missing ``uGroupCount`` update for visuals
- Fix missing aromatic bond display

## [v3.9.0] - 2022-05-30

- Improve picking by using drawbuffers (when available) to reduce number of drawcalls
- GPU timing support
    - Add ``timing-mode`` Viewer GET param
    - Add support for webgl timer queries
    - Add timer marks around GPU render & compute operations
- Volume Server CIF: Add check that a data block contains volume data before parsing
- Fix ``Scene.clear`` not clearing primitives & volumes arrays (@JonStargaryen)
- Fix rendering volumes when wboit is switched off and postprocessing is enabled

## [v3.8.2] - 2022-05-22

- Fix ``Scene.opacityAverage`` not taking xray shaded into account

## [v3.8.1] - 2022-05-14

- Fix issues with marking camera/handle helper (#433)
- Fix issues with array uniforms when running with headless-gl
- Fix Polymer Chain Instance coloring
- Improve performance of scene marker/opacity average calculation

## [v3.8.0] - 2022-04-30

- Add support for outlines around transparent objects
- Improve per-group transparency when wboit is switched off
- Improve ``ColorTheme`` typing with ``ColorType`` generic.
    - Defaults to ``ColorTypeLocation``
    - Set when using ``ColorTypeDirect`` or ``ColorTypeGrid``
- Fix case handling of ``struct_conf`` mmCIF enumeration field (#425)
- Fix ``allowTransparentBackfaces`` for per-group transparency
- Fix ``FormatRegistry.isApplicable`` returning true for unregistered formats
- Fix: handle building of ``GridLookup3D`` with zero cell size
- Fix ``ignoreLight`` for direct-volume rendering with webgl1
- Fix (non-black) outlines when using transparent background

## [v3.7.0] - 2022-04-13

- Fix ``xrayShaded`` for texture-mesh geometries
- [Breaking] Change ``allowTransparentBackfaces`` to ``transparentBackfaces`` with options ``off``, ``on``, ``opaque``. This was only added in 3.6.0, so allowing a breaking change here.
    - ``off``: don't show (default)
    - ``on``: show with transparency
    - ``opaque``: show fully opaque
- Add option to disable file drop overlay.

## [v3.6.2] - 2022-04-05

- ModelServer ligand queries: fixes for alternate locations, additional atoms & UNL ligand
- React 18 friendly ``useBehavior`` hook.

## [v3.6.1] - 2022-04-03

- Fix React18 related UI regressions.

## [v3.6.0] - 2022-04-03

- Check that model and coordinates have same element count when creating a trajectory
- Fix aromatic rings assignment: do not mix flags and planarity test
- Improve bonds assignment of coarse grained models: check for IndexPairBonds and exhaustive StructConn
- Fix unit mapping in bondedAtomicPairs MolScript query
- Improve pdb parsing: handle non unique atom and chain names (fixes #156)
- Fix volume streaming for entries with multiple contour lists
- Add ``allowTransparentBackfaces`` parameter to support double-sided rendering of transparent geometries
- Fix handling of case insensitive mmCIF enumeration fields (including entity.type)
- Fix ``disable-wboit`` Viewer GET param
- Add support for React 18.
    - Used by importing ``createPluginUI`` from ``mol-plugin-ui/react18``;
    - In Mol* 4.0, React 18 will become the default option.

## [v3.5.0] - 2022-03-25

- Fix issues with bounding-sphere & color-smoothing (mostly for small geometries)
- Support BCIF => CIF conversion in ``cif2bcif`` CLI tool

## [v3.4.0] - 2022-03-13

- Fix handling of mmcif with empty ``label_*`` fields
- Improve saccharide detection (compare against list from CCD)
- Fix legend label of hydrophobicity color theme
- Add ``LoadTrajectory`` action
- Add ``CustomImportControls`` to left panel
- Add Zenodo import extension (load structures, trajectories, volumes, and zip files)
- Fix loading of some compressed files within sessions
- Fix wrong element assignment for atoms with Charmm ion names
- Fix handling of empty symmetry cell data
- Add support for ``trr`` and ``nctraj`` coordinates files
- Add support for ``prmtop`` and ``top`` topology files

## [v3.3.1] - 2022-02-27

- Fix issue with unit boundary reuse (do at visual level instead)
- Add option to ignore ions for inter-unit bond computation

## [v3.3.0] - 2022-02-27

- Fix parsing contour-level from emdb v3 header files
- Fix invalid CSS (#376)
- Fix "texture not renderable" & "texture not bound" warnings (#319)
- Fix visual for bonds between two aromatic rings
- Fix visual for delocalized bonds (parsed from mmcif and mol2)
- Fix ring computation algorithm
- Add ``UnitResonance`` property with info about delocalized triplets
- Resolve marking in main renderer loop to improve overall performance
- Use ``throttleTime`` instead of ``debounceTime`` in sequence viewer for better responsiveness
- Change line geometry default ``scaleFactor`` to 2 (3 is too big after fixing line rendering)
- Trajectory animation performance improvements
    - Reuse ``Model.CoarseGrained`` for coordinate trajectories
    - Avoid calculating ``InterUnitBonds`` when ``Structure.parent`` ones are empty
    - Reuse unit boundary if sphere has not changed too much
    - Don't show 'inter-bond' and 'element-cross' visuals in line representations of polymerAndLigand preset
- Fix additional mononucleotides detected as polymer components
- Fix and improve ``canRemap`` handling in ``IntraUnitBonds``
- Reuse occlusion for secondary passes during multi-sampling
- Check if marking passes are needed before doing them
- Add ``resolutionScale`` parameter to allow trading quality of occlusion for performance

## [v3.2.0] - 2022-02-17

- Rename "best database mapping" to "SIFTS Mapping"
- Add schema and export support for ``atom_site.pdbx_sifts_xref_*`` fields
- Add schema export support for ``atom_site.pdbx_label_index`` field
- Add `traceOnly` parameter to chain/UniProt-based structure alignment
- Store ``IndexPairBonds`` as a dynamic property.

## [v3.1.0] - 2022-02-06

- Fix ``xrayShaded`` & ``ignoreLight`` params not working at the same time
- Add ``ignoreLight`` to component params
- Tweaks for cleaner default representation style
    - Cartoon: use ``nucleotide-ring`` instead of ``nucleotide-block``
    - Focus: use ``xrayShaded`` instead of opacity; adjust target size; don't show non-covalent interactions twice
- Fix representation preset side effects (changing post-processing parameters, see #363)
- Add Quick Styles panel (default, illustrative, stylized)
- Fix exported structure missing secondary-structure categories (#364)
- Fix volume streaming error message: distinguish between missing data and server error (#364)

## [v3.0.2] - 2022-01-30

- Fix color smoothing of elongated structures (by fixing ``Sphere.expand`` for spheres with highly directional extrema)
- Fix entity label not displayed when multiple instances of the same entity are highlighted
- Fix empty elements created in ``StructureElement.Loci.extendToAllInstances``
- Measurement options tweaks (allow larger ``textSize``; make ``customText`` essential)
- Fix visual visibility sync edge case when changing state snapshots

## [v3.0.1] - 2022-01-27

- Fix marking pass not working with ``transparentBackground``
- Fix pdbe xray maps url not https
- Fix entity-id color theme broken for non-IHM models
- Improve/fix marking of ``InteractionsInterUnitVisual`` (mark when all contact-feature members are given)
- Add missing "entity-id" and "enity-source" options for carbon coloring to "element-symbol" color theme
- Fix VolumeServer/query CLI
- Support automatic iso-value adjustment for VolumeServer data in ``Viewer.loadVolumeFromUrl``
- Emit drag event whenever started within viewport (not only for non-empty loci)

## [v3.0.0] - 2022-01-23

- Assembly handling tweaks:
    - Do not include suffix for "identity assembly operators"
    - Do not include assembly-related categories to export if the structure was composed from an assembly
    - Special case for ``structAsymMap`` if Mol* asym id operator mapping is present
- Support for opening ZIP files with multiple entries
- Add Model Export extension
- Bugfix: Automatically treat empty string as "non-present" value in BinaryCIF writer.
- Fix coarse model support in entity-id color theme
- Fix marking of carbohydrate visuals (whole chain could get marked instead of single residue)
- Add custom colors to "element-symbol", "molecule-type", "residue-name", and "secondary-structure" themes
- Support/bugfixes for ``atom_site.pdbx_sifts_xref`` categories
- Improve/fix marking of ``InteractionsIntraUnitVisual`` (mark when all contact-feature members are given)

## [v3.0.0-dev.10] - 2022-01-17

- Fix ``getOperatorsForIndex``
- Pass animation info (current frame & count) to state animations
    - Fix camera stutter for "camera spin" animation
- Add formal charge parsing support for MOL/SDF files (thanks @ptourlas)
- [Breaking] Cleaner looking ``MembraneOrientationVisuals`` defaults
- [Breaking] Add rock animation to trackball controls
    - Add ``animate`` to ``TrackballControlsParams``, remove ``spin`` and ``spinSpeed``
    - Add ``animate`` to ``SimpleSettingsParams``, remove ``spin``
- Add "camera rock" state animation
- Add support for custom colors to "molecule-type" theme
- [Breaking] Add style parameter to "illustrative" color theme
    - Defaults to "entity-id" style instead of "chain-id"
- Add "illustrative" representation preset

## [v3.0.0-dev.9] - 2022-01-09

- Add PDBj as a ``pdb-provider`` option
- Move Viewer APP to a separate file to allow use without importing light theme & index.html
- Add symmetry support for mol2 files (only spacegroup setting 1)
- Fix mol2 files element symbol assignment
- Improve bond assignment from ``IndexPairBonds``
    - Add ``key`` field for mapping to source data
    - Fix assignment of bonds with unphysical length
- Fix label/stats of single atom selection in multi-chain units

## [v3.0.0-dev.8] - 2021-12-31

- Add ``PluginFeatureDetection`` and disable WBOIT in Safari 15.
- Add ``disable-wboit`` Viewer GET param
- Add ``prefer-webgl1`` Viewer GET param
- [Breaking] Refactor direct-volume rendering
    - Remove isosurface render-mode (use GPU MC instead)
    - Move coloring into theme (like for other geometries/renderables)
        - Add ``direct`` color type
        - Remove color from transfer-function (now only alpha)
        - Add direct-volume color theme support
        - Add volume-value color theme
- [Breaking] Use size theme in molecular/gaussian surface & label representations
    - This is breaking because it was hardcoded to ``physical`` internally but the repr size theme default was ``uniform`` (now ``physical``)

## [v3.0.0-dev.7] - 2021-12-20

- Reduce number of created programs/shaders
    - Support specifying variants when creating graphics render-items
    - Change double-side shader param from define to uniform
    - Remove dMarkerType shader define (use uMarker as needed)
    - Support to ignore defines depending on the shader variant
    - Combine pickObject/pickInstance/pickGroup shader variants into one
    - Combine markingDepth/markingMask shader variants into one
    - Correctly set shader define flags for overpaint, transparency, substance, clipping
- [Breaking] Add per-object clip rendering properties (variant/objects)
    - ``SimpleSettingsParams.clipping.variant/objects`` and ``RendererParams.clip`` were removed

## [v3.0.0-dev.6] - 2021-12-19

- Enable temporal multi-sampling by default
    - Fix flickering during marking with camera at rest
- Enable ``aromaticBonds`` in structure representations by default
- Add ``PluginConfig.Structure.DefaultRepresentationPreset``
- Add ModelArchive support
    - schema extensions (e.g., AlphaFold uses it for the pLDDT score)
    - ModelArchive option in DownloadStructure action
    - ``model-archive`` GET parameter for Viewer app
    - ``Viewer.loadModelArchive`` method
- Improve support for loading AlphaFold structures
    - Automatic coloring by pLDDT
    - AlphaFold DB option in DownloadStructure action
    - ``afdb`` GET parameter for Viewer app
    - ``Viewer.loadAlphaFoldDb`` method
- Add QualityAssessment extension (using data from ma_qa_metric_local mmcif category)
    - pLDDT & qmean score: coloring, repr presets, molql symbol, loci labels (including avg for mutli-residue selections)
    - pLDDT: selection query
- Warn about erroneous symmetry operator matrix (instead of throwing an error)
- Added ``createPluginUI`` to ``mol-plugin-ui``
    - Support ``onBeforeUIRender`` to make sure initial UI works with custom presets and similar features.
- [Breaking] Removed ``createPlugin`` and ``createPluginAsync`` from ``mol-plugin-ui``
    - Please use ``createPluginUI`` instead
- Improve aromatic bonds handling
    - Don't detect aromatic bonds for rings < 5 atoms based on planarity
    - Prefer atoms in aromatic rings as bond reference positions

## [v3.0.0-dev.5] - 2021-12-16

- Fix initial camera reset not triggering for some entries.

## [v3.0.0-dev.4] - 2021-12-14

- Add ``bumpiness`` (per-object and per-group), ``bumpFrequency`` & ``bumpAmplitude`` (per-object) render parameters (#299)
- Change ``label`` representation defaults: Use text border instead of rectangle background
- Add outline color option to renderer
- Fix false positives in Model.isFromPdbArchive
- Add drag and drop support for loading any file, including multiple at once
    - If there are session files (.molx or .molj) among the dropped files, only the first session will be loaded
- Add drag and drop overlay
- Safari 15.1 - 15.3 WebGL 2 support workaround
- [Breaking] Move ``react`` and ``react-dom`` to ``peerDependencies``. This might break some builds.

## [v3.0.0-dev.3] - 2021-12-4

- Fix OBJ and USDZ export

## [v3.0.0-dev.2] - 2021-12-1

- Do not include tests and source maps in NPM package

## [v3.0.0-dev.0] - 2021-11-28

- Add multiple lights support (with color, intensity, and direction parameters)
- [Breaking] Add per-object material rendering properties
    - ``SimpleSettingsParams.lighting.renderStyle`` and ``RendererParams.style`` were removed
- Add substance theme with per-group material rendering properties
- ``StructureComponentManager.Options`` state saving support
- ``ParamDefinition.Group.presets`` support

## [v2.4.1] - 2021-11-28

- Fix: allow atoms in aromatic rings to do hydrogen bonds

## [v2.4.0] - 2021-11-25

- Fix secondary-structure property handling
    - StructureElement.Property was incorrectly resolving type & key
    - StructureSelectionQuery helpers 'helix' & 'beta' were not ensuring property availability
- Re-enable VAO with better workaround (bind null elements buffer before deleting)
- Add ``Representation.geometryVersion`` (increments whenever the geometry of any of its visuals changes)
- Add support for grid-based smoothing of Overpaint and Transparency visual state for surfaces

## [v2.3.9] - 2021-11-20

- Workaround: switch off VAO support for now

## [v2.3.8] - 2021-11-20

- Fix double canvas context creation (in plugin context)
- Fix unused vertex attribute handling (track which are used, disable the rest)
- Workaround for VAO issue in Chrome 96 (can cause WebGL to crash on geometry updates)

## [v2.3.7] - 2021-11-15

- Added ``ViewerOptions.collapseRightPanel``
- Added ``Viewer.loadTrajectory`` to support loading "composed" trajectories (e.g. from gro + xtc)
- Fix: handle parent in Structure.remapModel
- Add ``rounded`` and ``square`` helix profile options to Cartoon representation (in addition to the default ``elliptical``)

## [v2.3.6] - 2021-11-8

- Add additional measurement controls: orientation (box, axes, ellipsoid) & plane (best fit)
- Improve aromatic bond visuals (add ``aromaticScale``, ``aromaticSpacing``, ``aromaticDashCount`` params)
- [Breaking] Change ``adjustCylinderLength`` default to ``false`` (set to true for focus representation)
- Fix marker highlight color overriding select color
- CellPack extension update
    - add binary model support
    - add compartment (including membrane) geometry support
    - add latest mycoplasma model example
- Prefer WebGL1 in Safari 15.1.

## [v2.3.5] - 2021-10-19

- Fix sequence viewer for PDB files with COMPND record and multichain entities.
- Fix index pair bonds order assignment

## [v2.3.4] - 2021-10-12

- Fix pickScale not taken into account in line/point shader
- Add pixel-scale, pick-scale & pick-padding GET params to Viewer app
- Fix selecting bonds not adding their atoms in selection manager
- Add ``preferAtoms`` option to SelectLoci/HighlightLoci behaviors
- Make the implicit atoms of bond visuals pickable
    - Add ``preferAtomPixelPadding`` to Canvas3dInteractionHelper
- Add points & crosses visuals to Line representation
- Add ``pickPadding`` config option (look around in case target pixel is empty)
- Add ``multipleBonds`` param to bond visuals with options: off, symmetric, offset
- Fix ``argparse`` config in servers.

## [v2.3.3] - 2021-10-01

- Fix direct volume shader

## [v2.3.2] - 2021-10-01

- Prefer WebGL1 on iOS devices until WebGL2 support has stabilized.

## [v2.3.1] - 2021-09-28

- Add Charmm saccharide names
- Treat missing occupancy column as occupancy of 1
- Fix line shader not accounting for aspect ratio
- [Breaking] Fix point repr & shader
    - Was unusable with ``wboit``
    - Replaced ``pointFilledCircle`` & ``pointEdgeBleach`` params by ``pointStyle`` (square, circle, fuzzy)
    - Set ``pointSizeAttenuation`` to false by default
    - Set ``sizeTheme`` to ``uniform`` by default
- Add ``markerPriority`` option to Renderer (useful in combination with edges of marking pass)
- Add support support for ``chem_comp_bond`` and ``struct_conn`` categories (fixes ModelServer behavior where these categories should have been present)
- Model and VolumeServer: fix argparse config

## [v2.3.0] - 2021-09-06

- Take include/exclude flags into account when displaying aromatic bonds
- Improve marking performance
    - Avoid unnecessary draw calls/ui updates when marking
    - Check if loci is superset of visual
    - Check if loci overlaps with unit visual
    - Ensure ``Interval`` is used for ranges instead of ``SortedArray``
    - Add uniform marker type
    - Special case for reversing previous mark
- Add optional marking pass
    - Outlines visible and hidden parts of highlighted/selected groups
    - Add highlightStrength/selectStrength renderer params

## [v2.2.3] - 2021-08-25

- Add ``invertCantorPairing`` helper function
- Add ``Mesh`` processing helper ``.smoothEdges``
- Smooth border of molecular-surface with ``includeParent`` enabled
- Hide ``includeParent`` option from gaussian-surface visuals (not particularly useful)
- Improved ``StructureElement.Loci.size`` performance (for marking large cellpack models)
- Fix new ``TransformData`` issues (camera/bounding helper not showing up)
- Improve marking performance (avoid superfluous calls to ``StructureElement.Loci.isWholeStructure``)

## [v2.2.2] - 2021-08-11

- Fix ``TransformData`` issues [#133](https://github.com/molstar/molstar/issues/133)
- Fix ``mol-script`` query compiler const expression recognition.

## [v2.2.1] - 2021-08-02

- Add surrounding atoms (5 Angstrom) structure selection query
- [Breaking] Add maxDistance prop to ``IndexPairBonds``
- Fix coordinateSystem not handled in ``Structure.asParent``
- Add ``dynamicBonds`` to ``Structure`` props (force re-calc on model change)
    - Expose as optional param in root structure transform helper
- Add overpaint support to geometry exporters
- ``InputObserver`` improvements
  - normalize wheel speed across browsers/platforms
  - support Safari gestures (used by ``TrackballControls``)
  - ``PinchInput.fractionDelta`` and use it in ``TrackballControls``

## [v2.2.0] - 2021-07-31

- Add ``tubularHelices`` parameter to Cartoon representation
- Add ``SdfFormat`` and update SDF parser to be able to parse data headers according to spec (hopefully :)) #230
- Fix mononucleotides detected as polymer components (#229)
- Set default outline scale back to 1
- Improved DCD reader cell angle handling (interpret near 0 angles as 90 deg)
- Handle more residue/atom names commonly used in force-fields
- Add USDZ support to ``geo-export`` extension.
- Fix ``includeParent`` support for multi-instance bond visuals.
- Add ``operator`` Loci granularity, selecting everything with the same operator name.
- Prefer ``_label_seq_id`` fields in secondary structure assignment.
- Support new EMDB API (https://www.ebi.ac.uk/emdb/api/entry/map/[EMBD-ID]) for EM volume contour levels.
- ``Canvas3D`` tweaks:
    - Update ``forceDraw`` logic.
    - Ensure the scene is re-rendered when viewport size changes.
    - Support ``noDraw`` mode in ``PluginAnimationLoop``.

## [v2.1.0] - 2021-07-05

- Add parameter for to display aromatic bonds as dashes next to solid cylinder/line.
- Add backbone representation
- Fix outline in orthographic mode and set default scale to 2.

## [v2.0.7] - 2021-06-23

- Add ability to specify ``volumeIndex`` in ``Viewer.loadVolumeFromUrl`` to better support Volume Server inputs.
- Support in-place reordering for trajectory ``Frame.x/y/z`` arrays for better memory efficiency.
- Fixed text CIF encoder edge cases (most notably single whitespace not being escaped).

## [v2.0.6] - 2021-06-01

- Add glTF (GLB) and STL support to ``geo-export`` extension.
- Protein crosslink improvements
    - Change O-S bond distance to allow for NOS bridges (doi:10.1038/s41586-021-03513-3)
    - Added NOS-bridges query & improved disulfide-bridges query
- Fix #178: ``IndexPairBonds`` for non-single residue structures (bug due to atom reordering).
- Add volumetric color smoothing for MolecularSurface and GaussianSurface representations (#173)
- Fix nested 3d grid lookup that caused results being overwritten in non-covalent interactions computation.
- Basic implementation of ``BestDatabaseSequenceMapping`` (parse from CIF, color theme, superposition).
- Add atom id ranges support to Selection UI.

## [v2.0.5] - 2021-04-26

- Ability to pass ``Canvas3DContext`` to ``PluginContext.fromCanvas``.
- Relative frame support for ``Canvas3D`` viewport.
- Fix bug in screenshot copy UI.
- Add ability to select residues from a list of identifiers to the Selection UI.
- Fix SSAO bugs when used with ``Canvas3D`` viewport.
- Support for  full pausing (no draw) rendering: ``Canvas3D.pause(true)``.
- Add ``MeshBuilder.addMesh``.
- Add ``Torus`` primitive.
- Lazy volume loading support.
- [Breaking] ``Viewer.loadVolumeFromUrl`` signature change.
    - ``loadVolumeFromUrl(url, format, isBinary, isovalues, entryId)`` => ``loadVolumeFromUrl({ url, format, isBinary }, isovalues, { entryId, isLazy })``
- Add ``TextureMesh`` support to ``geo-export`` extension.

## [v2.0.4] - 2021-04-20

- [WIP] Mesh export extension
- ``Structure.eachAtomicHierarchyElement`` (#161)
- Fixed reading multi-line values in SDF format
- Fixed Measurements UI labels (#166)

## [v2.0.3] - 2021-04-09

- Add support for ``ColorTheme.palette`` designed for providing gradient-like coloring.
- [Breaking] The ``zip`` function is now asynchronous and expects a ``RuntimeContext``. Also added ``Zip()`` returning a ``Task``.
- [Breaking] Add ``CubeGridFormat`` in ``alpha-orbitals`` extension.

## [v2.0.2] - 2021-03-29

- Add ``Canvas3D.getRenderObjects``.
- [WIP] Animate state interpolating, including model trajectories
- Recognise MSE, SEP, TPO, PTR and PCA as non-standard amino-acids.
- Fix VolumeFromDensityServerCif transform label

## [v2.0.1] - 2021-03-23

- Exclude tsconfig.commonjs.tsbuildinfo from npm bundle

## [v2.0.0] - 2021-03-23

Too many changes to list as this is the start of the changelog... Notably, default exports are now forbidden.<|MERGE_RESOLUTION|>--- conflicted
+++ resolved
@@ -17,12 +17,9 @@
 - Apply bumpiness as lightness variation with `ignoreLight`
 - Remove `JSX` reference from `loci-labels.ts`
 - Fix overpaint/transparency/substance smoothing not updated when geometry changes
-<<<<<<< HEAD
-- Remove LazyImports (introduced in v3.31.1)
-=======
 - Fix camera project/unproject when using offset viewport
 - Add `Frustum3D` and `Plane3D` math primitives
->>>>>>> 11f2ef50
+- Remove LazyImports (introduced in v3.31.1)
 
 ## [v3.32.0] - 2023-03-20
 
