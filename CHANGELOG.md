# Change Log
All notable changes to this project will be documented in this file, following the suggestions of [Keep a CHANGELOG](http://keepachangelog.com/). This project adheres to [Semantic Versioning](http://semver.org/) for its most widely used - and defacto - public interfaces.

Note that since we don't clearly distinguish between a public and private interfaces there will be changes in non-major versions that are potentially breaking. If we make breaking changes to less used interfaces we will highlight it in here.

## [Unreleased]

<<<<<<< HEAD
- Add `ModelWithCoordinates` decorator transform.

=======
- Fix outlines on transparent background using illumination mode (#1364)
- Fix transparent depth texture artifacts using illumination mode
 
>>>>>>> b42a6d46
## [v4.9.1] - 2024-12-05

- Fix iOS check when running on Node

## [v4.9.0] - 2024-12-01

- Fix artifacts when using xray shading with high xrayEdgeFalloff values
- Enable double rounded capping on tubular helices
- Fix single residue tubular helices not showing up
- Fix outlines on volume and surface reps that do not disappear (#1326)
- Add example `glb-export`
- Membrane orientation: Improve `isApplicable` check and error handling (#1316)
- Fix set fenceSync to null after deleteSync.
- Fix operator key-based `IndexPairBonds` assignment
    - Don't add bonds twice
    - Add `IndexPairs.bySameOperator` to avoid looping over all bonds for each unit
- Add `Structure.intraUnitBondMapping`
- Add more structure-based visuals to avoid too many (small) render-objects
    - `structure-intra-bond`, `structure-ellipsoid-mesh`, `structure-element-point`, `structure-element-cross`
- Upgrade to express v5 (#1311)
- Fix occupancy check using wrong index for inter-unit bond computation (@rxht, #1321)
- Fix transparent SSAO for image rendering, e.g., volumne slices (#1332)
- Fix bonds not shown with `ignoreHydrogens` on (#1315)
    - Better handle mmCIF files with no entities defined by using `label_asym_id`
    - Show bonds in water chains when `ignoreHydorgensVariant` is `non-polar`
- Add MembraneServer API, generating data to be consumed in the context of MolViewSpec
- Fix `StructConn.isExhaustive` for partial models (e.g., returned by the model server)
- Refactor value swapping in molstar-math to fix SWC (Next.js) build (#1345)
- Fix transform data not updated when structure child changes
- Fix `PluginStateSnapshotManager.syncCurrent` to work as expected on re-loaded states.
- Fix do not compute implicit hydrogens when unit is explicitly protonated (#1257)
- ModelServer and VolumeServer: support for input files from Google Cloud Storage (gs://)
- Fix color of missing partial charges for SB partial charges extension

## [v4.8.0] - 2024-10-27

- Add SSAO support for transparent geometry
- Fix SSAO color not updating
- Improve blending of overlapping outlines from transparent & opaque geometries
- Default to `blended` transparency on iOS due to `wboit` not being supported.
- Fix direct-volume with fog off (and on with `dpoit`) and transparent background on (#1286)
- Fix missing pre-multiplied alpha for `blended` & `wboit` with no fog (#1284)
- Fix backfaces visible using blended transparency on impostors (#1285)
- Fix StructureElement.Loci.isSubset() only considers common units (#1292)
- Fix `Scene.opacityAverage` calculation never 1
- Fix bloom in illumination mode
- Fix `findPredecessorIndex` bug when repeating values
- MolViewSpec: Support for transparency and custom properties
- MolViewSpec: MVP Support for geometrical primitives (mesh, lines, line, label, distance measurement)
- Mesoscale Explorer: Add support for 4-character PDB IDs (e.g., 8ZZC) in PDB-Dev loader
- Fix Sequence View in Safari 18
- Improve performance of `IndexPairBonds` assignment when operator keys are available
- ModelArchive QualityAssessment extension:
    - Add support for ma_qa_metric_local_pairwise mmCIF category
    - Add PAE plot component
- Add new AlphaFoldDB-PAE example app
- Add support for LAMMPS data and dump formats
- Remove extra anti-aliasing from text shader (fixes #1208 & #1306)

## [v4.7.1] - 2024-09-30

- Improve `resolutionMode` (#1279)
    - Add `auto` that picks `scaled` for mobile devices and `native` elsewhere
    - Add `resolution-mode` Viewer GET param
    - Add `PluginConfig.General.ResolutionMode` config item

## [v4.7.0] - 2024-09-29

- Add illumination mode
    - Path-traced SSGI
    - Automatic thickness (estimate)
        - Base thickness as max(backface depth) - min(frontface depth)
        - Per object density factor to adjust thickness
    - Progressively trace samples to keep viewport interactive
    - Toggle on/off by pressing "G"
    - `illumination` Viewer GET param
- Enables dXrayShaded define when rendering depth
- Fix handling of PDB files that have chains with same id separated by TER record (#1245)
- Sequence Panel: Improve visuals of unmodeled sequence positions (#1248)
- Fix no-compression xtc parser (#1258)
- Mol2 Reader: Fix mol2 status_bit read error (#1251)
- Fix shadows with multiple lights
- Fix impostor sphere interior normal when using orthographic projection
- Add `resolutionMode` parameter to `Canvas3DContext`
    - `scaled`, divides by `devicePixelRatio`
    - `native`, no changes
- Add `CustomProperty.Context.errorContext` to support reporting errors during loading of custom properties (#1254)
    - Use in MolViewSpec extension
- Mesoscale Explorer: fix color & style issues
- Remove use of deprecated SASS explicit color functions
- Allow "Components" section to display nested components created by "Apply Action > Selection".

## [v4.6.0] - 2024-08-28

- Add round-caps option on tubular alpha helices
- Fix missing Sequence UI update on state object removal (#1219)
- Improved prmtop format support (CTITLE, %COMMENT)
- Avoid calculating bonds for water units when `ignoreHydrogens` is on
- Add `Water` trait to `Unit`
- Improve entity-id coloring for structures with multiple models from the same source (#1221)
- Wrap screenshot & image generation in a `Task`
- AlphaFold DB: Add BinaryCIF support when fetching data
- PDB-Dev: Add support for 4-character PDB IDs (e.g., 8ZZC)
- Fix polymer-gap visual coloring with cartoon theme
- Add formal-charge color theme (#328)
- Add more coloring options to cartoon theme
- Use `CompressionStream` Browser API when available
- Add `pdbx_structure_determination_methodology` mmcif field and `Model` helpers
- Fix cartoon representation not updated when secondary structure changes
- Add Zhang-Skolnick secondary-structure assignment method which handles coarse-grained models (#49)
- Calculate bonds for coarse-grained models
- VolumeServer: Add `health-check` endpoint + `healthCheckPath` config prop to report service health
- ModelServer: Add `health-check` endpoint + `healthCheckPath` config prop to report service health

## [v4.5.0] - 2024-07-28

- Separated postprocessing passes
- Take into account explicit hydrogens when computing hydrogen bonds
- Fix DoF with pixel ratios =! 1
- Fix DoF missing transparent depth
- Fix trackball pinch zoom and add pan
- Fix aromatic link rendering when `adjustCylinderLength` is true
- Change trackball animate spin speed unit to radians per second
- Fix `mol-plugin-ui/skin/base/components/misc.scss` syntax to be in line with latest Sass syntax
- Handle missing theme updates
    - Fix trajectory-index color-theme not always updated (#896)
    - Fix bond cylinders not updated on size-theme change with `adjustCylinderLength` enabled (#1215)
- Use `OES_texture_float_linear` for SSAO when available

## [v4.4.1] - 2024-06-30

- Clean `solidInterior` transparent cylinders
- Create a transformer to deflate compressed data
- Adjust Quick Styles panel button labels
- Improve camera interpolation code (interpolate camera rotation instead of just position)
- Mesoscale Explorer
    - Add `illustrative` coloring option
    - Press 'C' to toggle between center and zoom & center on click
    - Add entities selection description
    - Clicking a leaf node in the right panel tree will center each instance in turn
    - Add measurement controls to right panel
    - Mouse left click on label with snapshot key will load snapshot
    - Mouse hover over label with protein name highlight entities with the same name
    - Custom ViewportSnapshotDescription with custom MarkdowAnchor
        - \# other snapshots with a given key \[...](#key)
        - i highlight a protein with a given NAME \[...](iNAME)
        - g highlight a group with a given group type and group name \[...](ggrouptype.groupname)
        - h URLs with a given link \[...](http...)
    - Snapshot description panel window size and text can be resized and hidden with new icons
    - Add styles controls to right panel
    - Add viewport settings to left panel
    - Add app info component to left panel with interactive tour and doc link
- Fixes SSAO edge artifacts (#1122)
    - Add `reuseOcclusion` parameter to multi-sample pass
    - Add `blurDepthBias` parameter to occlusion pass
    - Handle near clip in SSAO blur
- Support reading score from B-factor in pLDDT color theme
- Add Cel-shading support
    - `celShaded` geometry parameter
    - `celSteps` renderer parameter
- Add the ability to customize the Snapshot Description component via `PluginUISpec.components.viewport.snapshotDescription`
- Add `doNotDisposeCanvas3DContext` option to `PluginContext.dispose`
- Remove support for density data from edmaps.rcsb.org

## [v4.3.0] - 2024-05-26

- Fix State Snapshots export animation (#1140)
- Add depth of field (dof) postprocessing effect
- Add `SbNcbrTunnels` extension for for visualizing tunnels in molecular structures from ChannelsDB (more info in [tunnels.md](./docs/docs/extensions/tunnels.md))
- Fix edge case in minimizing RMSD transform computation

## [v4.2.0] - 2024-05-04

- Add emissive material support
- Add bloom post-processing
- MolViewSpec extension: `loadMVS` supports `keepCamera` parameter
- Return StateTransform selectors from measurements API (addDistance, addAngle, etc.)
- Refactor transparency rendering
    - More uniform behavior for blended, wboit, dpoit
    - Fix issues with text & image geometry
- Fix render-spheres example (#1100)
    - Wrong step size in sphere geometry boundingSphere & groupmapping
    - Handle empty `instanceGrid` in renderer & renderable
- Fix bond assignment from `IndexPairBonds`
    - Can not always be cached in `ElementSetIntraBondCache`
    - Wrong operator checks in `findPairBonds`
- Fix SSAO artifacts (@corredD, #1082)
- Fix bumpiness artifacts (#1107, #1084)

## [v4.1.0] - 2024-03-31

- Add `VolumeTransform` to translate/rotate a volume like in a structure superposition
- Fix BinaryCIF encoder edge cases caused by re-encoding an existing BinaryCIF file
- Fix edge-case where width/height in InputObserver are not correct
- Fix transparency rendering fallback (#1058)
- Fix SSAO broken when `OES_texture_float_linear` is unavailable
- Add `normalOffset` to `external-volume` color theme
    - This can give results similar to pymol's surface_ramp_above_mode=1
- Add `rotation` parameter to skybox background

## [v4.0.1] - 2024-02-19

- Fix BinaryCIF decoder edge cases. Fixes mmCIF model export from data provided by ModelServer.
- MolViewSpec extension: support for MVSX file format
- Revert "require WEBGL_depth_texture extension" & "remove renderbuffer use"

## [v4.0.0] - 2024-02-04

- Add Mesoscale Explorer app for investigating large systems
- [Breaking] Remove `cellpack` extension (superseded by Mesoscale Explorer app)
- [Breaking] Set minimal node.js version to 18
- [Breaking] Generalize rcsb/assembly-symmetry/ extension
    - Move to assembly-symmetry/
    - Remove RCSB specific dependencies and prefixes
- [Breaking] Require `WEBGL_depth_texture` webgl extension
    - Remove `renderbuffer` use
- [Breaking] Change build target to ES2018
    - Custom builds only require ES6 for dependencies like immer.js
- [Breaking] Changed `createPluginUI`
    - The function now takes a single `options` argument
    - The caller must specify a `render` method that mounts the Mol* react component to DOM
        - A default `renderReact18` method is provided, but needs to be imported separately
        - To support React 16 and 17, `ReactDOM.render` can be passed
- Improve `SetUtils` performance using ES6 features
- [Breaking] Reduce memory usage of `SymmetryOperator.ArrayMapping`
    - Requires calling methods from instance
- [Breaking] Fix `mol-model/structure/model/properties/seconday-structure.ts` file name (#938)
- [Breaking] Add `Canvas3DContext` runtime props
    - Props: pixelScale, pickScale, transparency (blended, wboit, dpoit)
    - Replaces instantiation-time attribs
- [Breaking] Change default compile target to ES2018
- [Breaking] Add culling & LOD support
    - Cull per-object and per-instance
    - Cull based on frustum and camera distance
    - LOD visibility based on camera distance
    - Special LOD mode for spheres with automatic levels
    - Occlusion culling (only WebGL2)
        - Hi-Z pass
        - Cull based on previous frame's Hi-Z buffer
- Add stochastic/dithered transparency to fade overlapping LODs in and out
- Add "Automatic Detail" preset that shows surface/cartoon/ball & stick based on camera distance

## [v3.45.0] - 2024-02-03

- Add color interpolation to impostor cylinders
- MolViewSpec components are applicable only when the model has been loaded from MolViewSpec
- Add `snapshotKey` and `tooltip` params to loci `LabelRepresentation`
- Update `FocusLoci` behavior to support `snapshotKey` param
  - Clicking a visual with `snapshotKey` will trigger that snapshot
- Render multiline loci label tooltips as Markdown
- `ParamDefinition.Text` updates:
  - Support `multiline` inputs
  - Support `placeholder` parameter
  - Support `disableInteractiveUpdates` to only trigger updates once the control loses focus
- Move dependencies related to the headless context from optional deps to optional peer deps

## [v3.44.0] - 2024-01-06

- Add new `cartoon` visuals to support atomic nucleotide base with sugar
- Add `thicknessFactor` to `cartoon` representation for scaling nucleotide block/ring/atomic-fill visuals
- Use bonds from `_struct_conn` in mmCIF files that use `label_seq_id`
- Fix measurement label `offsetZ` default: not needed when `scaleByRadius` is enbaled
- Support for label rendering in HeadlessPluginContext
- MolViewSpec extension
  - Support all X11 colors
  - Support relative URIs
  - CLI tools: mvs-validate, mvs-render, mvs-print-schema
  - Labels applied in one node
- ModelServer SDF/MOL2 ligand export: fix atom indices when additional atoms are present
- Avoid showing (and calculating) inter-unit bonds for huge structures
- Fixed `DragOverlay` on WebKit/Safari browsers

## [v3.43.1] - 2023-12-04

- Fix `react-markdown` dependency

## [v3.43.0] - 2023-12-02

- Fix `State.tryGetCellData` (return type & data check)
- Don't change camera.target unless flyMode or pointerLock are enabled
- Handle empty CIF files
- Snapshot improvements:
    - Add `key` property
    - Ability to existing snapshot name, key, and description
    - Support markdown in descriptions (ignores all HTML tags)
    - Ability to link to snapshots by key from descriptions
    - Separate UI control showing description of the current snapshot
- Do not activate drag overlay for non-file content
- Add `structure-element-sphere` visual to `spacefill` representation
- Fix missing `await` in `HeadlessPluginContext.saveStateSnapshot`
- Added support for providing custom sequence viewers to the plugin spec
- MolViewSpec extension (MVS)
- Add URL parameters `mvs-url`, `mvs-data`, `mvs-format`
- Add drag&drop for `.mvsj` files
- Fix `bumpiness` scaling with `ignoreLight` enabled
- Add `transforms` & `label` params to `ShapeFromPly`
- Optimize `LociSelectManager.selectOnly` to avoid superfluous loci set operations
- Dispose of viewer on `unload` event to aid GC

## [v3.42.0] - 2023-11-05

- Fix handling of PDB files with insertion codes (#945)
- Fix de-/saturate of colors with no hue
- Improve `distinctColors` function
    - Add `sort` and `sampleCountFactor` parameters
    - Fix clustering issues
- Add `clipPrimitive` option to spheres geometry, clipping whole spheres instead of cutting them
- Add `DragAndDropManager`
- Add `options` support for default bond labels

## [v3.41.0] - 2023-10-15

- Add `PluginContext.initialized` promise & support for it in the `Plugin` UI component.
- Fix undesired interaction between settings panel and the panel on the right.
- Add ability to customize server parameters for `RCSBAssemblySymmetry`.

## [v3.40.1] - 2023-09-30

- Do not call `updateFocusRepr` if default `StructureFocusRepresentation` isn't present.
- Treat "tap" as a click in `InputObserver`
- ModelServer ligand queries: fix atom count reported by SDF/MOL/MOL2 export
- CCD extension: Make visuals for aromatic bonds configurable
- Add optional `file?: CifFile` to `MmcifFormat.data`
- Add support for webgl extensions
    - `WEBGL_clip_cull_distance`
    - `EXT_conservative_depth`
    - `WEBGL_stencil_texturing`
    - `EXT_clip_control`
- Add `MultiSampleParams.reduceFlicker` (to be able to switch it off)
- Add `alphaThickness` parameter to adjust alpha of spheres for radius
- Ability to hide "right" panel from simplified viewport controls
- Add `blockIndex` parameter to TrajectoryFromMmCif
- Fix bounding sphere calculation for "element-like" visuals
- Fix RCSB PDB validation report URL
- Add sharpening postprocessing option
- Take pixel-ratio into account for outline scale
- Gracefully handle missing HTMLImageElement
- Fix pixel-ratio changes not applied to all render passes

## [v3.39.0] - 2023-09-02

- Add some elements support for `guessElementSymbolString` function
- Faster bounding rectangle calculation for imposter spheres
- Allow toggling of hydrogens as part of `LabelTextVisual`

## [v3.38.3] - 2023-07-29

- Fix imposter spheres not updating, e.g. in trajectories (broke in v3.38.0)

## [v3.38.2] - 2023-07-24

- Don't rely solely on `chem_comp_atom` when detecting CCD files (#877)
- Actually support non-physical keys in `Bindings.Trigger.code`

## [v3.38.1] - 2023-07-22

- Fix pixel-scale not updated in SSAO pass

## [v3.38.0] - 2023-07-18

- Fix display issue with SIFTS mapping
- Support non-physical keys in `Bindings.Trigger.code`
- Update `getStateSnapshot` to only overwrite current snapshot if it was created automatically
- Fix distinct palette's `getSamples` infinite loop
- Add 'NH2', 'FOR', 'FMT' to `CommonProteinCaps`
- Add `opened` event to `PluginStateSnapshotManager`
- Properly switch-off fog
- Add `approximate` option for spheres rendering
- Reduce `Spheres` memory usage
    - Derive mapping from VertexID
    - Pull position and group from texture
- Add `Euler` math primitive
- Add stride option to element sphere & point visuals
- Add `disabledExtensions` field to default viewer's options
- Add `LRUCache.remove`
- Add 'Chain Instance' and 'Uniform' options for 'Carbon Color' param (in Color Theme: Element Symbol)

## [v3.37.1] - 2023-06-20

- Fix issues with wboit/dpoit in large scenes
- Fix lines, text, points rendering (broken in v3.37.0)

## [v3.37.0] - 2023-06-17

- Add `inverted` option to `xrayShaded` parameter
- Model-export extension: Add ability to set a file name for structures
- Add `contextHash` to `SizeTheme`
- Add mipmap-based blur for image backgrounds

## [v3.36.1] - 2023-06-11

- Allow parsing of CCD ligand files
- Add dedicated wwPDB CCD extension to align and visualize ideal & model CCD coordinates
- Make operators in `IndexPairBonds` a directed property
- Remove erroneous bounding-box overlap test in `Structure.eachUnitPair`
- Fix `EdgeBuilder.addNextEdge` for loop edges
- Optimize inter unit bond compute
- Ensure consistent state for volume representation (#210)
- Improve SSAO for thin geometry (e.g. lines)
- Add snapshot support for structure selections
- Add `nucleicProfile` parameter to cartoon representation
- Add `cartoon` theme with separate colorings for for mainchain and sidechain visuals

## [v3.35.0] - 2023-05-14

- Enable odd dash count (1,3,5)
- Add principal axes spec and fix edge cases
- Add a uniform color theme for NtC tube that still paints residue and segment dividers in a different color
- Mesh exporter improvements
    - Support points & lines in glTF export
    - Set alphaMode and doubleSided in glTF export
    - Fix flipped cylinder caps
- Fix bond assignments `struct_conn` records referencing waters
- Add StructConn extension providing functions for inspecting struct_conns
- Fix `PluginState.setSnapshot` triggering unnecessary state updates
- Fix an edge case in the `mol-state`'s `State` when trying to apply a transform to an existing Null object
- Add `SbNcbrPartialCharges` extension for coloring and labeling atoms and residues by partial atomic charges
  - uses custom mmcif categories `_sb_ncbr_partial_atomic_charges_meta` and `_sb_ncbr_partial_atomic_charges` (more info in [README.md](./src/extensions/sb-ncbr/README.md))
- Parse HEADER record when reading PDB file
- Support `ignoreHydrogens` in interactions representation
- Add hydroxyproline (HYP) commonly present in collagen molecules to the list of amino acids
- Fix assemblies for Archive PDB files (do not generate unique `label_asym_id` if `REMARK 350` is present)
- Add additional functions to `core.math` in `mol-script`
    - `cantorPairing`, `sortedCantorPairing`, `invertCantorPairing`,
    - `trunc`, `sign`

## [v3.34.0] - 2023-04-16

- Avoid `renderMarkingDepth` for fully transparent renderables
- Remove `camera.far` doubling workaround
- Add `ModifiersKeys.areNone` helper function
- Do not render NtC tube segments unless all required atoms are present in the structure
- Fix rendering issues caused by VAO reuse
- Add "Zoom All", "Orient Axes", "Reset Axes" buttons to the "Reset Camera" button
- Improve trackball move-state handling when key bindings use modifiers
- Fix rendering with very small viewport and SSAO enabled
- Fix `.getAllLoci` for structure representations with `structure.child`
- Fix `readAllLinesAsync` refering to dom length property
- Make mol-util/file-info node compatible
- Add `eachLocation` to representation/visual interface

## [v3.33.0] - 2023-04-02

- Handle resizes of viewer element even when window remains the same size
- Throttle canvas resize events
- Selection toggle buttons hidden if selection mode is off
- Camera focus loci bindings allow reset on click-away to be overridden
- Input/controls improvements
    - Move or fly around the scene using keys
    - Pointer lock to look around scene
    - Toggle spin/rock animation using keys
- Apply bumpiness as lightness variation with `ignoreLight`
- Remove `JSX` reference from `loci-labels.ts`
- Fix overpaint/transparency/substance smoothing not updated when geometry changes
- Fix camera project/unproject when using offset viewport
- Add support for loading all blocks from a mmcif file as a trajectory
- Add `Frustum3D` and `Plane3D` math primitives
- Include `occupancy` and `B_iso_or_equiv` when creating `Conformation` from `Model`
- Remove LazyImports (introduced in v3.31.1)

## [v3.32.0] - 2023-03-20

- Avoid rendering of fully transparent renderables
- Add occlusion color parameter
- Fix issue with outlines and orthographic camera
- Reduce over-blurring occlusion at larger view distances
- Fix occlusion artefact with non-canvas viewport and pixel-ratio > 1
- Update nodejs-shims conditionals to handle polyfilled document object in NodeJS environment.
- Ensure marking edges are at least one pixel wide
- Add exposure parameter to renderer
- Only trigger marking when mouse is directly over canvas
- Fix blurry occlusion in screenshots
- [Breaking] Add `setFSModule` to `mol-util/data-source` instead of trying to trick WebPack

## [v3.31.4] - 2023-02-24

- Allow link cylinder/line `dashCount` set to '0'
- Stop animation loop when disposing `PluginContext` (thanks @gfrn for identifying the issue)

## [v3.31.3] - 2023-02-22

- Fix impostor bond visuals not correctly updating on `sizeFactor` changes
- Fix degenerate case in PCA
- Fix near clipping avoidance in impostor shaders
- Update `fs` import in `data-source.ts`

## [v3.31.2] - 2023-02-12

- Fix exit code of volume pack executable (pack.ts). Now exits with non-0 status when an error happens
- Remove pca transform from components ui focus (too distracting)
- Fix artefacts with opaque outlines behind transparent objects
- Fix polymer trace visual not updating
- Fix use of `WEBGL_provoking_vertex`

## [v3.31.1] - 2023-02-05

- Improve Component camera focus based on the PCA of the structure and the following rules:
    - The first residue should be in first quadrant if there is only one chain
    - The average position of the residues of the first chain should be in the first quadrant if there is more than one chain
- Add `HeadlessPluginContext` and `HeadlessScreenshotHelper` to be used in Node.js
- Add example `image-renderer`
- Fix wrong offset when rendering text with orthographic projection
- Update camera/handle helper when `devicePixelRatio` changes
- Add various options to customize the axes camera-helper
- Fix issue with texture-mesh color smoothing when changing themes
- Add fast boundary helper and corresponding unit trait
- Add Observable for Canvas3D commits

## [v3.30.0] - 2023-01-29

- Improve `Dnatco` extension
    - Factor out common code in `Dnatco` extension
    - Add `NtC tube` visual. Applicable for structures with NtC annotation
    - [Breaking] Rename `DnatcoConfalPyramids` to `DnatcoNtCs`
- Improve boundary calculation performance
- Add option to create & include images in state snapshots
- Fix SSAO artefacts with high bias values
- Fix SSAO resolution scale parameter handling
- Improve outlines, visually more stable at different view distances

## [v3.29.0] - 2023-01-15

- `meshes` extension: Fixed a bug in mesh visualization (show backfaces when opacity < 1)
- Add color quick select control to Volume controls
- Fix `dropFiles` bug
- Fix some cyclic imports and reduce the use of const enums. This should make it easier to use the library with the `isolatedModules: true` TS config.
- Fix `dropFiles` bug (#679)
- Add `input type='color'` picker to `CombinedColorControl`
- Set `ParameterMappingControl` disabled when state is updating
- Performance tweaks
    - Update clip `defines` only when changed
    - Check for identity in structure/unit areEqual methods
    - Avoid cloning of structure representation parameters
    - Make SymmetryOperator.createMapping monomorphic
    - Improve bonding-sphere calculation
    - Defer Scene properties calculation (markerAverage, opacityAverage, hasOpaque)
    - Improve checks in in UnitsRepresentation setVisualState
- Add StructureElement.Loci.forEachLocation
- Add RepresentationRegistry.clear and ThemeRegistry.clear
- Add generic Loci support for overpaint, substance, clipping themes
- Add `.getCenter` and `.center` to `Camera`
- Add support to dim unmarked groups
- Add support for marker edge strength

## [v3.28.0] - 2022-12-20

- Show histogram in direct volume control point settings
- Add `solidInterior` parameter to sphere/cylinder impostors
- [Breaking] Tweak `ignoreHydrogens` non-polar handling (introduced in 3.27.0)
- Add `meshes` and `volumes-and-segmentations` extensions
    - See https://molstarvolseg.ncbr.muni.cz/ for more info
- Fix missing support for info in `ParamDefinition.Converted`
- Add support for multi-visual volume representations
- Improve volume isosurface bounding-sphere
- Add basic volume segmentation support to core
    - Add `Volume.Segment` model
    - Add `Segmentation` custom volume property
    - Add `SegmentRepresentation` representation
    - Add `volume-segment` color theme
- Fix GPU marching cubes failing for large meshes with webgl2 (due to use of float16)

## [v3.27.0] - 2022-12-15

- Add an `includeTransparent` parameter to hide/show outlines of components that are transparent
- Fix 'once' for animations of systems with many frames
- Better guard against issue (black fringes) with bumpiness in impostors
- Improve impostor shaders
    - Fix sphere near-clipping with orthographic projection
    - Fix cylinder near-clipping
    - Add interior cylinder caps
    - Add per-pixel object clipping
- Fix `QualityAssessment` assignment bug for structures with different auth vs label sequence numbering
- Refresh `ApplyActionControl`'s param definition when toggling expanded state
- Fix `struct_conn` bond assignment for ions
- Ability to show only polar hydrogens

## [v3.26.0] - 2022-12-04

- Support for ``powerPreference`` webgl attribute. Add ``PluginConfig.General.PowerPreference`` and ``power-preference`` Viewer GET param.
- Excluded common protein caps `NME` and `ACE` from the ligand selection query
- Add screen-space shadow post-processing effect
- Add "Structure Molecular Surface" visual
- Add `external-volume` theme (coloring of arbitrary geometries by user-selected volume)

## [v3.25.1] - 2022-11-20

- Fix edge-case in `Structure.eachUnitPair` with single-element units
- Fix 'auto' structure-quality for coarse models

## [v3.25.0] - 2022-11-16

- Fix handling of gzipped assets (reverts #615)

## [v3.24.0] - 2022-11-13

- Make `PluginContext.initContainer` checkered canvas background optional
- Store URL of downloaded assets to detect zip/gzip based on extension (#615)
- Add optional `operator.key`; can be referenced in `IndexPairBonds`
- Add overpaint/transparency/substance theme strength to representations
- Fix viewport color for transparent background

## [v3.23.0] - 2022-10-19

- Add `PluginContext.initContainer/mount/unmount` methods; these should make it easier to reuse a plugin context with both custom and built-in UI
- Add `PluginContext.canvas3dInitialized`
- `createPluginUI` now resolves after the 3d canvas has been initialized
- Change EM Volume Streaming default from `Whole Structure` to `Auto`

## [v3.22.0] - 2022-10-17

- Replace `VolumeIsosurfaceParams.pickingGranularity` param with `Volume.PickingGranuality`

## [v3.21.0] - 2022-10-17

- Add `VolumeIsosurfaceParams.pickingGranularity` param
- Prevent component controls collapsing when option is selected

## [v3.20.0] - 2022-10-16

- [Breaking] Rename the ``model-index`` color theme to ``trajectory-index``
- Add a new ``model-index`` color theme that uniquely colors each loaded model
- Add the new ``model-index`` and ``structure-index`` color themes as an option for the carbon color in the ``element-symbol`` and ``ilustrative`` color themes
- Add ``structure-index`` color theme that uniquely colors each root structure
- Add ``nearest`` method to ``Lookup3D``
- Add mipmap-based blur for skybox backgrounds

## [v3.19.0] - 2022-10-01

- Fix "empty textures" error on empty canvas
- Optimize BinaryCIF integer packing encoder
- Fix dual depth peeling when post-processing is off or when rendering direct-volumes
- Add ``cameraClipping.minNear`` parameter
- Fix black artifacts on specular highlights with transparent background

## [v3.18.0] - 2022-09-17

- Integration of Dual depth peeling - OIT method
- Stereo camera improvements
    - Fix param updates not applied
    - Better param ranges and description
    - Add timer.mark for left/right camera

## [v3.17.0] - 2022-09-11

- [Fix] Clone ``Canvas3DParams`` when creating a ``Canvas3D`` instance to prevent shared state between multiple instances
- Add ``includeResidueTest`` option to ``alignAndSuperposeWithSIFTSMapping``
- Add ``parentDisplay`` param for interactions representation.
- [Experimental] Add support for PyMOL, VMD, and Jmol atom expressions in selection scripts
- Support for ``failIfMajorPerformanceCaveat`` webgl attribute. Add ``PluginConfig.General.AllowMajorPerformanceCaveat`` and ``allow-major-performance-caveat`` Viewer GET param.
- Fix handling of PDB TER records (#549)
- Add support for getting multiple loci from a representation (``.getAllLoci()``)
- Add ``key`` property to intra- and inter-bonds for referencing source data
- Fix click event triggered after move

## [v3.16.0] - 2022-08-25

- Support ``globalColorParams`` and ``globalSymmetryParams`` in common representation params
- Support ``label`` parameter in ``Viewer.loadStructureFromUrl``
- Fix ``ViewportHelpContent`` Mouse Controls section

## [v3.15.0] - 2022-08-23

- Fix wboit in Safari >=15 (add missing depth renderbuffer to wboit pass)
- Add 'Around Camera' option to Volume streaming
- Avoid queuing more than one update in Volume streaming

## [v3.14.0] - 2022-08-20

- Expose inter-bonds compute params in structure
- Improve performance of inter/intra-bonds compute
- Fix defaultAttribs handling in Canvas3DContext.fromCanvas
- Confal pyramids extension improvements
    - Add custom labels to Confal pyramids
    - Improve naming of some internal types in Confal pyramids extension coordinate
    - Add example mmCIF file with categories necessary to display Confal pyramids
    - Change the lookup logic of NtC steps from residues
- Add support for download of gzipped files
- Don't filter IndexPairBonds by element-based rules in MOL/SDF and MOL2 (without symmetry) models
- Fix Glycam Saccharide Names used by default
- Fix GPU surfaces rendering in Safari with WebGL2
- Add ``fov`` (Field of View) Canvas3D parameter
- Add ``sceneRadiusFactor`` Canvas3D parameter
- Add background pass (skybox, image, horizontal/radial gradient)
    - Set simple-settings presets via ``PluginConfig.Background.Styles``
    - Example presets in new backgrounds extension
    - Load skybox/image from URL or File (saved in session)
    - Opacity, saturation, lightness controls for skybox/image
    - Coverage (viewport or canvas) controls for image/gradient
- [Breaking] ``AssetManager`` needs to be passed to various graphics related classes
- Fix SSAO renderable initialization
- Reduce number of webgl state changes
    - Add ``viewport`` and ``scissor`` to state object
    - Add ``hasOpaque`` to scene object
- Handle edge cases where some renderables would not get (correctly) rendered
    - Fix text background rendering for opaque text
    - Fix helper scenes not shown when rendering directly to draw target
- Fix ``CustomElementProperty`` coloring not working

## [v3.13.0] - 2022-07-24

- Fix: only update camera state if manualReset is off (#494)
- Improve handling principal axes of points in a plane
- Add 'material' annotation support for textures
- More effort to avoid using ``flat`` qualifier in shaders: add ``dVaryingGroup``
- Enable ``immediateUpdate`` for iso level in isosurface and volume streaming controls
- Add support to download CCD from configurable URL

## [v3.12.1] - 2022-07-20

- Fix plugin behavior dispose logic to correctly unsubscribe observables.

## [v3.12.0] - 2022-07-17

- Add ``colorMarker`` option to Renderer. This disables the highlight and select marker at a shader level for faster rendering of large scenes in some cases.
- Bind shared textures only once per pass, not for each render item
- Fix missing 'material' annotation for some uniforms, causing unnecessary uniform updates
- Remove use of ``isnan`` in impostor shaders, not needed and causing slowdown
- Avoid using ``flat`` qualifier in shaders, causing slowdown
- Improve CellPack's ``adjustStyle`` option (disable ``colorMarker``, set component options, enable marking w/o ghost)
- Scan all entities when looking for ``struct_conn`` entries (fixes issue when the same ``label_asym_id`` is used in more than one entity)

## [v3.11.0] - 2022-07-04

- Add ``instanceGranularity`` option for marker, transparency, clipping, overpaint, substance data to save memory
- CellPack extension tweaks
    - Use instancing to create DNA/RNA curves to save memory
    - Enable ``instanceGranularity`` by default
    - Add ``adjustStyle`` option to LoadCellPackModel action (stylized, no multi-sample, no far clipping, chain picking)
- Structure Superposition now respects pivot's coordinate system

## [v3.10.2] - 2022-06-26

- Fix superfluous shader varying
- Improve use of gl_VertexID when possible

## [v3.10.1] - 2022-06-26

- Fix groupCount when updating TextureMesh-based visuals

## [v3.10.0] - 2022-06-24

- Add support for Glycam saccharide names
- Add ``PluginConfig.Viewport.ShowTrajectoryControls`` config option

## [v3.9.1] - 2022-06-19

- Fix missing ``super.componentWillUnmount()`` calls (@simeonborko)
- Fix missing ``uGroupCount`` update for visuals
- Fix missing aromatic bond display

## [v3.9.0] - 2022-05-30

- Improve picking by using drawbuffers (when available) to reduce number of drawcalls
- GPU timing support
    - Add ``timing-mode`` Viewer GET param
    - Add support for webgl timer queries
    - Add timer marks around GPU render & compute operations
- Volume Server CIF: Add check that a data block contains volume data before parsing
- Fix ``Scene.clear`` not clearing primitives & volumes arrays (@JonStargaryen)
- Fix rendering volumes when wboit is switched off and postprocessing is enabled

## [v3.8.2] - 2022-05-22

- Fix ``Scene.opacityAverage`` not taking xray shaded into account

## [v3.8.1] - 2022-05-14

- Fix issues with marking camera/handle helper (#433)
- Fix issues with array uniforms when running with headless-gl
- Fix Polymer Chain Instance coloring
- Improve performance of scene marker/opacity average calculation

## [v3.8.0] - 2022-04-30

- Add support for outlines around transparent objects
- Improve per-group transparency when wboit is switched off
- Improve ``ColorTheme`` typing with ``ColorType`` generic.
    - Defaults to ``ColorTypeLocation``
    - Set when using ``ColorTypeDirect`` or ``ColorTypeGrid``
- Fix case handling of ``struct_conf`` mmCIF enumeration field (#425)
- Fix ``allowTransparentBackfaces`` for per-group transparency
- Fix ``FormatRegistry.isApplicable`` returning true for unregistered formats
- Fix: handle building of ``GridLookup3D`` with zero cell size
- Fix ``ignoreLight`` for direct-volume rendering with webgl1
- Fix (non-black) outlines when using transparent background

## [v3.7.0] - 2022-04-13

- Fix ``xrayShaded`` for texture-mesh geometries
- [Breaking] Change ``allowTransparentBackfaces`` to ``transparentBackfaces`` with options ``off``, ``on``, ``opaque``. This was only added in 3.6.0, so allowing a breaking change here.
    - ``off``: don't show (default)
    - ``on``: show with transparency
    - ``opaque``: show fully opaque
- Add option to disable file drop overlay.

## [v3.6.2] - 2022-04-05

- ModelServer ligand queries: fixes for alternate locations, additional atoms & UNL ligand
- React 18 friendly ``useBehavior`` hook.

## [v3.6.1] - 2022-04-03

- Fix React18 related UI regressions.

## [v3.6.0] - 2022-04-03

- Check that model and coordinates have same element count when creating a trajectory
- Fix aromatic rings assignment: do not mix flags and planarity test
- Improve bonds assignment of coarse grained models: check for IndexPairBonds and exhaustive StructConn
- Fix unit mapping in bondedAtomicPairs MolScript query
- Improve pdb parsing: handle non unique atom and chain names (fixes #156)
- Fix volume streaming for entries with multiple contour lists
- Add ``allowTransparentBackfaces`` parameter to support double-sided rendering of transparent geometries
- Fix handling of case insensitive mmCIF enumeration fields (including entity.type)
- Fix ``disable-wboit`` Viewer GET param
- Add support for React 18.
    - Used by importing ``createPluginUI`` from ``mol-plugin-ui/react18``;
    - In Mol* 4.0, React 18 will become the default option.

## [v3.5.0] - 2022-03-25

- Fix issues with bounding-sphere & color-smoothing (mostly for small geometries)
- Support BCIF => CIF conversion in ``cif2bcif`` CLI tool

## [v3.4.0] - 2022-03-13

- Fix handling of mmcif with empty ``label_*`` fields
- Improve saccharide detection (compare against list from CCD)
- Fix legend label of hydrophobicity color theme
- Add ``LoadTrajectory`` action
- Add ``CustomImportControls`` to left panel
- Add Zenodo import extension (load structures, trajectories, volumes, and zip files)
- Fix loading of some compressed files within sessions
- Fix wrong element assignment for atoms with Charmm ion names
- Fix handling of empty symmetry cell data
- Add support for ``trr`` and ``nctraj`` coordinates files
- Add support for ``prmtop`` and ``top`` topology files

## [v3.3.1] - 2022-02-27

- Fix issue with unit boundary reuse (do at visual level instead)
- Add option to ignore ions for inter-unit bond computation

## [v3.3.0] - 2022-02-27

- Fix parsing contour-level from emdb v3 header files
- Fix invalid CSS (#376)
- Fix "texture not renderable" & "texture not bound" warnings (#319)
- Fix visual for bonds between two aromatic rings
- Fix visual for delocalized bonds (parsed from mmcif and mol2)
- Fix ring computation algorithm
- Add ``UnitResonance`` property with info about delocalized triplets
- Resolve marking in main renderer loop to improve overall performance
- Use ``throttleTime`` instead of ``debounceTime`` in sequence viewer for better responsiveness
- Change line geometry default ``scaleFactor`` to 2 (3 is too big after fixing line rendering)
- Trajectory animation performance improvements
    - Reuse ``Model.CoarseGrained`` for coordinate trajectories
    - Avoid calculating ``InterUnitBonds`` when ``Structure.parent`` ones are empty
    - Reuse unit boundary if sphere has not changed too much
    - Don't show 'inter-bond' and 'element-cross' visuals in line representations of polymerAndLigand preset
- Fix additional mononucleotides detected as polymer components
- Fix and improve ``canRemap`` handling in ``IntraUnitBonds``
- Reuse occlusion for secondary passes during multi-sampling
- Check if marking passes are needed before doing them
- Add ``resolutionScale`` parameter to allow trading quality of occlusion for performance

## [v3.2.0] - 2022-02-17

- Rename "best database mapping" to "SIFTS Mapping"
- Add schema and export support for ``atom_site.pdbx_sifts_xref_*`` fields
- Add schema export support for ``atom_site.pdbx_label_index`` field
- Add `traceOnly` parameter to chain/UniProt-based structure alignment
- Store ``IndexPairBonds`` as a dynamic property.

## [v3.1.0] - 2022-02-06

- Fix ``xrayShaded`` & ``ignoreLight`` params not working at the same time
- Add ``ignoreLight`` to component params
- Tweaks for cleaner default representation style
    - Cartoon: use ``nucleotide-ring`` instead of ``nucleotide-block``
    - Focus: use ``xrayShaded`` instead of opacity; adjust target size; don't show non-covalent interactions twice
- Fix representation preset side effects (changing post-processing parameters, see #363)
- Add Quick Styles panel (default, illustrative, stylized)
- Fix exported structure missing secondary-structure categories (#364)
- Fix volume streaming error message: distinguish between missing data and server error (#364)

## [v3.0.2] - 2022-01-30

- Fix color smoothing of elongated structures (by fixing ``Sphere.expand`` for spheres with highly directional extrema)
- Fix entity label not displayed when multiple instances of the same entity are highlighted
- Fix empty elements created in ``StructureElement.Loci.extendToAllInstances``
- Measurement options tweaks (allow larger ``textSize``; make ``customText`` essential)
- Fix visual visibility sync edge case when changing state snapshots

## [v3.0.1] - 2022-01-27

- Fix marking pass not working with ``transparentBackground``
- Fix pdbe xray maps url not https
- Fix entity-id color theme broken for non-IHM models
- Improve/fix marking of ``InteractionsInterUnitVisual`` (mark when all contact-feature members are given)
- Add missing "entity-id" and "enity-source" options for carbon coloring to "element-symbol" color theme
- Fix VolumeServer/query CLI
- Support automatic iso-value adjustment for VolumeServer data in ``Viewer.loadVolumeFromUrl``
- Emit drag event whenever started within viewport (not only for non-empty loci)

## [v3.0.0] - 2022-01-23

- Assembly handling tweaks:
    - Do not include suffix for "identity assembly operators"
    - Do not include assembly-related categories to export if the structure was composed from an assembly
    - Special case for ``structAsymMap`` if Mol* asym id operator mapping is present
- Support for opening ZIP files with multiple entries
- Add Model Export extension
- Bugfix: Automatically treat empty string as "non-present" value in BinaryCIF writer.
- Fix coarse model support in entity-id color theme
- Fix marking of carbohydrate visuals (whole chain could get marked instead of single residue)
- Add custom colors to "element-symbol", "molecule-type", "residue-name", and "secondary-structure" themes
- Support/bugfixes for ``atom_site.pdbx_sifts_xref`` categories
- Improve/fix marking of ``InteractionsIntraUnitVisual`` (mark when all contact-feature members are given)

## [v3.0.0-dev.10] - 2022-01-17

- Fix ``getOperatorsForIndex``
- Pass animation info (current frame & count) to state animations
    - Fix camera stutter for "camera spin" animation
- Add formal charge parsing support for MOL/SDF files (thanks @ptourlas)
- [Breaking] Cleaner looking ``MembraneOrientationVisuals`` defaults
- [Breaking] Add rock animation to trackball controls
    - Add ``animate`` to ``TrackballControlsParams``, remove ``spin`` and ``spinSpeed``
    - Add ``animate`` to ``SimpleSettingsParams``, remove ``spin``
- Add "camera rock" state animation
- Add support for custom colors to "molecule-type" theme
- [Breaking] Add style parameter to "illustrative" color theme
    - Defaults to "entity-id" style instead of "chain-id"
- Add "illustrative" representation preset

## [v3.0.0-dev.9] - 2022-01-09

- Add PDBj as a ``pdb-provider`` option
- Move Viewer APP to a separate file to allow use without importing light theme & index.html
- Add symmetry support for mol2 files (only spacegroup setting 1)
- Fix mol2 files element symbol assignment
- Improve bond assignment from ``IndexPairBonds``
    - Add ``key`` field for mapping to source data
    - Fix assignment of bonds with unphysical length
- Fix label/stats of single atom selection in multi-chain units

## [v3.0.0-dev.8] - 2021-12-31

- Add ``PluginFeatureDetection`` and disable WBOIT in Safari 15.
- Add ``disable-wboit`` Viewer GET param
- Add ``prefer-webgl1`` Viewer GET param
- [Breaking] Refactor direct-volume rendering
    - Remove isosurface render-mode (use GPU MC instead)
    - Move coloring into theme (like for other geometries/renderables)
        - Add ``direct`` color type
        - Remove color from transfer-function (now only alpha)
        - Add direct-volume color theme support
        - Add volume-value color theme
- [Breaking] Use size theme in molecular/gaussian surface & label representations
    - This is breaking because it was hardcoded to ``physical`` internally but the repr size theme default was ``uniform`` (now ``physical``)

## [v3.0.0-dev.7] - 2021-12-20

- Reduce number of created programs/shaders
    - Support specifying variants when creating graphics render-items
    - Change double-side shader param from define to uniform
    - Remove dMarkerType shader define (use uMarker as needed)
    - Support to ignore defines depending on the shader variant
    - Combine pickObject/pickInstance/pickGroup shader variants into one
    - Combine markingDepth/markingMask shader variants into one
    - Correctly set shader define flags for overpaint, transparency, substance, clipping
- [Breaking] Add per-object clip rendering properties (variant/objects)
    - ``SimpleSettingsParams.clipping.variant/objects`` and ``RendererParams.clip`` were removed

## [v3.0.0-dev.6] - 2021-12-19

- Enable temporal multi-sampling by default
    - Fix flickering during marking with camera at rest
- Enable ``aromaticBonds`` in structure representations by default
- Add ``PluginConfig.Structure.DefaultRepresentationPreset``
- Add ModelArchive support
    - schema extensions (e.g., AlphaFold uses it for the pLDDT score)
    - ModelArchive option in DownloadStructure action
    - ``model-archive`` GET parameter for Viewer app
    - ``Viewer.loadModelArchive`` method
- Improve support for loading AlphaFold structures
    - Automatic coloring by pLDDT
    - AlphaFold DB option in DownloadStructure action
    - ``afdb`` GET parameter for Viewer app
    - ``Viewer.loadAlphaFoldDb`` method
- Add QualityAssessment extension (using data from ma_qa_metric_local mmcif category)
    - pLDDT & qmean score: coloring, repr presets, molql symbol, loci labels (including avg for mutli-residue selections)
    - pLDDT: selection query
- Warn about erroneous symmetry operator matrix (instead of throwing an error)
- Added ``createPluginUI`` to ``mol-plugin-ui``
    - Support ``onBeforeUIRender`` to make sure initial UI works with custom presets and similar features.
- [Breaking] Removed ``createPlugin`` and ``createPluginAsync`` from ``mol-plugin-ui``
    - Please use ``createPluginUI`` instead
- Improve aromatic bonds handling
    - Don't detect aromatic bonds for rings < 5 atoms based on planarity
    - Prefer atoms in aromatic rings as bond reference positions

## [v3.0.0-dev.5] - 2021-12-16

- Fix initial camera reset not triggering for some entries.

## [v3.0.0-dev.4] - 2021-12-14

- Add ``bumpiness`` (per-object and per-group), ``bumpFrequency`` & ``bumpAmplitude`` (per-object) render parameters (#299)
- Change ``label`` representation defaults: Use text border instead of rectangle background
- Add outline color option to renderer
- Fix false positives in Model.isFromPdbArchive
- Add drag and drop support for loading any file, including multiple at once
    - If there are session files (.molx or .molj) among the dropped files, only the first session will be loaded
- Add drag and drop overlay
- Safari 15.1 - 15.3 WebGL 2 support workaround
- [Breaking] Move ``react`` and ``react-dom`` to ``peerDependencies``. This might break some builds.

## [v3.0.0-dev.3] - 2021-12-4

- Fix OBJ and USDZ export

## [v3.0.0-dev.2] - 2021-12-1

- Do not include tests and source maps in NPM package

## [v3.0.0-dev.0] - 2021-11-28

- Add multiple lights support (with color, intensity, and direction parameters)
- [Breaking] Add per-object material rendering properties
    - ``SimpleSettingsParams.lighting.renderStyle`` and ``RendererParams.style`` were removed
- Add substance theme with per-group material rendering properties
- ``StructureComponentManager.Options`` state saving support
- ``ParamDefinition.Group.presets`` support

## [v2.4.1] - 2021-11-28

- Fix: allow atoms in aromatic rings to do hydrogen bonds

## [v2.4.0] - 2021-11-25

- Fix secondary-structure property handling
    - StructureElement.Property was incorrectly resolving type & key
    - StructureSelectionQuery helpers 'helix' & 'beta' were not ensuring property availability
- Re-enable VAO with better workaround (bind null elements buffer before deleting)
- Add ``Representation.geometryVersion`` (increments whenever the geometry of any of its visuals changes)
- Add support for grid-based smoothing of Overpaint and Transparency visual state for surfaces

## [v2.3.9] - 2021-11-20

- Workaround: switch off VAO support for now

## [v2.3.8] - 2021-11-20

- Fix double canvas context creation (in plugin context)
- Fix unused vertex attribute handling (track which are used, disable the rest)
- Workaround for VAO issue in Chrome 96 (can cause WebGL to crash on geometry updates)

## [v2.3.7] - 2021-11-15

- Added ``ViewerOptions.collapseRightPanel``
- Added ``Viewer.loadTrajectory`` to support loading "composed" trajectories (e.g. from gro + xtc)
- Fix: handle parent in Structure.remapModel
- Add ``rounded`` and ``square`` helix profile options to Cartoon representation (in addition to the default ``elliptical``)

## [v2.3.6] - 2021-11-8

- Add additional measurement controls: orientation (box, axes, ellipsoid) & plane (best fit)
- Improve aromatic bond visuals (add ``aromaticScale``, ``aromaticSpacing``, ``aromaticDashCount`` params)
- [Breaking] Change ``adjustCylinderLength`` default to ``false`` (set to true for focus representation)
- Fix marker highlight color overriding select color
- CellPack extension update
    - add binary model support
    - add compartment (including membrane) geometry support
    - add latest mycoplasma model example
- Prefer WebGL1 in Safari 15.1.

## [v2.3.5] - 2021-10-19

- Fix sequence viewer for PDB files with COMPND record and multichain entities.
- Fix index pair bonds order assignment

## [v2.3.4] - 2021-10-12

- Fix pickScale not taken into account in line/point shader
- Add pixel-scale, pick-scale & pick-padding GET params to Viewer app
- Fix selecting bonds not adding their atoms in selection manager
- Add ``preferAtoms`` option to SelectLoci/HighlightLoci behaviors
- Make the implicit atoms of bond visuals pickable
    - Add ``preferAtomPixelPadding`` to Canvas3dInteractionHelper
- Add points & crosses visuals to Line representation
- Add ``pickPadding`` config option (look around in case target pixel is empty)
- Add ``multipleBonds`` param to bond visuals with options: off, symmetric, offset
- Fix ``argparse`` config in servers.

## [v2.3.3] - 2021-10-01

- Fix direct volume shader

## [v2.3.2] - 2021-10-01

- Prefer WebGL1 on iOS devices until WebGL2 support has stabilized.

## [v2.3.1] - 2021-09-28

- Add Charmm saccharide names
- Treat missing occupancy column as occupancy of 1
- Fix line shader not accounting for aspect ratio
- [Breaking] Fix point repr & shader
    - Was unusable with ``wboit``
    - Replaced ``pointFilledCircle`` & ``pointEdgeBleach`` params by ``pointStyle`` (square, circle, fuzzy)
    - Set ``pointSizeAttenuation`` to false by default
    - Set ``sizeTheme`` to ``uniform`` by default
- Add ``markerPriority`` option to Renderer (useful in combination with edges of marking pass)
- Add support support for ``chem_comp_bond`` and ``struct_conn`` categories (fixes ModelServer behavior where these categories should have been present)
- Model and VolumeServer: fix argparse config

## [v2.3.0] - 2021-09-06

- Take include/exclude flags into account when displaying aromatic bonds
- Improve marking performance
    - Avoid unnecessary draw calls/ui updates when marking
    - Check if loci is superset of visual
    - Check if loci overlaps with unit visual
    - Ensure ``Interval`` is used for ranges instead of ``SortedArray``
    - Add uniform marker type
    - Special case for reversing previous mark
- Add optional marking pass
    - Outlines visible and hidden parts of highlighted/selected groups
    - Add highlightStrength/selectStrength renderer params

## [v2.2.3] - 2021-08-25

- Add ``invertCantorPairing`` helper function
- Add ``Mesh`` processing helper ``.smoothEdges``
- Smooth border of molecular-surface with ``includeParent`` enabled
- Hide ``includeParent`` option from gaussian-surface visuals (not particularly useful)
- Improved ``StructureElement.Loci.size`` performance (for marking large cellpack models)
- Fix new ``TransformData`` issues (camera/bounding helper not showing up)
- Improve marking performance (avoid superfluous calls to ``StructureElement.Loci.isWholeStructure``)

## [v2.2.2] - 2021-08-11

- Fix ``TransformData`` issues [#133](https://github.com/molstar/molstar/issues/133)
- Fix ``mol-script`` query compiler const expression recognition.

## [v2.2.1] - 2021-08-02

- Add surrounding atoms (5 Angstrom) structure selection query
- [Breaking] Add maxDistance prop to ``IndexPairBonds``
- Fix coordinateSystem not handled in ``Structure.asParent``
- Add ``dynamicBonds`` to ``Structure`` props (force re-calc on model change)
    - Expose as optional param in root structure transform helper
- Add overpaint support to geometry exporters
- ``InputObserver`` improvements
  - normalize wheel speed across browsers/platforms
  - support Safari gestures (used by ``TrackballControls``)
  - ``PinchInput.fractionDelta`` and use it in ``TrackballControls``

## [v2.2.0] - 2021-07-31

- Add ``tubularHelices`` parameter to Cartoon representation
- Add ``SdfFormat`` and update SDF parser to be able to parse data headers according to spec (hopefully :)) #230
- Fix mononucleotides detected as polymer components (#229)
- Set default outline scale back to 1
- Improved DCD reader cell angle handling (interpret near 0 angles as 90 deg)
- Handle more residue/atom names commonly used in force-fields
- Add USDZ support to ``geo-export`` extension.
- Fix ``includeParent`` support for multi-instance bond visuals.
- Add ``operator`` Loci granularity, selecting everything with the same operator name.
- Prefer ``_label_seq_id`` fields in secondary structure assignment.
- Support new EMDB API (https://www.ebi.ac.uk/emdb/api/entry/map/[EMBD-ID]) for EM volume contour levels.
- ``Canvas3D`` tweaks:
    - Update ``forceDraw`` logic.
    - Ensure the scene is re-rendered when viewport size changes.
    - Support ``noDraw`` mode in ``PluginAnimationLoop``.

## [v2.1.0] - 2021-07-05

- Add parameter for to display aromatic bonds as dashes next to solid cylinder/line.
- Add backbone representation
- Fix outline in orthographic mode and set default scale to 2.

## [v2.0.7] - 2021-06-23

- Add ability to specify ``volumeIndex`` in ``Viewer.loadVolumeFromUrl`` to better support Volume Server inputs.
- Support in-place reordering for trajectory ``Frame.x/y/z`` arrays for better memory efficiency.
- Fixed text CIF encoder edge cases (most notably single whitespace not being escaped).

## [v2.0.6] - 2021-06-01

- Add glTF (GLB) and STL support to ``geo-export`` extension.
- Protein crosslink improvements
    - Change O-S bond distance to allow for NOS bridges (doi:10.1038/s41586-021-03513-3)
    - Added NOS-bridges query & improved disulfide-bridges query
- Fix #178: ``IndexPairBonds`` for non-single residue structures (bug due to atom reordering).
- Add volumetric color smoothing for MolecularSurface and GaussianSurface representations (#173)
- Fix nested 3d grid lookup that caused results being overwritten in non-covalent interactions computation.
- Basic implementation of ``BestDatabaseSequenceMapping`` (parse from CIF, color theme, superposition).
- Add atom id ranges support to Selection UI.

## [v2.0.5] - 2021-04-26

- Ability to pass ``Canvas3DContext`` to ``PluginContext.fromCanvas``.
- Relative frame support for ``Canvas3D`` viewport.
- Fix bug in screenshot copy UI.
- Add ability to select residues from a list of identifiers to the Selection UI.
- Fix SSAO bugs when used with ``Canvas3D`` viewport.
- Support for  full pausing (no draw) rendering: ``Canvas3D.pause(true)``.
- Add ``MeshBuilder.addMesh``.
- Add ``Torus`` primitive.
- Lazy volume loading support.
- [Breaking] ``Viewer.loadVolumeFromUrl`` signature change.
    - ``loadVolumeFromUrl(url, format, isBinary, isovalues, entryId)`` => ``loadVolumeFromUrl({ url, format, isBinary }, isovalues, { entryId, isLazy })``
- Add ``TextureMesh`` support to ``geo-export`` extension.

## [v2.0.4] - 2021-04-20

- [WIP] Mesh export extension
- ``Structure.eachAtomicHierarchyElement`` (#161)
- Fixed reading multi-line values in SDF format
- Fixed Measurements UI labels (#166)

## [v2.0.3] - 2021-04-09

- Add support for ``ColorTheme.palette`` designed for providing gradient-like coloring.
- [Breaking] The ``zip`` function is now asynchronous and expects a ``RuntimeContext``. Also added ``Zip()`` returning a ``Task``.
- [Breaking] Add ``CubeGridFormat`` in ``alpha-orbitals`` extension.

## [v2.0.2] - 2021-03-29

- Add ``Canvas3D.getRenderObjects``.
- [WIP] Animate state interpolating, including model trajectories
- Recognise MSE, SEP, TPO, PTR and PCA as non-standard amino-acids.
- Fix VolumeFromDensityServerCif transform label

## [v2.0.1] - 2021-03-23

- Exclude tsconfig.commonjs.tsbuildinfo from npm bundle

## [v2.0.0] - 2021-03-23

Too many changes to list as this is the start of the changelog... Notably, default exports are now forbidden.<|MERGE_RESOLUTION|>--- conflicted
+++ resolved
@@ -5,14 +5,10 @@
 
 ## [Unreleased]
 
-<<<<<<< HEAD
 - Add `ModelWithCoordinates` decorator transform.
-
-=======
 - Fix outlines on transparent background using illumination mode (#1364)
 - Fix transparent depth texture artifacts using illumination mode
  
->>>>>>> b42a6d46
 ## [v4.9.1] - 2024-12-05
 
 - Fix iOS check when running on Node
