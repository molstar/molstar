# Change Log
All notable changes to this project will be documented in this file, following the suggestions of [Keep a CHANGELOG](http://keepachangelog.com/). This project adheres to [Semantic Versioning](http://semver.org/) for its most widely used - and defacto - public interfaces.

Note that since we don't clearly distinguish between a public and private interfaces there will be changes in non-major versions that are potentially breaking. If we make breaking changes to less used interfaces we will highlight it in here.


## [Unreleased]
<<<<<<< HEAD
- Fix `Viewer.loadTrajectory` when loading a topology file.
- Fix `StructConn.residueCantorPairs` to not include identity pairs.
- Load potentially big text files as StringLike to bypass string size limit
=======
- Fix `Viewer.loadTrajectory` when loading a topology file
- Fix `StructConn.residueCantorPairs` to not include identity pairs
- Add format selection option to image export UI (PNG, WebP, JPEG)
- Add `StateBuilder.To.updateState`
- MVS:
  - Support updating transform states
  - Add support for `is_hidden` custom state as an extension
  - Add `queryMVSRef` and `createMVSRefMap` utility functions
- Fix switching representation type in Volume UI
>>>>>>> a0ccf469

## [v4.13.0] - 2025-04-14
- Support `--host` option for build-dev.mjs script
- Add `Viewer.loadFiles` to open supported files
- Support installing the viewer as a Progressive Web App (PWA)
- `ihm-restraints` example: show entity labels
- Fix `element-point` visual not using child unit
- Ignore `renderables` with empty draw count
- Add experimental support for `esbuild` for development
  - Use `npm run dev` for faster development builds
- Use `StructureElement.Bundle` instead of expressions to serialize measurement elements
  - Fixes measurements not being supported for coarse models
- Implementation of `ColorScale.createDiscrete` (#1458)
- Add `ColorScale.createDiscrete` to the `uncertainty` color theme
- Fix color palette shown in the UI (for non-gradient palettes)
- Fix colors description in the UI (when using custom thresholds)
- Fix an edge case in the UI when the user deletes all colors from the color list
- Add `interactions` extension and a corresponding example that utilizes it
- Add element source index to default atomic granularity hover labels
- Add `StructureElement.Schema` based on corresponding MolViewSpec implementation that allows data-driven selection of structural elements
- Add `StructureElement.Loci/Bundle.fromExpression/Query/Schema` helper functions
- Add `addLinkCylinderMesh` (from `createLinkCylinderMesh`)
- Add `Unit.transientCache` and `Unit.getCopy`
- Fix `ElementBondIterator` indices mapping logic for inter-unit bonds
- Fix `pickPadding` and `pickScale` not updating `PickHelper`
- MolViewSpec extension: support loading extensions when loading multistate files
- Do not add bonds for pairs of residues that have a `struct_conn` entry
- Improved `ma_qa_metric` support
  - Parse all local metrics
  - Ability to select alternate metrics in the pLDDT/qmean themes
  - Do not assume PAE plot is symmetric
- Added `PluginConfig.Viewport.ShowScreenshotControls` to control visibility of screenshot controls
- Fix MolViewSpec builder for volumes.
- Generalize `mvs-kinase-story` example to `mvs-stories`
  - Add TATA-binding protein story
  - Improve the Kinase story 
- Fix alpha orbitals example

## [v4.12.0] - 2025-02-28

- Fix PDBj structure data URL
- Improve logic when to cull in renderer
- Add `atom.ihm.has-seq-id` and `atom.ihm.overlaps-seq-id-range` symbol to the query language
- MolViewSpec extension:
  - Add box, arrow, ellipse, ellipsoid, angle primitives
  - Add basic support for volumetric data (map, Volume Server)
  - Add support for `molstar_color_theme_name` custom extension
  - Better IH/M support:
    - Support `coarse` components
    - Support `spacefill` representation
    - Support `carbohydrate` representation
    - Support for `custom.molstar_use_default_coloring` property on Color node.
    - Use `atom.ihm.has-seq-id` and `atom.ihm.overlaps-seq-id-range` for matching `label_seq_id` locations to support querying coarse elements.
    - Add ihm-restraints example
- Add `mvs-kinase-story` example
- Remove static uses of `ColorTheme` and `SizeTheme` fields. Should resolvent "undefined" errors in certain builds
- Add `transform` property to clip objects
- Add support for trimming `image` geometry to a box
- Improve/fix iso-level support of `slice` representation
- Add support for rotating `slice` representation around an axis
- Add default color support for palette based themes
- Add `plane` structure representation
    - Can be colored with any structure theme
    - Can be colored with the `external-volume` theme
    - Can show atoms as a cutout
    - Supports principal axes and bounding box as a reference frame
- Add `Camera` section to "Screenshot / State" controls
- Add `CoarseIndex` for fast lookup of coarse elements

## [v4.11.0] - 2025-01-26

- Fix for tubular helices issue (Fixes #1422)
- Volume UI improvements
    - Render all volume entries instead of selecting them one-by-one
    - Toggle visibility of all volumes
    - More accessible iso value control
- Support wheel event on sliders
- MolViewSpec extension:
    - Add validation for discriminated union params
    - Primitives: remove triangle_colors, line_colors, have implicit grouping instead; rename many parameters
- UI configuration options
    - Support removal of independent selection controls in the viewport
    - Support custom selection controls
    - Support for custom granularity dropdown options
    - Support for custom Sequence Viewer mode options
- Add `external-structure` theme that colors any geometry by structure properties
- Support float and half-float data type for direct-volume rendering and GPU isosurface extraction
- Minor documentation updates
- Add support for position-location to `volume-value` color theme
- Add support for color themes to `slice` representation
- Improve/fix palette support in volume color themes
- Fix `Plane3D.projectPoint`
- Fix marking related `image` rendering issues
    - Handle pixels without a group
    - Take fog into account
- MolViewSpec extension: Initial support for customizable representation parameters
- Quick Styles section reorganized
- UI color improvements (scrollbar contrast, toggle button hover color)
- Add `overrideWater` param for entity-id color theme
- Renames PDB-Dev to PDB-IHM and adjusts data source
- Fix vertex based themes for spheres shader
- Add volume dot representation
- Add volume-value size theme
- Sequence panel: Mark focused loci (bold+underline)
- Change modifier key behavior in Normal Mode (default = select only, Ctrl/Cmd = add to selection, Shift = extend last selected range)
- Handle Firefox's limit on vertex ids per draw (#1116)
- Fix behavior of `Vec3.makeRotation(out, a, b)` when `a ≈ -b`

## [v4.10.0] - 2024-12-15

- Add `ModelWithCoordinates` decorator transform.
- Fix outlines on transparent background using illumination mode (#1364)
- Fix transparent depth texture artifacts using illumination mode
- Fix marking of consecutive gap elements (#876)
- Allow React 19 in dependencies
- Fix missing deflate header if `CompressionStream` is available
- Fix is_iOS check for NodeJS
- Added PluginCommands.Camera.FocusObject
- Plugin state snapshot can have instructions to focus objects (PluginState.Snapshot.camera.focus)
- MolViewSpec extension: Support for multi-state files (animations)
- Fix units transform data not fully updated when structure child changes
- Fix `addIndexPairBonds` quadratic runtime case
- Use adjoint matrix to transform normals in shaders
- Fix resize handling in `tests/browser`

## [v4.9.1] - 2024-12-05

- Fix iOS check when running on Node

## [v4.9.0] - 2024-12-01

- Fix artifacts when using xray shading with high xrayEdgeFalloff values
- Enable double rounded capping on tubular helices
- Fix single residue tubular helices not showing up
- Fix outlines on volume and surface reps that do not disappear (#1326)
- Add example `glb-export`
- Membrane orientation: Improve `isApplicable` check and error handling (#1316)
- Fix set fenceSync to null after deleteSync.
- Fix operator key-based `IndexPairBonds` assignment
    - Don't add bonds twice
    - Add `IndexPairs.bySameOperator` to avoid looping over all bonds for each unit
- Add `Structure.intraUnitBondMapping`
- Add more structure-based visuals to avoid too many (small) render-objects
    - `structure-intra-bond`, `structure-ellipsoid-mesh`, `structure-element-point`, `structure-element-cross`
- Upgrade to express v5 (#1311)
- Fix occupancy check using wrong index for inter-unit bond computation (@rxht, #1321)
- Fix transparent SSAO for image rendering, e.g., volumne slices (#1332)
- Fix bonds not shown with `ignoreHydrogens` on (#1315)
    - Better handle mmCIF files with no entities defined by using `label_asym_id`
    - Show bonds in water chains when `ignoreHydorgensVariant` is `non-polar`
- Add MembraneServer API, generating data to be consumed in the context of MolViewSpec
- Fix `StructConn.isExhaustive` for partial models (e.g., returned by the model server)
- Refactor value swapping in molstar-math to fix SWC (Next.js) build (#1345)
- Fix transform data not updated when structure child changes
- Fix `PluginStateSnapshotManager.syncCurrent` to work as expected on re-loaded states.
- Fix do not compute implicit hydrogens when unit is explicitly protonated (#1257)
- ModelServer and VolumeServer: support for input files from Google Cloud Storage (gs://)
- Fix color of missing partial charges for SB partial charges extension

## [v4.8.0] - 2024-10-27

- Add SSAO support for transparent geometry
- Fix SSAO color not updating
- Improve blending of overlapping outlines from transparent & opaque geometries
- Default to `blended` transparency on iOS due to `wboit` not being supported.
- Fix direct-volume with fog off (and on with `dpoit`) and transparent background on (#1286)
- Fix missing pre-multiplied alpha for `blended` & `wboit` with no fog (#1284)
- Fix backfaces visible using blended transparency on impostors (#1285)
- Fix StructureElement.Loci.isSubset() only considers common units (#1292)
- Fix `Scene.opacityAverage` calculation never 1
- Fix bloom in illumination mode
- Fix `findPredecessorIndex` bug when repeating values
- MolViewSpec: Support for transparency and custom properties
- MolViewSpec: MVP Support for geometrical primitives (mesh, lines, line, label, distance measurement)
- Mesoscale Explorer: Add support for 4-character PDB IDs (e.g., 8ZZC) in PDB-IHM/PDB-Dev loader
- Fix Sequence View in Safari 18
- Improve performance of `IndexPairBonds` assignment when operator keys are available
- ModelArchive QualityAssessment extension:
    - Add support for ma_qa_metric_local_pairwise mmCIF category
    - Add PAE plot component
- Add new AlphaFoldDB-PAE example app
- Add support for LAMMPS data and dump formats
- Remove extra anti-aliasing from text shader (fixes #1208 & #1306)

## [v4.7.1] - 2024-09-30

- Improve `resolutionMode` (#1279)
    - Add `auto` that picks `scaled` for mobile devices and `native` elsewhere
    - Add `resolution-mode` Viewer GET param
    - Add `PluginConfig.General.ResolutionMode` config item

## [v4.7.0] - 2024-09-29

- Add illumination mode
    - Path-traced SSGI
    - Automatic thickness (estimate)
        - Base thickness as max(backface depth) - min(frontface depth)
        - Per object density factor to adjust thickness
    - Progressively trace samples to keep viewport interactive
    - Toggle on/off by pressing "G"
    - `illumination` Viewer GET param
- Enables dXrayShaded define when rendering depth
- Fix handling of PDB files that have chains with same id separated by TER record (#1245)
- Sequence Panel: Improve visuals of unmodeled sequence positions (#1248)
- Fix no-compression xtc parser (#1258)
- Mol2 Reader: Fix mol2 status_bit read error (#1251)
- Fix shadows with multiple lights
- Fix impostor sphere interior normal when using orthographic projection
- Add `resolutionMode` parameter to `Canvas3DContext`
    - `scaled`, divides by `devicePixelRatio`
    - `native`, no changes
- Add `CustomProperty.Context.errorContext` to support reporting errors during loading of custom properties (#1254)
    - Use in MolViewSpec extension
- Mesoscale Explorer: fix color & style issues
- Remove use of deprecated SASS explicit color functions
- Allow "Components" section to display nested components created by "Apply Action > Selection".

## [v4.6.0] - 2024-08-28

- Add round-caps option on tubular alpha helices
- Fix missing Sequence UI update on state object removal (#1219)
- Improved prmtop format support (CTITLE, %COMMENT)
- Avoid calculating bonds for water units when `ignoreHydrogens` is on
- Add `Water` trait to `Unit`
- Improve entity-id coloring for structures with multiple models from the same source (#1221)
- Wrap screenshot & image generation in a `Task`
- AlphaFold DB: Add BinaryCIF support when fetching data
- PDB-IHM/PDB-Dev: Add support for 4-character PDB IDs (e.g., 8ZZC)
- Fix polymer-gap visual coloring with cartoon theme
- Add formal-charge color theme (#328)
- Add more coloring options to cartoon theme
- Use `CompressionStream` Browser API when available
- Add `pdbx_structure_determination_methodology` mmcif field and `Model` helpers
- Fix cartoon representation not updated when secondary structure changes
- Add Zhang-Skolnick secondary-structure assignment method which handles coarse-grained models (#49)
- Calculate bonds for coarse-grained models
- VolumeServer: Add `health-check` endpoint + `healthCheckPath` config prop to report service health
- ModelServer: Add `health-check` endpoint + `healthCheckPath` config prop to report service health

## [v4.5.0] - 2024-07-28

- Separated postprocessing passes
- Take into account explicit hydrogens when computing hydrogen bonds
- Fix DoF with pixel ratios =! 1
- Fix DoF missing transparent depth
- Fix trackball pinch zoom and add pan
- Fix aromatic link rendering when `adjustCylinderLength` is true
- Change trackball animate spin speed unit to radians per second
- Fix `mol-plugin-ui/skin/base/components/misc.scss` syntax to be in line with latest Sass syntax
- Handle missing theme updates
    - Fix trajectory-index color-theme not always updated (#896)
    - Fix bond cylinders not updated on size-theme change with `adjustCylinderLength` enabled (#1215)
- Use `OES_texture_float_linear` for SSAO when available

## [v4.4.1] - 2024-06-30

- Clean `solidInterior` transparent cylinders
- Create a transformer to deflate compressed data
- Adjust Quick Styles panel button labels
- Improve camera interpolation code (interpolate camera rotation instead of just position)
- Mesoscale Explorer
    - Add `illustrative` coloring option
    - Press 'C' to toggle between center and zoom & center on click
    - Add entities selection description
    - Clicking a leaf node in the right panel tree will center each instance in turn
    - Add measurement controls to right panel
    - Mouse left click on label with snapshot key will load snapshot
    - Mouse hover over label with protein name highlight entities with the same name
    - Custom ViewportSnapshotDescription with custom MarkdowAnchor
        - \# other snapshots with a given key \[...](#key)
        - i highlight a protein with a given NAME \[...](iNAME)
        - g highlight a group with a given group type and group name \[...](ggrouptype.groupname)
        - h URLs with a given link \[...](http...)
    - Snapshot description panel window size and text can be resized and hidden with new icons
    - Add styles controls to right panel
    - Add viewport settings to left panel
    - Add app info component to left panel with interactive tour and doc link
- Fixes SSAO edge artifacts (#1122)
    - Add `reuseOcclusion` parameter to multi-sample pass
    - Add `blurDepthBias` parameter to occlusion pass
    - Handle near clip in SSAO blur
- Support reading score from B-factor in pLDDT color theme
- Add Cel-shading support
    - `celShaded` geometry parameter
    - `celSteps` renderer parameter
- Add the ability to customize the Snapshot Description component via `PluginUISpec.components.viewport.snapshotDescription`
- Add `doNotDisposeCanvas3DContext` option to `PluginContext.dispose`
- Remove support for density data from edmaps.rcsb.org

## [v4.3.0] - 2024-05-26

- Fix State Snapshots export animation (#1140)
- Add depth of field (dof) postprocessing effect
- Add `SbNcbrTunnels` extension for for visualizing tunnels in molecular structures from ChannelsDB (more info in [tunnels.md](./docs/docs/extensions/tunnels.md))
- Fix edge case in minimizing RMSD transform computation

## [v4.2.0] - 2024-05-04

- Add emissive material support
- Add bloom post-processing
- MolViewSpec extension: `loadMVS` supports `keepCamera` parameter
- Return StateTransform selectors from measurements API (addDistance, addAngle, etc.)
- Refactor transparency rendering
    - More uniform behavior for blended, wboit, dpoit
    - Fix issues with text & image geometry
- Fix render-spheres example (#1100)
    - Wrong step size in sphere geometry boundingSphere & groupmapping
    - Handle empty `instanceGrid` in renderer & renderable
- Fix bond assignment from `IndexPairBonds`
    - Can not always be cached in `ElementSetIntraBondCache`
    - Wrong operator checks in `findPairBonds`
- Fix SSAO artifacts (@corredD, #1082)
- Fix bumpiness artifacts (#1107, #1084)

## [v4.1.0] - 2024-03-31

- Add `VolumeTransform` to translate/rotate a volume like in a structure superposition
- Fix BinaryCIF encoder edge cases caused by re-encoding an existing BinaryCIF file
- Fix edge-case where width/height in InputObserver are not correct
- Fix transparency rendering fallback (#1058)
- Fix SSAO broken when `OES_texture_float_linear` is unavailable
- Add `normalOffset` to `external-volume` color theme
    - This can give results similar to pymol's surface_ramp_above_mode=1
- Add `rotation` parameter to skybox background

## [v4.0.1] - 2024-02-19

- Fix BinaryCIF decoder edge cases. Fixes mmCIF model export from data provided by ModelServer.
- MolViewSpec extension: support for MVSX file format
- Revert "require WEBGL_depth_texture extension" & "remove renderbuffer use"

## [v4.0.0] - 2024-02-04

- Add Mesoscale Explorer app for investigating large systems
- [Breaking] Remove `cellpack` extension (superseded by Mesoscale Explorer app)
- [Breaking] Set minimal node.js version to 18
- [Breaking] Generalize rcsb/assembly-symmetry/ extension
    - Move to assembly-symmetry/
    - Remove RCSB specific dependencies and prefixes
- [Breaking] Require `WEBGL_depth_texture` webgl extension
    - Remove `renderbuffer` use
- [Breaking] Change build target to ES2018
    - Custom builds only require ES6 for dependencies like immer.js
- [Breaking] Changed `createPluginUI`
    - The function now takes a single `options` argument
    - The caller must specify a `render` method that mounts the Mol* react component to DOM
        - A default `renderReact18` method is provided, but needs to be imported separately
        - To support React 16 and 17, `ReactDOM.render` can be passed
- Improve `SetUtils` performance using ES6 features
- [Breaking] Reduce memory usage of `SymmetryOperator.ArrayMapping`
    - Requires calling methods from instance
- [Breaking] Fix `mol-model/structure/model/properties/seconday-structure.ts` file name (#938)
- [Breaking] Add `Canvas3DContext` runtime props
    - Props: pixelScale, pickScale, transparency (blended, wboit, dpoit)
    - Replaces instantiation-time attribs
- [Breaking] Change default compile target to ES2018
- [Breaking] Add culling & LOD support
    - Cull per-object and per-instance
    - Cull based on frustum and camera distance
    - LOD visibility based on camera distance
    - Special LOD mode for spheres with automatic levels
    - Occlusion culling (only WebGL2)
        - Hi-Z pass
        - Cull based on previous frame's Hi-Z buffer
- Add stochastic/dithered transparency to fade overlapping LODs in and out
- Add "Automatic Detail" preset that shows surface/cartoon/ball & stick based on camera distance

## [v3.45.0] - 2024-02-03

- Add color interpolation to impostor cylinders
- MolViewSpec components are applicable only when the model has been loaded from MolViewSpec
- Add `snapshotKey` and `tooltip` params to loci `LabelRepresentation`
- Update `FocusLoci` behavior to support `snapshotKey` param
  - Clicking a visual with `snapshotKey` will trigger that snapshot
- Render multiline loci label tooltips as Markdown
- `ParamDefinition.Text` updates:
  - Support `multiline` inputs
  - Support `placeholder` parameter
  - Support `disableInteractiveUpdates` to only trigger updates once the control loses focus
- Move dependencies related to the headless context from optional deps to optional peer deps

## [v3.44.0] - 2024-01-06

- Add new `cartoon` visuals to support atomic nucleotide base with sugar
- Add `thicknessFactor` to `cartoon` representation for scaling nucleotide block/ring/atomic-fill visuals
- Use bonds from `_struct_conn` in mmCIF files that use `label_seq_id`
- Fix measurement label `offsetZ` default: not needed when `scaleByRadius` is enbaled
- Support for label rendering in HeadlessPluginContext
- MolViewSpec extension
  - Support all X11 colors
  - Support relative URIs
  - CLI tools: mvs-validate, mvs-render, mvs-print-schema
  - Labels applied in one node
- ModelServer SDF/MOL2 ligand export: fix atom indices when additional atoms are present
- Avoid showing (and calculating) inter-unit bonds for huge structures
- Fixed `DragOverlay` on WebKit/Safari browsers

## [v3.43.1] - 2023-12-04

- Fix `react-markdown` dependency

## [v3.43.0] - 2023-12-02

- Fix `State.tryGetCellData` (return type & data check)
- Don't change camera.target unless flyMode or pointerLock are enabled
- Handle empty CIF files
- Snapshot improvements:
    - Add `key` property
    - Ability to existing snapshot name, key, and description
    - Support markdown in descriptions (ignores all HTML tags)
    - Ability to link to snapshots by key from descriptions
    - Separate UI control showing description of the current snapshot
- Do not activate drag overlay for non-file content
- Add `structure-element-sphere` visual to `spacefill` representation
- Fix missing `await` in `HeadlessPluginContext.saveStateSnapshot`
- Added support for providing custom sequence viewers to the plugin spec
- MolViewSpec extension (MVS)
- Add URL parameters `mvs-url`, `mvs-data`, `mvs-format`
- Add drag&drop for `.mvsj` files
- Fix `bumpiness` scaling with `ignoreLight` enabled
- Add `transforms` & `label` params to `ShapeFromPly`
- Optimize `LociSelectManager.selectOnly` to avoid superfluous loci set operations
- Dispose of viewer on `unload` event to aid GC

## [v3.42.0] - 2023-11-05

- Fix handling of PDB files with insertion codes (#945)
- Fix de-/saturate of colors with no hue
- Improve `distinctColors` function
    - Add `sort` and `sampleCountFactor` parameters
    - Fix clustering issues
- Add `clipPrimitive` option to spheres geometry, clipping whole spheres instead of cutting them
- Add `DragAndDropManager`
- Add `options` support for default bond labels

## [v3.41.0] - 2023-10-15

- Add `PluginContext.initialized` promise & support for it in the `Plugin` UI component.
- Fix undesired interaction between settings panel and the panel on the right.
- Add ability to customize server parameters for `RCSBAssemblySymmetry`.

## [v3.40.1] - 2023-09-30

- Do not call `updateFocusRepr` if default `StructureFocusRepresentation` isn't present.
- Treat "tap" as a click in `InputObserver`
- ModelServer ligand queries: fix atom count reported by SDF/MOL/MOL2 export
- CCD extension: Make visuals for aromatic bonds configurable
- Add optional `file?: CifFile` to `MmcifFormat.data`
- Add support for webgl extensions
    - `WEBGL_clip_cull_distance`
    - `EXT_conservative_depth`
    - `WEBGL_stencil_texturing`
    - `EXT_clip_control`
- Add `MultiSampleParams.reduceFlicker` (to be able to switch it off)
- Add `alphaThickness` parameter to adjust alpha of spheres for radius
- Ability to hide "right" panel from simplified viewport controls
- Add `blockIndex` parameter to TrajectoryFromMmCif
- Fix bounding sphere calculation for "element-like" visuals
- Fix RCSB PDB validation report URL
- Add sharpening postprocessing option
- Take pixel-ratio into account for outline scale
- Gracefully handle missing HTMLImageElement
- Fix pixel-ratio changes not applied to all render passes

## [v3.39.0] - 2023-09-02

- Add some elements support for `guessElementSymbolString` function
- Faster bounding rectangle calculation for imposter spheres
- Allow toggling of hydrogens as part of `LabelTextVisual`

## [v3.38.3] - 2023-07-29

- Fix imposter spheres not updating, e.g. in trajectories (broke in v3.38.0)

## [v3.38.2] - 2023-07-24

- Don't rely solely on `chem_comp_atom` when detecting CCD files (#877)
- Actually support non-physical keys in `Bindings.Trigger.code`

## [v3.38.1] - 2023-07-22

- Fix pixel-scale not updated in SSAO pass

## [v3.38.0] - 2023-07-18

- Fix display issue with SIFTS mapping
- Support non-physical keys in `Bindings.Trigger.code`
- Update `getStateSnapshot` to only overwrite current snapshot if it was created automatically
- Fix distinct palette's `getSamples` infinite loop
- Add 'NH2', 'FOR', 'FMT' to `CommonProteinCaps`
- Add `opened` event to `PluginStateSnapshotManager`
- Properly switch-off fog
- Add `approximate` option for spheres rendering
- Reduce `Spheres` memory usage
    - Derive mapping from VertexID
    - Pull position and group from texture
- Add `Euler` math primitive
- Add stride option to element sphere & point visuals
- Add `disabledExtensions` field to default viewer's options
- Add `LRUCache.remove`
- Add 'Chain Instance' and 'Uniform' options for 'Carbon Color' param (in Color Theme: Element Symbol)

## [v3.37.1] - 2023-06-20

- Fix issues with wboit/dpoit in large scenes
- Fix lines, text, points rendering (broken in v3.37.0)

## [v3.37.0] - 2023-06-17

- Add `inverted` option to `xrayShaded` parameter
- Model-export extension: Add ability to set a file name for structures
- Add `contextHash` to `SizeTheme`
- Add mipmap-based blur for image backgrounds

## [v3.36.1] - 2023-06-11

- Allow parsing of CCD ligand files
- Add dedicated wwPDB CCD extension to align and visualize ideal & model CCD coordinates
- Make operators in `IndexPairBonds` a directed property
- Remove erroneous bounding-box overlap test in `Structure.eachUnitPair`
- Fix `EdgeBuilder.addNextEdge` for loop edges
- Optimize inter unit bond compute
- Ensure consistent state for volume representation (#210)
- Improve SSAO for thin geometry (e.g. lines)
- Add snapshot support for structure selections
- Add `nucleicProfile` parameter to cartoon representation
- Add `cartoon` theme with separate colorings for for mainchain and sidechain visuals

## [v3.35.0] - 2023-05-14

- Enable odd dash count (1,3,5)
- Add principal axes spec and fix edge cases
- Add a uniform color theme for NtC tube that still paints residue and segment dividers in a different color
- Mesh exporter improvements
    - Support points & lines in glTF export
    - Set alphaMode and doubleSided in glTF export
    - Fix flipped cylinder caps
- Fix bond assignments `struct_conn` records referencing waters
- Add StructConn extension providing functions for inspecting struct_conns
- Fix `PluginState.setSnapshot` triggering unnecessary state updates
- Fix an edge case in the `mol-state`'s `State` when trying to apply a transform to an existing Null object
- Add `SbNcbrPartialCharges` extension for coloring and labeling atoms and residues by partial atomic charges
  - uses custom mmcif categories `_sb_ncbr_partial_atomic_charges_meta` and `_sb_ncbr_partial_atomic_charges` (more info in [README.md](./src/extensions/sb-ncbr/README.md))
- Parse HEADER record when reading PDB file
- Support `ignoreHydrogens` in interactions representation
- Add hydroxyproline (HYP) commonly present in collagen molecules to the list of amino acids
- Fix assemblies for Archive PDB files (do not generate unique `label_asym_id` if `REMARK 350` is present)
- Add additional functions to `core.math` in `mol-script`
    - `cantorPairing`, `sortedCantorPairing`, `invertCantorPairing`,
    - `trunc`, `sign`

## [v3.34.0] - 2023-04-16

- Avoid `renderMarkingDepth` for fully transparent renderables
- Remove `camera.far` doubling workaround
- Add `ModifiersKeys.areNone` helper function
- Do not render NtC tube segments unless all required atoms are present in the structure
- Fix rendering issues caused by VAO reuse
- Add "Zoom All", "Orient Axes", "Reset Axes" buttons to the "Reset Camera" button
- Improve trackball move-state handling when key bindings use modifiers
- Fix rendering with very small viewport and SSAO enabled
- Fix `.getAllLoci` for structure representations with `structure.child`
- Fix `readAllLinesAsync` refering to dom length property
- Make mol-util/file-info node compatible
- Add `eachLocation` to representation/visual interface

## [v3.33.0] - 2023-04-02

- Handle resizes of viewer element even when window remains the same size
- Throttle canvas resize events
- Selection toggle buttons hidden if selection mode is off
- Camera focus loci bindings allow reset on click-away to be overridden
- Input/controls improvements
    - Move or fly around the scene using keys
    - Pointer lock to look around scene
    - Toggle spin/rock animation using keys
- Apply bumpiness as lightness variation with `ignoreLight`
- Remove `JSX` reference from `loci-labels.ts`
- Fix overpaint/transparency/substance smoothing not updated when geometry changes
- Fix camera project/unproject when using offset viewport
- Add support for loading all blocks from a mmcif file as a trajectory
- Add `Frustum3D` and `Plane3D` math primitives
- Include `occupancy` and `B_iso_or_equiv` when creating `Conformation` from `Model`
- Remove LazyImports (introduced in v3.31.1)

## [v3.32.0] - 2023-03-20

- Avoid rendering of fully transparent renderables
- Add occlusion color parameter
- Fix issue with outlines and orthographic camera
- Reduce over-blurring occlusion at larger view distances
- Fix occlusion artefact with non-canvas viewport and pixel-ratio > 1
- Update nodejs-shims conditionals to handle polyfilled document object in NodeJS environment.
- Ensure marking edges are at least one pixel wide
- Add exposure parameter to renderer
- Only trigger marking when mouse is directly over canvas
- Fix blurry occlusion in screenshots
- [Breaking] Add `setFSModule` to `mol-util/data-source` instead of trying to trick WebPack

## [v3.31.4] - 2023-02-24

- Allow link cylinder/line `dashCount` set to '0'
- Stop animation loop when disposing `PluginContext` (thanks @gfrn for identifying the issue)

## [v3.31.3] - 2023-02-22

- Fix impostor bond visuals not correctly updating on `sizeFactor` changes
- Fix degenerate case in PCA
- Fix near clipping avoidance in impostor shaders
- Update `fs` import in `data-source.ts`

## [v3.31.2] - 2023-02-12

- Fix exit code of volume pack executable (pack.ts). Now exits with non-0 status when an error happens
- Remove pca transform from components ui focus (too distracting)
- Fix artefacts with opaque outlines behind transparent objects
- Fix polymer trace visual not updating
- Fix use of `WEBGL_provoking_vertex`

## [v3.31.1] - 2023-02-05

- Improve Component camera focus based on the PCA of the structure and the following rules:
    - The first residue should be in first quadrant if there is only one chain
    - The average position of the residues of the first chain should be in the first quadrant if there is more than one chain
- Add `HeadlessPluginContext` and `HeadlessScreenshotHelper` to be used in Node.js
- Add example `image-renderer`
- Fix wrong offset when rendering text with orthographic projection
- Update camera/handle helper when `devicePixelRatio` changes
- Add various options to customize the axes camera-helper
- Fix issue with texture-mesh color smoothing when changing themes
- Add fast boundary helper and corresponding unit trait
- Add Observable for Canvas3D commits

## [v3.30.0] - 2023-01-29

- Improve `Dnatco` extension
    - Factor out common code in `Dnatco` extension
    - Add `NtC tube` visual. Applicable for structures with NtC annotation
    - [Breaking] Rename `DnatcoConfalPyramids` to `DnatcoNtCs`
- Improve boundary calculation performance
- Add option to create & include images in state snapshots
- Fix SSAO artefacts with high bias values
- Fix SSAO resolution scale parameter handling
- Improve outlines, visually more stable at different view distances

## [v3.29.0] - 2023-01-15

- `meshes` extension: Fixed a bug in mesh visualization (show backfaces when opacity < 1)
- Add color quick select control to Volume controls
- Fix `dropFiles` bug
- Fix some cyclic imports and reduce the use of const enums. This should make it easier to use the library with the `isolatedModules: true` TS config.
- Fix `dropFiles` bug (#679)
- Add `input type='color'` picker to `CombinedColorControl`
- Set `ParameterMappingControl` disabled when state is updating
- Performance tweaks
    - Update clip `defines` only when changed
    - Check for identity in structure/unit areEqual methods
    - Avoid cloning of structure representation parameters
    - Make SymmetryOperator.createMapping monomorphic
    - Improve bonding-sphere calculation
    - Defer Scene properties calculation (markerAverage, opacityAverage, hasOpaque)
    - Improve checks in in UnitsRepresentation setVisualState
- Add StructureElement.Loci.forEachLocation
- Add RepresentationRegistry.clear and ThemeRegistry.clear
- Add generic Loci support for overpaint, substance, clipping themes
- Add `.getCenter` and `.center` to `Camera`
- Add support to dim unmarked groups
- Add support for marker edge strength

## [v3.28.0] - 2022-12-20

- Show histogram in direct volume control point settings
- Add `solidInterior` parameter to sphere/cylinder impostors
- [Breaking] Tweak `ignoreHydrogens` non-polar handling (introduced in 3.27.0)
- Add `meshes` and `volumes-and-segmentations` extensions
    - See https://molstarvolseg.ncbr.muni.cz/ for more info
- Fix missing support for info in `ParamDefinition.Converted`
- Add support for multi-visual volume representations
- Improve volume isosurface bounding-sphere
- Add basic volume segmentation support to core
    - Add `Volume.Segment` model
    - Add `Segmentation` custom volume property
    - Add `SegmentRepresentation` representation
    - Add `volume-segment` color theme
- Fix GPU marching cubes failing for large meshes with webgl2 (due to use of float16)

## [v3.27.0] - 2022-12-15

- Add an `includeTransparent` parameter to hide/show outlines of components that are transparent
- Fix 'once' for animations of systems with many frames
- Better guard against issue (black fringes) with bumpiness in impostors
- Improve impostor shaders
    - Fix sphere near-clipping with orthographic projection
    - Fix cylinder near-clipping
    - Add interior cylinder caps
    - Add per-pixel object clipping
- Fix `QualityAssessment` assignment bug for structures with different auth vs label sequence numbering
- Refresh `ApplyActionControl`'s param definition when toggling expanded state
- Fix `struct_conn` bond assignment for ions
- Ability to show only polar hydrogens

## [v3.26.0] - 2022-12-04

- Support for ``powerPreference`` webgl attribute. Add ``PluginConfig.General.PowerPreference`` and ``power-preference`` Viewer GET param.
- Excluded common protein caps `NME` and `ACE` from the ligand selection query
- Add screen-space shadow post-processing effect
- Add "Structure Molecular Surface" visual
- Add `external-volume` theme (coloring of arbitrary geometries by user-selected volume)

## [v3.25.1] - 2022-11-20

- Fix edge-case in `Structure.eachUnitPair` with single-element units
- Fix 'auto' structure-quality for coarse models

## [v3.25.0] - 2022-11-16

- Fix handling of gzipped assets (reverts #615)

## [v3.24.0] - 2022-11-13

- Make `PluginContext.initContainer` checkered canvas background optional
- Store URL of downloaded assets to detect zip/gzip based on extension (#615)
- Add optional `operator.key`; can be referenced in `IndexPairBonds`
- Add overpaint/transparency/substance theme strength to representations
- Fix viewport color for transparent background

## [v3.23.0] - 2022-10-19

- Add `PluginContext.initContainer/mount/unmount` methods; these should make it easier to reuse a plugin context with both custom and built-in UI
- Add `PluginContext.canvas3dInitialized`
- `createPluginUI` now resolves after the 3d canvas has been initialized
- Change EM Volume Streaming default from `Whole Structure` to `Auto`

## [v3.22.0] - 2022-10-17

- Replace `VolumeIsosurfaceParams.pickingGranularity` param with `Volume.PickingGranuality`

## [v3.21.0] - 2022-10-17

- Add `VolumeIsosurfaceParams.pickingGranularity` param
- Prevent component controls collapsing when option is selected

## [v3.20.0] - 2022-10-16

- [Breaking] Rename the ``model-index`` color theme to ``trajectory-index``
- Add a new ``model-index`` color theme that uniquely colors each loaded model
- Add the new ``model-index`` and ``structure-index`` color themes as an option for the carbon color in the ``element-symbol`` and ``ilustrative`` color themes
- Add ``structure-index`` color theme that uniquely colors each root structure
- Add ``nearest`` method to ``Lookup3D``
- Add mipmap-based blur for skybox backgrounds

## [v3.19.0] - 2022-10-01

- Fix "empty textures" error on empty canvas
- Optimize BinaryCIF integer packing encoder
- Fix dual depth peeling when post-processing is off or when rendering direct-volumes
- Add ``cameraClipping.minNear`` parameter
- Fix black artifacts on specular highlights with transparent background

## [v3.18.0] - 2022-09-17

- Integration of Dual depth peeling - OIT method
- Stereo camera improvements
    - Fix param updates not applied
    - Better param ranges and description
    - Add timer.mark for left/right camera

## [v3.17.0] - 2022-09-11

- [Fix] Clone ``Canvas3DParams`` when creating a ``Canvas3D`` instance to prevent shared state between multiple instances
- Add ``includeResidueTest`` option to ``alignAndSuperposeWithSIFTSMapping``
- Add ``parentDisplay`` param for interactions representation.
- [Experimental] Add support for PyMOL, VMD, and Jmol atom expressions in selection scripts
- Support for ``failIfMajorPerformanceCaveat`` webgl attribute. Add ``PluginConfig.General.AllowMajorPerformanceCaveat`` and ``allow-major-performance-caveat`` Viewer GET param.
- Fix handling of PDB TER records (#549)
- Add support for getting multiple loci from a representation (``.getAllLoci()``)
- Add ``key`` property to intra- and inter-bonds for referencing source data
- Fix click event triggered after move

## [v3.16.0] - 2022-08-25

- Support ``globalColorParams`` and ``globalSymmetryParams`` in common representation params
- Support ``label`` parameter in ``Viewer.loadStructureFromUrl``
- Fix ``ViewportHelpContent`` Mouse Controls section

## [v3.15.0] - 2022-08-23

- Fix wboit in Safari >=15 (add missing depth renderbuffer to wboit pass)
- Add 'Around Camera' option to Volume streaming
- Avoid queuing more than one update in Volume streaming

## [v3.14.0] - 2022-08-20

- Expose inter-bonds compute params in structure
- Improve performance of inter/intra-bonds compute
- Fix defaultAttribs handling in Canvas3DContext.fromCanvas
- Confal pyramids extension improvements
    - Add custom labels to Confal pyramids
    - Improve naming of some internal types in Confal pyramids extension coordinate
    - Add example mmCIF file with categories necessary to display Confal pyramids
    - Change the lookup logic of NtC steps from residues
- Add support for download of gzipped files
- Don't filter IndexPairBonds by element-based rules in MOL/SDF and MOL2 (without symmetry) models
- Fix Glycam Saccharide Names used by default
- Fix GPU surfaces rendering in Safari with WebGL2
- Add ``fov`` (Field of View) Canvas3D parameter
- Add ``sceneRadiusFactor`` Canvas3D parameter
- Add background pass (skybox, image, horizontal/radial gradient)
    - Set simple-settings presets via ``PluginConfig.Background.Styles``
    - Example presets in new backgrounds extension
    - Load skybox/image from URL or File (saved in session)
    - Opacity, saturation, lightness controls for skybox/image
    - Coverage (viewport or canvas) controls for image/gradient
- [Breaking] ``AssetManager`` needs to be passed to various graphics related classes
- Fix SSAO renderable initialization
- Reduce number of webgl state changes
    - Add ``viewport`` and ``scissor`` to state object
    - Add ``hasOpaque`` to scene object
- Handle edge cases where some renderables would not get (correctly) rendered
    - Fix text background rendering for opaque text
    - Fix helper scenes not shown when rendering directly to draw target
- Fix ``CustomElementProperty`` coloring not working

## [v3.13.0] - 2022-07-24

- Fix: only update camera state if manualReset is off (#494)
- Improve handling principal axes of points in a plane
- Add 'material' annotation support for textures
- More effort to avoid using ``flat`` qualifier in shaders: add ``dVaryingGroup``
- Enable ``immediateUpdate`` for iso level in isosurface and volume streaming controls
- Add support to download CCD from configurable URL

## [v3.12.1] - 2022-07-20

- Fix plugin behavior dispose logic to correctly unsubscribe observables.

## [v3.12.0] - 2022-07-17

- Add ``colorMarker`` option to Renderer. This disables the highlight and select marker at a shader level for faster rendering of large scenes in some cases.
- Bind shared textures only once per pass, not for each render item
- Fix missing 'material' annotation for some uniforms, causing unnecessary uniform updates
- Remove use of ``isnan`` in impostor shaders, not needed and causing slowdown
- Avoid using ``flat`` qualifier in shaders, causing slowdown
- Improve CellPack's ``adjustStyle`` option (disable ``colorMarker``, set component options, enable marking w/o ghost)
- Scan all entities when looking for ``struct_conn`` entries (fixes issue when the same ``label_asym_id`` is used in more than one entity)

## [v3.11.0] - 2022-07-04

- Add ``instanceGranularity`` option for marker, transparency, clipping, overpaint, substance data to save memory
- CellPack extension tweaks
    - Use instancing to create DNA/RNA curves to save memory
    - Enable ``instanceGranularity`` by default
    - Add ``adjustStyle`` option to LoadCellPackModel action (stylized, no multi-sample, no far clipping, chain picking)
- Structure Superposition now respects pivot's coordinate system

## [v3.10.2] - 2022-06-26

- Fix superfluous shader varying
- Improve use of gl_VertexID when possible

## [v3.10.1] - 2022-06-26

- Fix groupCount when updating TextureMesh-based visuals

## [v3.10.0] - 2022-06-24

- Add support for Glycam saccharide names
- Add ``PluginConfig.Viewport.ShowTrajectoryControls`` config option

## [v3.9.1] - 2022-06-19

- Fix missing ``super.componentWillUnmount()`` calls (@simeonborko)
- Fix missing ``uGroupCount`` update for visuals
- Fix missing aromatic bond display

## [v3.9.0] - 2022-05-30

- Improve picking by using drawbuffers (when available) to reduce number of drawcalls
- GPU timing support
    - Add ``timing-mode`` Viewer GET param
    - Add support for webgl timer queries
    - Add timer marks around GPU render & compute operations
- Volume Server CIF: Add check that a data block contains volume data before parsing
- Fix ``Scene.clear`` not clearing primitives & volumes arrays (@JonStargaryen)
- Fix rendering volumes when wboit is switched off and postprocessing is enabled

## [v3.8.2] - 2022-05-22

- Fix ``Scene.opacityAverage`` not taking xray shaded into account

## [v3.8.1] - 2022-05-14

- Fix issues with marking camera/handle helper (#433)
- Fix issues with array uniforms when running with headless-gl
- Fix Polymer Chain Instance coloring
- Improve performance of scene marker/opacity average calculation

## [v3.8.0] - 2022-04-30

- Add support for outlines around transparent objects
- Improve per-group transparency when wboit is switched off
- Improve ``ColorTheme`` typing with ``ColorType`` generic.
    - Defaults to ``ColorTypeLocation``
    - Set when using ``ColorTypeDirect`` or ``ColorTypeGrid``
- Fix case handling of ``struct_conf`` mmCIF enumeration field (#425)
- Fix ``allowTransparentBackfaces`` for per-group transparency
- Fix ``FormatRegistry.isApplicable`` returning true for unregistered formats
- Fix: handle building of ``GridLookup3D`` with zero cell size
- Fix ``ignoreLight`` for direct-volume rendering with webgl1
- Fix (non-black) outlines when using transparent background

## [v3.7.0] - 2022-04-13

- Fix ``xrayShaded`` for texture-mesh geometries
- [Breaking] Change ``allowTransparentBackfaces`` to ``transparentBackfaces`` with options ``off``, ``on``, ``opaque``. This was only added in 3.6.0, so allowing a breaking change here.
    - ``off``: don't show (default)
    - ``on``: show with transparency
    - ``opaque``: show fully opaque
- Add option to disable file drop overlay.

## [v3.6.2] - 2022-04-05

- ModelServer ligand queries: fixes for alternate locations, additional atoms & UNL ligand
- React 18 friendly ``useBehavior`` hook.

## [v3.6.1] - 2022-04-03

- Fix React18 related UI regressions.

## [v3.6.0] - 2022-04-03

- Check that model and coordinates have same element count when creating a trajectory
- Fix aromatic rings assignment: do not mix flags and planarity test
- Improve bonds assignment of coarse grained models: check for IndexPairBonds and exhaustive StructConn
- Fix unit mapping in bondedAtomicPairs MolScript query
- Improve pdb parsing: handle non unique atom and chain names (fixes #156)
- Fix volume streaming for entries with multiple contour lists
- Add ``allowTransparentBackfaces`` parameter to support double-sided rendering of transparent geometries
- Fix handling of case insensitive mmCIF enumeration fields (including entity.type)
- Fix ``disable-wboit`` Viewer GET param
- Add support for React 18.
    - Used by importing ``createPluginUI`` from ``mol-plugin-ui/react18``;
    - In Mol* 4.0, React 18 will become the default option.

## [v3.5.0] - 2022-03-25

- Fix issues with bounding-sphere & color-smoothing (mostly for small geometries)
- Support BCIF => CIF conversion in ``cif2bcif`` CLI tool

## [v3.4.0] - 2022-03-13

- Fix handling of mmcif with empty ``label_*`` fields
- Improve saccharide detection (compare against list from CCD)
- Fix legend label of hydrophobicity color theme
- Add ``LoadTrajectory`` action
- Add ``CustomImportControls`` to left panel
- Add Zenodo import extension (load structures, trajectories, volumes, and zip files)
- Fix loading of some compressed files within sessions
- Fix wrong element assignment for atoms with Charmm ion names
- Fix handling of empty symmetry cell data
- Add support for ``trr`` and ``nctraj`` coordinates files
- Add support for ``prmtop`` and ``top`` topology files

## [v3.3.1] - 2022-02-27

- Fix issue with unit boundary reuse (do at visual level instead)
- Add option to ignore ions for inter-unit bond computation

## [v3.3.0] - 2022-02-27

- Fix parsing contour-level from emdb v3 header files
- Fix invalid CSS (#376)
- Fix "texture not renderable" & "texture not bound" warnings (#319)
- Fix visual for bonds between two aromatic rings
- Fix visual for delocalized bonds (parsed from mmcif and mol2)
- Fix ring computation algorithm
- Add ``UnitResonance`` property with info about delocalized triplets
- Resolve marking in main renderer loop to improve overall performance
- Use ``throttleTime`` instead of ``debounceTime`` in sequence viewer for better responsiveness
- Change line geometry default ``scaleFactor`` to 2 (3 is too big after fixing line rendering)
- Trajectory animation performance improvements
    - Reuse ``Model.CoarseGrained`` for coordinate trajectories
    - Avoid calculating ``InterUnitBonds`` when ``Structure.parent`` ones are empty
    - Reuse unit boundary if sphere has not changed too much
    - Don't show 'inter-bond' and 'element-cross' visuals in line representations of polymerAndLigand preset
- Fix additional mononucleotides detected as polymer components
- Fix and improve ``canRemap`` handling in ``IntraUnitBonds``
- Reuse occlusion for secondary passes during multi-sampling
- Check if marking passes are needed before doing them
- Add ``resolutionScale`` parameter to allow trading quality of occlusion for performance

## [v3.2.0] - 2022-02-17

- Rename "best database mapping" to "SIFTS Mapping"
- Add schema and export support for ``atom_site.pdbx_sifts_xref_*`` fields
- Add schema export support for ``atom_site.pdbx_label_index`` field
- Add `traceOnly` parameter to chain/UniProt-based structure alignment
- Store ``IndexPairBonds`` as a dynamic property.

## [v3.1.0] - 2022-02-06

- Fix ``xrayShaded`` & ``ignoreLight`` params not working at the same time
- Add ``ignoreLight`` to component params
- Tweaks for cleaner default representation style
    - Cartoon: use ``nucleotide-ring`` instead of ``nucleotide-block``
    - Focus: use ``xrayShaded`` instead of opacity; adjust target size; don't show non-covalent interactions twice
- Fix representation preset side effects (changing post-processing parameters, see #363)
- Add Quick Styles panel (default, illustrative, stylized)
- Fix exported structure missing secondary-structure categories (#364)
- Fix volume streaming error message: distinguish between missing data and server error (#364)

## [v3.0.2] - 2022-01-30

- Fix color smoothing of elongated structures (by fixing ``Sphere.expand`` for spheres with highly directional extrema)
- Fix entity label not displayed when multiple instances of the same entity are highlighted
- Fix empty elements created in ``StructureElement.Loci.extendToAllInstances``
- Measurement options tweaks (allow larger ``textSize``; make ``customText`` essential)
- Fix visual visibility sync edge case when changing state snapshots

## [v3.0.1] - 2022-01-27

- Fix marking pass not working with ``transparentBackground``
- Fix pdbe xray maps url not https
- Fix entity-id color theme broken for non-IHM models
- Improve/fix marking of ``InteractionsInterUnitVisual`` (mark when all contact-feature members are given)
- Add missing "entity-id" and "enity-source" options for carbon coloring to "element-symbol" color theme
- Fix VolumeServer/query CLI
- Support automatic iso-value adjustment for VolumeServer data in ``Viewer.loadVolumeFromUrl``
- Emit drag event whenever started within viewport (not only for non-empty loci)

## [v3.0.0] - 2022-01-23

- Assembly handling tweaks:
    - Do not include suffix for "identity assembly operators"
    - Do not include assembly-related categories to export if the structure was composed from an assembly
    - Special case for ``structAsymMap`` if Mol* asym id operator mapping is present
- Support for opening ZIP files with multiple entries
- Add Model Export extension
- Bugfix: Automatically treat empty string as "non-present" value in BinaryCIF writer.
- Fix coarse model support in entity-id color theme
- Fix marking of carbohydrate visuals (whole chain could get marked instead of single residue)
- Add custom colors to "element-symbol", "molecule-type", "residue-name", and "secondary-structure" themes
- Support/bugfixes for ``atom_site.pdbx_sifts_xref`` categories
- Improve/fix marking of ``InteractionsIntraUnitVisual`` (mark when all contact-feature members are given)

## [v3.0.0-dev.10] - 2022-01-17

- Fix ``getOperatorsForIndex``
- Pass animation info (current frame & count) to state animations
    - Fix camera stutter for "camera spin" animation
- Add formal charge parsing support for MOL/SDF files (thanks @ptourlas)
- [Breaking] Cleaner looking ``MembraneOrientationVisuals`` defaults
- [Breaking] Add rock animation to trackball controls
    - Add ``animate`` to ``TrackballControlsParams``, remove ``spin`` and ``spinSpeed``
    - Add ``animate`` to ``SimpleSettingsParams``, remove ``spin``
- Add "camera rock" state animation
- Add support for custom colors to "molecule-type" theme
- [Breaking] Add style parameter to "illustrative" color theme
    - Defaults to "entity-id" style instead of "chain-id"
- Add "illustrative" representation preset

## [v3.0.0-dev.9] - 2022-01-09

- Add PDBj as a ``pdb-provider`` option
- Move Viewer APP to a separate file to allow use without importing light theme & index.html
- Add symmetry support for mol2 files (only spacegroup setting 1)
- Fix mol2 files element symbol assignment
- Improve bond assignment from ``IndexPairBonds``
    - Add ``key`` field for mapping to source data
    - Fix assignment of bonds with unphysical length
- Fix label/stats of single atom selection in multi-chain units

## [v3.0.0-dev.8] - 2021-12-31

- Add ``PluginFeatureDetection`` and disable WBOIT in Safari 15.
- Add ``disable-wboit`` Viewer GET param
- Add ``prefer-webgl1`` Viewer GET param
- [Breaking] Refactor direct-volume rendering
    - Remove isosurface render-mode (use GPU MC instead)
    - Move coloring into theme (like for other geometries/renderables)
        - Add ``direct`` color type
        - Remove color from transfer-function (now only alpha)
        - Add direct-volume color theme support
        - Add volume-value color theme
- [Breaking] Use size theme in molecular/gaussian surface & label representations
    - This is breaking because it was hardcoded to ``physical`` internally but the repr size theme default was ``uniform`` (now ``physical``)

## [v3.0.0-dev.7] - 2021-12-20

- Reduce number of created programs/shaders
    - Support specifying variants when creating graphics render-items
    - Change double-side shader param from define to uniform
    - Remove dMarkerType shader define (use uMarker as needed)
    - Support to ignore defines depending on the shader variant
    - Combine pickObject/pickInstance/pickGroup shader variants into one
    - Combine markingDepth/markingMask shader variants into one
    - Correctly set shader define flags for overpaint, transparency, substance, clipping
- [Breaking] Add per-object clip rendering properties (variant/objects)
    - ``SimpleSettingsParams.clipping.variant/objects`` and ``RendererParams.clip`` were removed

## [v3.0.0-dev.6] - 2021-12-19

- Enable temporal multi-sampling by default
    - Fix flickering during marking with camera at rest
- Enable ``aromaticBonds`` in structure representations by default
- Add ``PluginConfig.Structure.DefaultRepresentationPreset``
- Add ModelArchive support
    - schema extensions (e.g., AlphaFold uses it for the pLDDT score)
    - ModelArchive option in DownloadStructure action
    - ``model-archive`` GET parameter for Viewer app
    - ``Viewer.loadModelArchive`` method
- Improve support for loading AlphaFold structures
    - Automatic coloring by pLDDT
    - AlphaFold DB option in DownloadStructure action
    - ``afdb`` GET parameter for Viewer app
    - ``Viewer.loadAlphaFoldDb`` method
- Add QualityAssessment extension (using data from ma_qa_metric_local mmcif category)
    - pLDDT & qmean score: coloring, repr presets, molql symbol, loci labels (including avg for mutli-residue selections)
    - pLDDT: selection query
- Warn about erroneous symmetry operator matrix (instead of throwing an error)
- Added ``createPluginUI`` to ``mol-plugin-ui``
    - Support ``onBeforeUIRender`` to make sure initial UI works with custom presets and similar features.
- [Breaking] Removed ``createPlugin`` and ``createPluginAsync`` from ``mol-plugin-ui``
    - Please use ``createPluginUI`` instead
- Improve aromatic bonds handling
    - Don't detect aromatic bonds for rings < 5 atoms based on planarity
    - Prefer atoms in aromatic rings as bond reference positions

## [v3.0.0-dev.5] - 2021-12-16

- Fix initial camera reset not triggering for some entries.

## [v3.0.0-dev.4] - 2021-12-14

- Add ``bumpiness`` (per-object and per-group), ``bumpFrequency`` & ``bumpAmplitude`` (per-object) render parameters (#299)
- Change ``label`` representation defaults: Use text border instead of rectangle background
- Add outline color option to renderer
- Fix false positives in Model.isFromPdbArchive
- Add drag and drop support for loading any file, including multiple at once
    - If there are session files (.molx or .molj) among the dropped files, only the first session will be loaded
- Add drag and drop overlay
- Safari 15.1 - 15.3 WebGL 2 support workaround
- [Breaking] Move ``react`` and ``react-dom`` to ``peerDependencies``. This might break some builds.

## [v3.0.0-dev.3] - 2021-12-4

- Fix OBJ and USDZ export

## [v3.0.0-dev.2] - 2021-12-1

- Do not include tests and source maps in NPM package

## [v3.0.0-dev.0] - 2021-11-28

- Add multiple lights support (with color, intensity, and direction parameters)
- [Breaking] Add per-object material rendering properties
    - ``SimpleSettingsParams.lighting.renderStyle`` and ``RendererParams.style`` were removed
- Add substance theme with per-group material rendering properties
- ``StructureComponentManager.Options`` state saving support
- ``ParamDefinition.Group.presets`` support

## [v2.4.1] - 2021-11-28

- Fix: allow atoms in aromatic rings to do hydrogen bonds

## [v2.4.0] - 2021-11-25

- Fix secondary-structure property handling
    - StructureElement.Property was incorrectly resolving type & key
    - StructureSelectionQuery helpers 'helix' & 'beta' were not ensuring property availability
- Re-enable VAO with better workaround (bind null elements buffer before deleting)
- Add ``Representation.geometryVersion`` (increments whenever the geometry of any of its visuals changes)
- Add support for grid-based smoothing of Overpaint and Transparency visual state for surfaces

## [v2.3.9] - 2021-11-20

- Workaround: switch off VAO support for now

## [v2.3.8] - 2021-11-20

- Fix double canvas context creation (in plugin context)
- Fix unused vertex attribute handling (track which are used, disable the rest)
- Workaround for VAO issue in Chrome 96 (can cause WebGL to crash on geometry updates)

## [v2.3.7] - 2021-11-15

- Added ``ViewerOptions.collapseRightPanel``
- Added ``Viewer.loadTrajectory`` to support loading "composed" trajectories (e.g. from gro + xtc)
- Fix: handle parent in Structure.remapModel
- Add ``rounded`` and ``square`` helix profile options to Cartoon representation (in addition to the default ``elliptical``)

## [v2.3.6] - 2021-11-8

- Add additional measurement controls: orientation (box, axes, ellipsoid) & plane (best fit)
- Improve aromatic bond visuals (add ``aromaticScale``, ``aromaticSpacing``, ``aromaticDashCount`` params)
- [Breaking] Change ``adjustCylinderLength`` default to ``false`` (set to true for focus representation)
- Fix marker highlight color overriding select color
- CellPack extension update
    - add binary model support
    - add compartment (including membrane) geometry support
    - add latest mycoplasma model example
- Prefer WebGL1 in Safari 15.1.

## [v2.3.5] - 2021-10-19

- Fix sequence viewer for PDB files with COMPND record and multichain entities.
- Fix index pair bonds order assignment

## [v2.3.4] - 2021-10-12

- Fix pickScale not taken into account in line/point shader
- Add pixel-scale, pick-scale & pick-padding GET params to Viewer app
- Fix selecting bonds not adding their atoms in selection manager
- Add ``preferAtoms`` option to SelectLoci/HighlightLoci behaviors
- Make the implicit atoms of bond visuals pickable
    - Add ``preferAtomPixelPadding`` to Canvas3dInteractionHelper
- Add points & crosses visuals to Line representation
- Add ``pickPadding`` config option (look around in case target pixel is empty)
- Add ``multipleBonds`` param to bond visuals with options: off, symmetric, offset
- Fix ``argparse`` config in servers.

## [v2.3.3] - 2021-10-01

- Fix direct volume shader

## [v2.3.2] - 2021-10-01

- Prefer WebGL1 on iOS devices until WebGL2 support has stabilized.

## [v2.3.1] - 2021-09-28

- Add Charmm saccharide names
- Treat missing occupancy column as occupancy of 1
- Fix line shader not accounting for aspect ratio
- [Breaking] Fix point repr & shader
    - Was unusable with ``wboit``
    - Replaced ``pointFilledCircle`` & ``pointEdgeBleach`` params by ``pointStyle`` (square, circle, fuzzy)
    - Set ``pointSizeAttenuation`` to false by default
    - Set ``sizeTheme`` to ``uniform`` by default
- Add ``markerPriority`` option to Renderer (useful in combination with edges of marking pass)
- Add support support for ``chem_comp_bond`` and ``struct_conn`` categories (fixes ModelServer behavior where these categories should have been present)
- Model and VolumeServer: fix argparse config

## [v2.3.0] - 2021-09-06

- Take include/exclude flags into account when displaying aromatic bonds
- Improve marking performance
    - Avoid unnecessary draw calls/ui updates when marking
    - Check if loci is superset of visual
    - Check if loci overlaps with unit visual
    - Ensure ``Interval`` is used for ranges instead of ``SortedArray``
    - Add uniform marker type
    - Special case for reversing previous mark
- Add optional marking pass
    - Outlines visible and hidden parts of highlighted/selected groups
    - Add highlightStrength/selectStrength renderer params

## [v2.2.3] - 2021-08-25

- Add ``invertCantorPairing`` helper function
- Add ``Mesh`` processing helper ``.smoothEdges``
- Smooth border of molecular-surface with ``includeParent`` enabled
- Hide ``includeParent`` option from gaussian-surface visuals (not particularly useful)
- Improved ``StructureElement.Loci.size`` performance (for marking large cellpack models)
- Fix new ``TransformData`` issues (camera/bounding helper not showing up)
- Improve marking performance (avoid superfluous calls to ``StructureElement.Loci.isWholeStructure``)

## [v2.2.2] - 2021-08-11

- Fix ``TransformData`` issues [#133](https://github.com/molstar/molstar/issues/133)
- Fix ``mol-script`` query compiler const expression recognition.

## [v2.2.1] - 2021-08-02

- Add surrounding atoms (5 Angstrom) structure selection query
- [Breaking] Add maxDistance prop to ``IndexPairBonds``
- Fix coordinateSystem not handled in ``Structure.asParent``
- Add ``dynamicBonds`` to ``Structure`` props (force re-calc on model change)
    - Expose as optional param in root structure transform helper
- Add overpaint support to geometry exporters
- ``InputObserver`` improvements
  - normalize wheel speed across browsers/platforms
  - support Safari gestures (used by ``TrackballControls``)
  - ``PinchInput.fractionDelta`` and use it in ``TrackballControls``

## [v2.2.0] - 2021-07-31

- Add ``tubularHelices`` parameter to Cartoon representation
- Add ``SdfFormat`` and update SDF parser to be able to parse data headers according to spec (hopefully :)) #230
- Fix mononucleotides detected as polymer components (#229)
- Set default outline scale back to 1
- Improved DCD reader cell angle handling (interpret near 0 angles as 90 deg)
- Handle more residue/atom names commonly used in force-fields
- Add USDZ support to ``geo-export`` extension.
- Fix ``includeParent`` support for multi-instance bond visuals.
- Add ``operator`` Loci granularity, selecting everything with the same operator name.
- Prefer ``_label_seq_id`` fields in secondary structure assignment.
- Support new EMDB API (https://www.ebi.ac.uk/emdb/api/entry/map/[EMBD-ID]) for EM volume contour levels.
- ``Canvas3D`` tweaks:
    - Update ``forceDraw`` logic.
    - Ensure the scene is re-rendered when viewport size changes.
    - Support ``noDraw`` mode in ``PluginAnimationLoop``.

## [v2.1.0] - 2021-07-05

- Add parameter for to display aromatic bonds as dashes next to solid cylinder/line.
- Add backbone representation
- Fix outline in orthographic mode and set default scale to 2.

## [v2.0.7] - 2021-06-23

- Add ability to specify ``volumeIndex`` in ``Viewer.loadVolumeFromUrl`` to better support Volume Server inputs.
- Support in-place reordering for trajectory ``Frame.x/y/z`` arrays for better memory efficiency.
- Fixed text CIF encoder edge cases (most notably single whitespace not being escaped).

## [v2.0.6] - 2021-06-01

- Add glTF (GLB) and STL support to ``geo-export`` extension.
- Protein crosslink improvements
    - Change O-S bond distance to allow for NOS bridges (doi:10.1038/s41586-021-03513-3)
    - Added NOS-bridges query & improved disulfide-bridges query
- Fix #178: ``IndexPairBonds`` for non-single residue structures (bug due to atom reordering).
- Add volumetric color smoothing for MolecularSurface and GaussianSurface representations (#173)
- Fix nested 3d grid lookup that caused results being overwritten in non-covalent interactions computation.
- Basic implementation of ``BestDatabaseSequenceMapping`` (parse from CIF, color theme, superposition).
- Add atom id ranges support to Selection UI.

## [v2.0.5] - 2021-04-26

- Ability to pass ``Canvas3DContext`` to ``PluginContext.fromCanvas``.
- Relative frame support for ``Canvas3D`` viewport.
- Fix bug in screenshot copy UI.
- Add ability to select residues from a list of identifiers to the Selection UI.
- Fix SSAO bugs when used with ``Canvas3D`` viewport.
- Support for  full pausing (no draw) rendering: ``Canvas3D.pause(true)``.
- Add ``MeshBuilder.addMesh``.
- Add ``Torus`` primitive.
- Lazy volume loading support.
- [Breaking] ``Viewer.loadVolumeFromUrl`` signature change.
    - ``loadVolumeFromUrl(url, format, isBinary, isovalues, entryId)`` => ``loadVolumeFromUrl({ url, format, isBinary }, isovalues, { entryId, isLazy })``
- Add ``TextureMesh`` support to ``geo-export`` extension.

## [v2.0.4] - 2021-04-20

- [WIP] Mesh export extension
- ``Structure.eachAtomicHierarchyElement`` (#161)
- Fixed reading multi-line values in SDF format
- Fixed Measurements UI labels (#166)

## [v2.0.3] - 2021-04-09

- Add support for ``ColorTheme.palette`` designed for providing gradient-like coloring.
- [Breaking] The ``zip`` function is now asynchronous and expects a ``RuntimeContext``. Also added ``Zip()`` returning a ``Task``.
- [Breaking] Add ``CubeGridFormat`` in ``alpha-orbitals`` extension.

## [v2.0.2] - 2021-03-29

- Add ``Canvas3D.getRenderObjects``.
- [WIP] Animate state interpolating, including model trajectories
- Recognise MSE, SEP, TPO, PTR and PCA as non-standard amino-acids.
- Fix VolumeFromDensityServerCif transform label

## [v2.0.1] - 2021-03-23

- Exclude tsconfig.commonjs.tsbuildinfo from npm bundle

## [v2.0.0] - 2021-03-23

Too many changes to list as this is the start of the changelog... Notably, default exports are now forbidden.<|MERGE_RESOLUTION|>--- conflicted
+++ resolved
@@ -5,13 +5,8 @@
 
 
 ## [Unreleased]
-<<<<<<< HEAD
 - Fix `Viewer.loadTrajectory` when loading a topology file.
 - Fix `StructConn.residueCantorPairs` to not include identity pairs.
-- Load potentially big text files as StringLike to bypass string size limit
-=======
-- Fix `Viewer.loadTrajectory` when loading a topology file
-- Fix `StructConn.residueCantorPairs` to not include identity pairs
 - Add format selection option to image export UI (PNG, WebP, JPEG)
 - Add `StateBuilder.To.updateState`
 - MVS:
@@ -19,7 +14,7 @@
   - Add support for `is_hidden` custom state as an extension
   - Add `queryMVSRef` and `createMVSRefMap` utility functions
 - Fix switching representation type in Volume UI
->>>>>>> a0ccf469
+- Load potentially big text files as StringLike to bypass string size limit
 
 ## [v4.13.0] - 2025-04-14
 - Support `--host` option for build-dev.mjs script
