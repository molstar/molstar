# Change Log
All notable changes to this project will be documented in this file, following the suggestions of [Keep a CHANGELOG](http://keepachangelog.com/). This project adheres to [Semantic Versioning](http://semver.org/) for its most widely used - and defacto - public interfaces.

Note that since we don't clearly distinguish between a public and private interfaces there will be changes in non-major versions that are potentially breaking. If we make breaking changes to less used interfaces we will highlight it in here.

## [Unreleased]


## [v4.17.0] - 2025-05-22
- Remove `xhr2` dependency for NodeJS, use `fetch`
<<<<<<< HEAD
- MolViewSpec extension:
  - Support for label_comp_id and auth_comp_id in annotations
=======
- Add `mvs-stories` app included in the `molstar` NPM package
  - Use the app in the corresponding example
- Interactions extension: remove `salt-bridge` interaction kind (since `ionic` is supported too)
>>>>>>> 05c4006e

## [v4.16.0] - 2025-05-20
- Load potentially big text files as `StringLike` to bypass string size limit
- MolViewSpec extension:
  - Load single-state MVS as if it were multi-state with one state
  - Merged `loadMVS` options `keepCamera` and `keepSnapshotCamera` -> `keepCamera`
  - Removed `loadMVS` option `replaceExisting` (is now default)
  - Added `loadMVS` option `appendSnapshots`
- Fix camera not being interpolated in MP4 export due to updates in WebGL ContextLost handling

## [v4.15.0] - 2025-05-19
- IHM improvements:
  - Disable volume streaming
  - Disable validation report visualization
  - Enable assembly symmetry for integrative models
- Fix transparency rendering with occlusion in NodeJS
- mmCIF Support
  - Add custom `molstar_bond_site` category that enables serializing explicit bonds by referencing `atom_site.id`
  - Add `includeCategoryNames`, `keepAtomSiteId`, `exportExplicitBonds`, `encoder` properties to `to_mmCIF` exporter
- Add support for attachment points property (`M APO`) to the MOL V2000 parser
- Add `json-cif` extension that should pave way towards structure editing capabilities in Mol\*
  - JSON-based encoding of the CIF data format
  - `JSONCifLigandGraph` that enables editing of small molecules via modifying `atom_site` and `molstar_bond_site` categories
- Add `ligand-editor` example that showcases possible use-cases of the `json-cif` extension
- Breaking (minor): Changed `atom_site.id` indexing to 1-based in `mol-model-formats/structure/mol.ts::getMolModels`.
- WebGL ContextLost handling
    - Fix missing framebuffer & drawbuffer re-attachments
    - Fix missing cube texture re-initialization
    - Fix missing extensions reset
    - Fix timer clearing edge case
    - Add reset support for geometry generated on the GPU

## [v4.14.1] - 2025-05-09
- Do not raise error when creating duplicate state transformers and print console warning instead

## [v4.14.0] - 2025-05-07
- Fix `Viewer.loadTrajectory` when loading a topology file
- Fix `StructConn.residueCantorPairs` to not include identity pairs
- Add format selection option to image export UI (PNG, WebP, JPEG)
- Add `StateBuilder.To.updateState`
- MVS:
  - Support updating transform states
  - Add support for `is_hidden` custom state as an extension
  - Add `queryMVSRef` and `createMVSRefMap` utility functions
- Adjust max resolution of surfaces for auto quality (#1501)
- Fix switching representation type in Volume UI
- VolumeServer: Avoid grid expansion when requiring unit cell (avoids including an extra layer of cells outside the unit cell query box)

## [v4.13.0] - 2025-04-14
- Support `--host` option for build-dev.mjs script
- Add `Viewer.loadFiles` to open supported files
- Support installing the viewer as a Progressive Web App (PWA)
- `ihm-restraints` example: show entity labels
- Fix `element-point` visual not using child unit
- Ignore `renderables` with empty draw count
- Add experimental support for `esbuild` for development
  - Use `npm run dev` for faster development builds
- Use `StructureElement.Bundle` instead of expressions to serialize measurement elements
  - Fixes measurements not being supported for coarse models
- Implementation of `ColorScale.createDiscrete` (#1458)
- Add `ColorScale.createDiscrete` to the `uncertainty` color theme
- Fix color palette shown in the UI (for non-gradient palettes)
- Fix colors description in the UI (when using custom thresholds)
- Fix an edge case in the UI when the user deletes all colors from the color list
- Add `interactions` extension and a corresponding example that utilizes it
- Add element source index to default atomic granularity hover labels
- Add `StructureElement.Schema` based on corresponding MolViewSpec implementation that allows data-driven selection of structural elements
- Add `StructureElement.Loci/Bundle.fromExpression/Query/Schema` helper functions
- Add `addLinkCylinderMesh` (from `createLinkCylinderMesh`)
- Add `Unit.transientCache` and `Unit.getCopy`
- Fix `ElementBondIterator` indices mapping logic for inter-unit bonds
- Fix `pickPadding` and `pickScale` not updating `PickHelper`
- MolViewSpec extension: support loading extensions when loading multistate files
- Do not add bonds for pairs of residues that have a `struct_conn` entry
- Improved `ma_qa_metric` support
  - Parse all local metrics
  - Ability to select alternate metrics in the pLDDT/qmean themes
  - Do not assume PAE plot is symmetric
- Added `PluginConfig.Viewport.ShowScreenshotControls` to control visibility of screenshot controls
- Fix MolViewSpec builder for volumes.
- Generalize `mvs-kinase-story` example to `mvs-stories`
  - Add TATA-binding protein story
  - Improve the Kinase story
- Fix alpha orbitals example

## [v4.12.0] - 2025-02-28

- Fix PDBj structure data URL
- Improve logic when to cull in renderer
- Add `atom.ihm.has-seq-id` and `atom.ihm.overlaps-seq-id-range` symbol to the query language
- MolViewSpec extension:
  - Add box, arrow, ellipse, ellipsoid, angle primitives
  - Add basic support for volumetric data (map, Volume Server)
  - Add support for `molstar_color_theme_name` custom extension
  - Better IH/M support:
    - Support `coarse` components
    - Support `spacefill` representation
    - Support `carbohydrate` representation
    - Support for `custom.molstar_use_default_coloring` property on Color node.
    - Use `atom.ihm.has-seq-id` and `atom.ihm.overlaps-seq-id-range` for matching `label_seq_id` locations to support querying coarse elements.
    - Add ihm-restraints example
- Add `mvs-kinase-story` example
- Remove static uses of `ColorTheme` and `SizeTheme` fields. Should resolvent "undefined" errors in certain builds
- Add `transform` property to clip objects
- Add support for trimming `image` geometry to a box
- Improve/fix iso-level support of `slice` representation
- Add support for rotating `slice` representation around an axis
- Add default color support for palette based themes
- Add `plane` structure representation
    - Can be colored with any structure theme
    - Can be colored with the `external-volume` theme
    - Can show atoms as a cutout
    - Supports principal axes and bounding box as a reference frame
- Add `Camera` section to "Screenshot / State" controls
- Add `CoarseIndex` for fast lookup of coarse elements

## [v4.11.0] - 2025-01-26

- Fix for tubular helices issue (Fixes #1422)
- Volume UI improvements
    - Render all volume entries instead of selecting them one-by-one
    - Toggle visibility of all volumes
    - More accessible iso value control
- Support wheel event on sliders
- MolViewSpec extension:
    - Add validation for discriminated union params
    - Primitives: remove triangle_colors, line_colors, have implicit grouping instead; rename many parameters
- UI configuration options
    - Support removal of independent selection controls in the viewport
    - Support custom selection controls
    - Support for custom granularity dropdown options
    - Support for custom Sequence Viewer mode options
- Add `external-structure` theme that colors any geometry by structure properties
- Support float and half-float data type for direct-volume rendering and GPU isosurface extraction
- Minor documentation updates
- Add support for position-location to `volume-value` color theme
- Add support for color themes to `slice` representation
- Improve/fix palette support in volume color themes
- Fix `Plane3D.projectPoint`
- Fix marking related `image` rendering issues
    - Handle pixels without a group
    - Take fog into account
- MolViewSpec extension: Initial support for customizable representation parameters
- Quick Styles section reorganized
- UI color improvements (scrollbar contrast, toggle button hover color)
- Add `overrideWater` param for entity-id color theme
- Renames PDB-Dev to PDB-IHM and adjusts data source
- Fix vertex based themes for spheres shader
- Add volume dot representation
- Add volume-value size theme
- Sequence panel: Mark focused loci (bold+underline)
- Change modifier key behavior in Normal Mode (default = select only, Ctrl/Cmd = add to selection, Shift = extend last selected range)
- Handle Firefox's limit on vertex ids per draw (#1116)
- Fix behavior of `Vec3.makeRotation(out, a, b)` when `a ≈ -b`

## [v4.10.0] - 2024-12-15

- Add `ModelWithCoordinates` decorator transform.
- Fix outlines on transparent background using illumination mode (#1364)
- Fix transparent depth texture artifacts using illumination mode
- Fix marking of consecutive gap elements (#876)
- Allow React 19 in dependencies
- Fix missing deflate header if `CompressionStream` is available
- Fix is_iOS check for NodeJS
- Added PluginCommands.Camera.FocusObject
- Plugin state snapshot can have instructions to focus objects (PluginState.Snapshot.camera.focus)
- MolViewSpec extension: Support for multi-state files (animations)
- Fix units transform data not fully updated when structure child changes
- Fix `addIndexPairBonds` quadratic runtime case
- Use adjoint matrix to transform normals in shaders
- Fix resize handling in `tests/browser`

## [v4.9.1] - 2024-12-05

- Fix iOS check when running on Node

## [v4.9.0] - 2024-12-01

- Fix artifacts when using xray shading with high xrayEdgeFalloff values
- Enable double rounded capping on tubular helices
- Fix single residue tubular helices not showing up
- Fix outlines on volume and surface reps that do not disappear (#1326)
- Add example `glb-export`
- Membrane orientation: Improve `isApplicable` check and error handling (#1316)
- Fix set fenceSync to null after deleteSync.
- Fix operator key-based `IndexPairBonds` assignment
    - Don't add bonds twice
    - Add `IndexPairs.bySameOperator` to avoid looping over all bonds for each unit
- Add `Structure.intraUnitBondMapping`
- Add more structure-based visuals to avoid too many (small) render-objects
    - `structure-intra-bond`, `structure-ellipsoid-mesh`, `structure-element-point`, `structure-element-cross`
- Upgrade to express v5 (#1311)
- Fix occupancy check using wrong index for inter-unit bond computation (@rxht, #1321)
- Fix transparent SSAO for image rendering, e.g., volumne slices (#1332)
- Fix bonds not shown with `ignoreHydrogens` on (#1315)
    - Better handle mmCIF files with no entities defined by using `label_asym_id`
    - Show bonds in water chains when `ignoreHydorgensVariant` is `non-polar`
- Add MembraneServer API, generating data to be consumed in the context of MolViewSpec
- Fix `StructConn.isExhaustive` for partial models (e.g., returned by the model server)
- Refactor value swapping in molstar-math to fix SWC (Next.js) build (#1345)
- Fix transform data not updated when structure child changes
- Fix `PluginStateSnapshotManager.syncCurrent` to work as expected on re-loaded states.
- Fix do not compute implicit hydrogens when unit is explicitly protonated (#1257)
- ModelServer and VolumeServer: support for input files from Google Cloud Storage (gs://)
- Fix color of missing partial charges for SB partial charges extension

## [v4.8.0] - 2024-10-27

- Add SSAO support for transparent geometry
- Fix SSAO color not updating
- Improve blending of overlapping outlines from transparent & opaque geometries
- Default to `blended` transparency on iOS due to `wboit` not being supported.
- Fix direct-volume with fog off (and on with `dpoit`) and transparent background on (#1286)
- Fix missing pre-multiplied alpha for `blended` & `wboit` with no fog (#1284)
- Fix backfaces visible using blended transparency on impostors (#1285)
- Fix StructureElement.Loci.isSubset() only considers common units (#1292)
- Fix `Scene.opacityAverage` calculation never 1
- Fix bloom in illumination mode
- Fix `findPredecessorIndex` bug when repeating values
- MolViewSpec: Support for transparency and custom properties
- MolViewSpec: MVP Support for geometrical primitives (mesh, lines, line, label, distance measurement)
- Mesoscale Explorer: Add support for 4-character PDB IDs (e.g., 8ZZC) in PDB-IHM/PDB-Dev loader
- Fix Sequence View in Safari 18
- Improve performance of `IndexPairBonds` assignment when operator keys are available
- ModelArchive QualityAssessment extension:
    - Add support for ma_qa_metric_local_pairwise mmCIF category
    - Add PAE plot component
- Add new AlphaFoldDB-PAE example app
- Add support for LAMMPS data and dump formats
- Remove extra anti-aliasing from text shader (fixes #1208 & #1306)

## [v4.7.1] - 2024-09-30

- Improve `resolutionMode` (#1279)
    - Add `auto` that picks `scaled` for mobile devices and `native` elsewhere
    - Add `resolution-mode` Viewer GET param
    - Add `PluginConfig.General.ResolutionMode` config item

## [v4.7.0] - 2024-09-29

- Add illumination mode
    - Path-traced SSGI
    - Automatic thickness (estimate)
        - Base thickness as max(backface depth) - min(frontface depth)
        - Per object density factor to adjust thickness
    - Progressively trace samples to keep viewport interactive
    - Toggle on/off by pressing "G"
    - `illumination` Viewer GET param
- Enables dXrayShaded define when rendering depth
- Fix handling of PDB files that have chains with same id separated by TER record (#1245)
- Sequence Panel: Improve visuals of unmodeled sequence positions (#1248)
- Fix no-compression xtc parser (#1258)
- Mol2 Reader: Fix mol2 status_bit read error (#1251)
- Fix shadows with multiple lights
- Fix impostor sphere interior normal when using orthographic projection
- Add `resolutionMode` parameter to `Canvas3DContext`
    - `scaled`, divides by `devicePixelRatio`
    - `native`, no changes
- Add `CustomProperty.Context.errorContext` to support reporting errors during loading of custom properties (#1254)
    - Use in MolViewSpec extension
- Mesoscale Explorer: fix color & style issues
- Remove use of deprecated SASS explicit color functions
- Allow "Components" section to display nested components created by "Apply Action > Selection".

## [v4.6.0] - 2024-08-28

- Add round-caps option on tubular alpha helices
- Fix missing Sequence UI update on state object removal (#1219)
- Improved prmtop format support (CTITLE, %COMMENT)
- Avoid calculating bonds for water units when `ignoreHydrogens` is on
- Add `Water` trait to `Unit`
- Improve entity-id coloring for structures with multiple models from the same source (#1221)
- Wrap screenshot & image generation in a `Task`
- AlphaFold DB: Add BinaryCIF support when fetching data
- PDB-IHM/PDB-Dev: Add support for 4-character PDB IDs (e.g., 8ZZC)
- Fix polymer-gap visual coloring with cartoon theme
- Add formal-charge color theme (#328)
- Add more coloring options to cartoon theme
- Use `CompressionStream` Browser API when available
- Add `pdbx_structure_determination_methodology` mmcif field and `Model` helpers
- Fix cartoon representation not updated when secondary structure changes
- Add Zhang-Skolnick secondary-structure assignment method which handles coarse-grained models (#49)
- Calculate bonds for coarse-grained models
- VolumeServer: Add `health-check` endpoint + `healthCheckPath` config prop to report service health
- ModelServer: Add `health-check` endpoint + `healthCheckPath` config prop to report service health

## [v4.5.0] - 2024-07-28

- Separated postprocessing passes
- Take into account explicit hydrogens when computing hydrogen bonds
- Fix DoF with pixel ratios =! 1
- Fix DoF missing transparent depth
- Fix trackball pinch zoom and add pan
- Fix aromatic link rendering when `adjustCylinderLength` is true
- Change trackball animate spin speed unit to radians per second
- Fix `mol-plugin-ui/skin/base/components/misc.scss` syntax to be in line with latest Sass syntax
- Handle missing theme updates
    - Fix trajectory-index color-theme not always updated (#896)
    - Fix bond cylinders not updated on size-theme change with `adjustCylinderLength` enabled (#1215)
- Use `OES_texture_float_linear` for SSAO when available

## [v4.4.1] - 2024-06-30

- Clean `solidInterior` transparent cylinders
- Create a transformer to deflate compressed data
- Adjust Quick Styles panel button labels
- Improve camera interpolation code (interpolate camera rotation instead of just position)
- Mesoscale Explorer
    - Add `illustrative` coloring option
    - Press 'C' to toggle between center and zoom & center on click
    - Add entities selection description
    - Clicking a leaf node in the right panel tree will center each instance in turn
    - Add measurement controls to right panel
    - Mouse left click on label with snapshot key will load snapshot
    - Mouse hover over label with protein name highlight entities with the same name
    - Custom ViewportSnapshotDescription with custom MarkdowAnchor
        - \# other snapshots with a given key \[...](#key)
        - i highlight a protein with a given NAME \[...](iNAME)
        - g highlight a group with a given group type and group name \[...](ggrouptype.groupname)
        - h URLs with a given link \[...](http...)
    - Snapshot description panel window size and text can be resized and hidden with new icons
    - Add styles controls to right panel
    - Add viewport settings to left panel
    - Add app info component to left panel with interactive tour and doc link
- Fixes SSAO edge artifacts (#1122)
    - Add `reuseOcclusion` parameter to multi-sample pass
    - Add `blurDepthBias` parameter to occlusion pass
    - Handle near clip in SSAO blur
- Support reading score from B-factor in pLDDT color theme
- Add Cel-shading support
    - `celShaded` geometry parameter
    - `celSteps` renderer parameter
- Add the ability to customize the Snapshot Description component via `PluginUISpec.components.viewport.snapshotDescription`
- Add `doNotDisposeCanvas3DContext` option to `PluginContext.dispose`
- Remove support for density data from edmaps.rcsb.org

## [v4.3.0] - 2024-05-26

- Fix State Snapshots export animation (#1140)
- Add depth of field (dof) postprocessing effect
- Add `SbNcbrTunnels` extension for for visualizing tunnels in molecular structures from ChannelsDB (more info in [tunnels.md](./docs/docs/extensions/tunnels.md))
- Fix edge case in minimizing RMSD transform computation

## [v4.2.0] - 2024-05-04

- Add emissive material support
- Add bloom post-processing
- MolViewSpec extension: `loadMVS` supports `keepCamera` parameter
- Return StateTransform selectors from measurements API (addDistance, addAngle, etc.)
- Refactor transparency rendering
    - More uniform behavior for blended, wboit, dpoit
    - Fix issues with text & image geometry
- Fix render-spheres example (#1100)
    - Wrong step size in sphere geometry boundingSphere & groupmapping
    - Handle empty `instanceGrid` in renderer & renderable
- Fix bond assignment from `IndexPairBonds`
    - Can not always be cached in `ElementSetIntraBondCache`
    - Wrong operator checks in `findPairBonds`
- Fix SSAO artifacts (@corredD, #1082)
- Fix bumpiness artifacts (#1107, #1084)

## [v4.1.0] - 2024-03-31

- Add `VolumeTransform` to translate/rotate a volume like in a structure superposition
- Fix BinaryCIF encoder edge cases caused by re-encoding an existing BinaryCIF file
- Fix edge-case where width/height in InputObserver are not correct
- Fix transparency rendering fallback (#1058)
- Fix SSAO broken when `OES_texture_float_linear` is unavailable
- Add `normalOffset` to `external-volume` color theme
    - This can give results similar to pymol's surface_ramp_above_mode=1
- Add `rotation` parameter to skybox background

## [v4.0.1] - 2024-02-19

- Fix BinaryCIF decoder edge cases. Fixes mmCIF model export from data provided by ModelServer.
- MolViewSpec extension: support for MVSX file format
- Revert "require WEBGL_depth_texture extension" & "remove renderbuffer use"

## [v4.0.0] - 2024-02-04

- Add Mesoscale Explorer app for investigating large systems
- [Breaking] Remove `cellpack` extension (superseded by Mesoscale Explorer app)
- [Breaking] Set minimal node.js version to 18
- [Breaking] Generalize rcsb/assembly-symmetry/ extension
    - Move to assembly-symmetry/
    - Remove RCSB specific dependencies and prefixes
- [Breaking] Require `WEBGL_depth_texture` webgl extension
    - Remove `renderbuffer` use
- [Breaking] Change build target to ES2018
    - Custom builds only require ES6 for dependencies like immer.js
- [Breaking] Changed `createPluginUI`
    - The function now takes a single `options` argument
    - The caller must specify a `render` method that mounts the Mol* react component to DOM
        - A default `renderReact18` method is provided, but needs to be imported separately
        - To support React 16 and 17, `ReactDOM.render` can be passed
- Improve `SetUtils` performance using ES6 features
- [Breaking] Reduce memory usage of `SymmetryOperator.ArrayMapping`
    - Requires calling methods from instance
- [Breaking] Fix `mol-model/structure/model/properties/seconday-structure.ts` file name (#938)
- [Breaking] Add `Canvas3DContext` runtime props
    - Props: pixelScale, pickScale, transparency (blended, wboit, dpoit)
    - Replaces instantiation-time attribs
- [Breaking] Change default compile target to ES2018
- [Breaking] Add culling & LOD support
    - Cull per-object and per-instance
    - Cull based on frustum and camera distance
    - LOD visibility based on camera distance
    - Special LOD mode for spheres with automatic levels
    - Occlusion culling (only WebGL2)
        - Hi-Z pass
        - Cull based on previous frame's Hi-Z buffer
- Add stochastic/dithered transparency to fade overlapping LODs in and out
- Add "Automatic Detail" preset that shows surface/cartoon/ball & stick based on camera distance

## [v3.45.0] - 2024-02-03

- Add color interpolation to impostor cylinders
- MolViewSpec components are applicable only when the model has been loaded from MolViewSpec
- Add `snapshotKey` and `tooltip` params to loci `LabelRepresentation`
- Update `FocusLoci` behavior to support `snapshotKey` param
  - Clicking a visual with `snapshotKey` will trigger that snapshot
- Render multiline loci label tooltips as Markdown
- `ParamDefinition.Text` updates:
  - Support `multiline` inputs
  - Support `placeholder` parameter
  - Support `disableInteractiveUpdates` to only trigger updates once the control loses focus
- Move dependencies related to the headless context from optional deps to optional peer deps

## [v3.44.0] - 2024-01-06

- Add new `cartoon` visuals to support atomic nucleotide base with sugar
- Add `thicknessFactor` to `cartoon` representation for scaling nucleotide block/ring/atomic-fill visuals
- Use bonds from `_struct_conn` in mmCIF files that use `label_seq_id`
- Fix measurement label `offsetZ` default: not needed when `scaleByRadius` is enbaled
- Support for label rendering in HeadlessPluginContext
- MolViewSpec extension
  - Support all X11 colors
  - Support relative URIs
  - CLI tools: mvs-validate, mvs-render, mvs-print-schema
  - Labels applied in one node
- ModelServer SDF/MOL2 ligand export: fix atom indices when additional atoms are present
- Avoid showing (and calculating) inter-unit bonds for huge structures
- Fixed `DragOverlay` on WebKit/Safari browsers

## [v3.43.1] - 2023-12-04

- Fix `react-markdown` dependency

## [v3.43.0] - 2023-12-02

- Fix `State.tryGetCellData` (return type & data check)
- Don't change camera.target unless flyMode or pointerLock are enabled
- Handle empty CIF files
- Snapshot improvements:
    - Add `key` property
    - Ability to existing snapshot name, key, and description
    - Support markdown in descriptions (ignores all HTML tags)
    - Ability to link to snapshots by key from descriptions
    - Separate UI control showing description of the current snapshot
- Do not activate drag overlay for non-file content
- Add `structure-element-sphere` visual to `spacefill` representation
- Fix missing `await` in `HeadlessPluginContext.saveStateSnapshot`
- Added support for providing custom sequence viewers to the plugin spec
- MolViewSpec extension (MVS)
- Add URL parameters `mvs-url`, `mvs-data`, `mvs-format`
- Add drag&drop for `.mvsj` files
- Fix `bumpiness` scaling with `ignoreLight` enabled
- Add `transforms` & `label` params to `ShapeFromPly`
- Optimize `LociSelectManager.selectOnly` to avoid superfluous loci set operations
- Dispose of viewer on `unload` event to aid GC

## [v3.42.0] - 2023-11-05

- Fix handling of PDB files with insertion codes (#945)
- Fix de-/saturate of colors with no hue
- Improve `distinctColors` function
    - Add `sort` and `sampleCountFactor` parameters
    - Fix clustering issues
- Add `clipPrimitive` option to spheres geometry, clipping whole spheres instead of cutting them
- Add `DragAndDropManager`
- Add `options` support for default bond labels

## [v3.41.0] - 2023-10-15

- Add `PluginContext.initialized` promise & support for it in the `Plugin` UI component.
- Fix undesired interaction between settings panel and the panel on the right.
- Add ability to customize server parameters for `RCSBAssemblySymmetry`.

## [v3.40.1] - 2023-09-30

- Do not call `updateFocusRepr` if default `StructureFocusRepresentation` isn't present.
- Treat "tap" as a click in `InputObserver`
- ModelServer ligand queries: fix atom count reported by SDF/MOL/MOL2 export
- CCD extension: Make visuals for aromatic bonds configurable
- Add optional `file?: CifFile` to `MmcifFormat.data`
- Add support for webgl extensions
    - `WEBGL_clip_cull_distance`
    - `EXT_conservative_depth`
    - `WEBGL_stencil_texturing`
    - `EXT_clip_control`
- Add `MultiSampleParams.reduceFlicker` (to be able to switch it off)
- Add `alphaThickness` parameter to adjust alpha of spheres for radius
- Ability to hide "right" panel from simplified viewport controls
- Add `blockIndex` parameter to TrajectoryFromMmCif
- Fix bounding sphere calculation for "element-like" visuals
- Fix RCSB PDB validation report URL
- Add sharpening postprocessing option
- Take pixel-ratio into account for outline scale
- Gracefully handle missing HTMLImageElement
- Fix pixel-ratio changes not applied to all render passes

## [v3.39.0] - 2023-09-02

- Add some elements support for `guessElementSymbolString` function
- Faster bounding rectangle calculation for imposter spheres
- Allow toggling of hydrogens as part of `LabelTextVisual`

## [v3.38.3] - 2023-07-29

- Fix imposter spheres not updating, e.g. in trajectories (broke in v3.38.0)

## [v3.38.2] - 2023-07-24

- Don't rely solely on `chem_comp_atom` when detecting CCD files (#877)
- Actually support non-physical keys in `Bindings.Trigger.code`

## [v3.38.1] - 2023-07-22

- Fix pixel-scale not updated in SSAO pass

## [v3.38.0] - 2023-07-18

- Fix display issue with SIFTS mapping
- Support non-physical keys in `Bindings.Trigger.code`
- Update `getStateSnapshot` to only overwrite current snapshot if it was created automatically
- Fix distinct palette's `getSamples` infinite loop
- Add 'NH2', 'FOR', 'FMT' to `CommonProteinCaps`
- Add `opened` event to `PluginStateSnapshotManager`
- Properly switch-off fog
- Add `approximate` option for spheres rendering
- Reduce `Spheres` memory usage
    - Derive mapping from VertexID
    - Pull position and group from texture
- Add `Euler` math primitive
- Add stride option to element sphere & point visuals
- Add `disabledExtensions` field to default viewer's options
- Add `LRUCache.remove`
- Add 'Chain Instance' and 'Uniform' options for 'Carbon Color' param (in Color Theme: Element Symbol)

## [v3.37.1] - 2023-06-20

- Fix issues with wboit/dpoit in large scenes
- Fix lines, text, points rendering (broken in v3.37.0)

## [v3.37.0] - 2023-06-17

- Add `inverted` option to `xrayShaded` parameter
- Model-export extension: Add ability to set a file name for structures
- Add `contextHash` to `SizeTheme`
- Add mipmap-based blur for image backgrounds

## [v3.36.1] - 2023-06-11

- Allow parsing of CCD ligand files
- Add dedicated wwPDB CCD extension to align and visualize ideal & model CCD coordinates
- Make operators in `IndexPairBonds` a directed property
- Remove erroneous bounding-box overlap test in `Structure.eachUnitPair`
- Fix `EdgeBuilder.addNextEdge` for loop edges
- Optimize inter unit bond compute
- Ensure consistent state for volume representation (#210)
- Improve SSAO for thin geometry (e.g. lines)
- Add snapshot support for structure selections
- Add `nucleicProfile` parameter to cartoon representation
- Add `cartoon` theme with separate colorings for for mainchain and sidechain visuals

## [v3.35.0] - 2023-05-14

- Enable odd dash count (1,3,5)
- Add principal axes spec and fix edge cases
- Add a uniform color theme for NtC tube that still paints residue and segment dividers in a different color
- Mesh exporter improvements
    - Support points & lines in glTF export
    - Set alphaMode and doubleSided in glTF export
    - Fix flipped cylinder caps
- Fix bond assignments `struct_conn` records referencing waters
- Add StructConn extension providing functions for inspecting struct_conns
- Fix `PluginState.setSnapshot` triggering unnecessary state updates
- Fix an edge case in the `mol-state`'s `State` when trying to apply a transform to an existing Null object
- Add `SbNcbrPartialCharges` extension for coloring and labeling atoms and residues by partial atomic charges
  - uses custom mmcif categories `_sb_ncbr_partial_atomic_charges_meta` and `_sb_ncbr_partial_atomic_charges` (more info in [README.md](./src/extensions/sb-ncbr/README.md))
- Parse HEADER record when reading PDB file
- Support `ignoreHydrogens` in interactions representation
- Add hydroxyproline (HYP) commonly present in collagen molecules to the list of amino acids
- Fix assemblies for Archive PDB files (do not generate unique `label_asym_id` if `REMARK 350` is present)
- Add additional functions to `core.math` in `mol-script`
    - `cantorPairing`, `sortedCantorPairing`, `invertCantorPairing`,
    - `trunc`, `sign`

## [v3.34.0] - 2023-04-16

- Avoid `renderMarkingDepth` for fully transparent renderables
- Remove `camera.far` doubling workaround
- Add `ModifiersKeys.areNone` helper function
- Do not render NtC tube segments unless all required atoms are present in the structure
- Fix rendering issues caused by VAO reuse
- Add "Zoom All", "Orient Axes", "Reset Axes" buttons to the "Reset Camera" button
- Improve trackball move-state handling when key bindings use modifiers
- Fix rendering with very small viewport and SSAO enabled
- Fix `.getAllLoci` for structure representations with `structure.child`
- Fix `readAllLinesAsync` refering to dom length property
- Make mol-util/file-info node compatible
- Add `eachLocation` to representation/visual interface

## [v3.33.0] - 2023-04-02

- Handle resizes of viewer element even when window remains the same size
- Throttle canvas resize events
- Selection toggle buttons hidden if selection mode is off
- Camera focus loci bindings allow reset on click-away to be overridden
- Input/controls improvements
    - Move or fly around the scene using keys
    - Pointer lock to look around scene
    - Toggle spin/rock animation using keys
- Apply bumpiness as lightness variation with `ignoreLight`
- Remove `JSX` reference from `loci-labels.ts`
- Fix overpaint/transparency/substance smoothing not updated when geometry changes
- Fix camera project/unproject when using offset viewport
- Add support for loading all blocks from a mmcif file as a trajectory
- Add `Frustum3D` and `Plane3D` math primitives
- Include `occupancy` and `B_iso_or_equiv` when creating `Conformation` from `Model`
- Remove LazyImports (introduced in v3.31.1)

## [v3.32.0] - 2023-03-20

- Avoid rendering of fully transparent renderables
- Add occlusion color parameter
- Fix issue with outlines and orthographic camera
- Reduce over-blurring occlusion at larger view distances
- Fix occlusion artefact with non-canvas viewport and pixel-ratio > 1
- Update nodejs-shims conditionals to handle polyfilled document object in NodeJS environment.
- Ensure marking edges are at least one pixel wide
- Add exposure parameter to renderer
- Only trigger marking when mouse is directly over canvas
- Fix blurry occlusion in screenshots
- [Breaking] Add `setFSModule` to `mol-util/data-source` instead of trying to trick WebPack

## [v3.31.4] - 2023-02-24

- Allow link cylinder/line `dashCount` set to '0'
- Stop animation loop when disposing `PluginContext` (thanks @gfrn for identifying the issue)

## [v3.31.3] - 2023-02-22

- Fix impostor bond visuals not correctly updating on `sizeFactor` changes
- Fix degenerate case in PCA
- Fix near clipping avoidance in impostor shaders
- Update `fs` import in `data-source.ts`

## [v3.31.2] - 2023-02-12

- Fix exit code of volume pack executable (pack.ts). Now exits with non-0 status when an error happens
- Remove pca transform from components ui focus (too distracting)
- Fix artefacts with opaque outlines behind transparent objects
- Fix polymer trace visual not updating
- Fix use of `WEBGL_provoking_vertex`

## [v3.31.1] - 2023-02-05

- Improve Component camera focus based on the PCA of the structure and the following rules:
    - The first residue should be in first quadrant if there is only one chain
    - The average position of the residues of the first chain should be in the first quadrant if there is more than one chain
- Add `HeadlessPluginContext` and `HeadlessScreenshotHelper` to be used in Node.js
- Add example `image-renderer`
- Fix wrong offset when rendering text with orthographic projection
- Update camera/handle helper when `devicePixelRatio` changes
- Add various options to customize the axes camera-helper
- Fix issue with texture-mesh color smoothing when changing themes
- Add fast boundary helper and corresponding unit trait
- Add Observable for Canvas3D commits

## [v3.30.0] - 2023-01-29

- Improve `Dnatco` extension
    - Factor out common code in `Dnatco` extension
    - Add `NtC tube` visual. Applicable for structures with NtC annotation
    - [Breaking] Rename `DnatcoConfalPyramids` to `DnatcoNtCs`
- Improve boundary calculation performance
- Add option to create & include images in state snapshots
- Fix SSAO artefacts with high bias values
- Fix SSAO resolution scale parameter handling
- Improve outlines, visually more stable at different view distances

## [v3.29.0] - 2023-01-15

- `meshes` extension: Fixed a bug in mesh visualization (show backfaces when opacity < 1)
- Add color quick select control to Volume controls
- Fix `dropFiles` bug
- Fix some cyclic imports and reduce the use of const enums. This should make it easier to use the library with the `isolatedModules: true` TS config.
- Fix `dropFiles` bug (#679)
- Add `input type='color'` picker to `CombinedColorControl`
- Set `ParameterMappingControl` disabled when state is updating
- Performance tweaks
    - Update clip `defines` only when changed
    - Check for identity in structure/unit areEqual methods
    - Avoid cloning of structure representation parameters
    - Make SymmetryOperator.createMapping monomorphic
    - Improve bonding-sphere calculation
    - Defer Scene properties calculation (markerAverage, opacityAverage, hasOpaque)
    - Improve checks in in UnitsRepresentation setVisualState
- Add StructureElement.Loci.forEachLocation
- Add RepresentationRegistry.clear and ThemeRegistry.clear
- Add generic Loci support for overpaint, substance, clipping themes
- Add `.getCenter` and `.center` to `Camera`
- Add support to dim unmarked groups
- Add support for marker edge strength

## [v3.28.0] - 2022-12-20

- Show histogram in direct volume control point settings
- Add `solidInterior` parameter to sphere/cylinder impostors
- [Breaking] Tweak `ignoreHydrogens` non-polar handling (introduced in 3.27.0)
- Add `meshes` and `volumes-and-segmentations` extensions
    - See https://molstarvolseg.ncbr.muni.cz/ for more info
- Fix missing support for info in `ParamDefinition.Converted`
- Add support for multi-visual volume representations
- Improve volume isosurface bounding-sphere
- Add basic volume segmentation support to core
    - Add `Volume.Segment` model
    - Add `Segmentation` custom volume property
    - Add `SegmentRepresentation` representation
    - Add `volume-segment` color theme
- Fix GPU marching cubes failing for large meshes with webgl2 (due to use of float16)

## [v3.27.0] - 2022-12-15

- Add an `includeTransparent` parameter to hide/show outlines of components that are transparent
- Fix 'once' for animations of systems with many frames
- Better guard against issue (black fringes) with bumpiness in impostors
- Improve impostor shaders
    - Fix sphere near-clipping with orthographic projection
    - Fix cylinder near-clipping
    - Add interior cylinder caps
    - Add per-pixel object clipping
- Fix `QualityAssessment` assignment bug for structures with different auth vs label sequence numbering
- Refresh `ApplyActionControl`'s param definition when toggling expanded state
- Fix `struct_conn` bond assignment for ions
- Ability to show only polar hydrogens

## [v3.26.0] - 2022-12-04

- Support for ``powerPreference`` webgl attribute. Add ``PluginConfig.General.PowerPreference`` and ``power-preference`` Viewer GET param.
- Excluded common protein caps `NME` and `ACE` from the ligand selection query
- Add screen-space shadow post-processing effect
- Add "Structure Molecular Surface" visual
- Add `external-volume` theme (coloring of arbitrary geometries by user-selected volume)

## [v3.25.1] - 2022-11-20

- Fix edge-case in `Structure.eachUnitPair` with single-element units
- Fix 'auto' structure-quality for coarse models

## [v3.25.0] - 2022-11-16

- Fix handling of gzipped assets (reverts #615)

## [v3.24.0] - 2022-11-13

- Make `PluginContext.initContainer` checkered canvas background optional
- Store URL of downloaded assets to detect zip/gzip based on extension (#615)
- Add optional `operator.key`; can be referenced in `IndexPairBonds`
- Add overpaint/transparency/substance theme strength to representations
- Fix viewport color for transparent background

## [v3.23.0] - 2022-10-19

- Add `PluginContext.initContainer/mount/unmount` methods; these should make it easier to reuse a plugin context with both custom and built-in UI
- Add `PluginContext.canvas3dInitialized`
- `createPluginUI` now resolves after the 3d canvas has been initialized
- Change EM Volume Streaming default from `Whole Structure` to `Auto`

## [v3.22.0] - 2022-10-17

- Replace `VolumeIsosurfaceParams.pickingGranularity` param with `Volume.PickingGranuality`

## [v3.21.0] - 2022-10-17

- Add `VolumeIsosurfaceParams.pickingGranularity` param
- Prevent component controls collapsing when option is selected

## [v3.20.0] - 2022-10-16

- [Breaking] Rename the ``model-index`` color theme to ``trajectory-index``
- Add a new ``model-index`` color theme that uniquely colors each loaded model
- Add the new ``model-index`` and ``structure-index`` color themes as an option for the carbon color in the ``element-symbol`` and ``ilustrative`` color themes
- Add ``structure-index`` color theme that uniquely colors each root structure
- Add ``nearest`` method to ``Lookup3D``
- Add mipmap-based blur for skybox backgrounds

## [v3.19.0] - 2022-10-01

- Fix "empty textures" error on empty canvas
- Optimize BinaryCIF integer packing encoder
- Fix dual depth peeling when post-processing is off or when rendering direct-volumes
- Add ``cameraClipping.minNear`` parameter
- Fix black artifacts on specular highlights with transparent background

## [v3.18.0] - 2022-09-17

- Integration of Dual depth peeling - OIT method
- Stereo camera improvements
    - Fix param updates not applied
    - Better param ranges and description
    - Add timer.mark for left/right camera

## [v3.17.0] - 2022-09-11

- [Fix] Clone ``Canvas3DParams`` when creating a ``Canvas3D`` instance to prevent shared state between multiple instances
- Add ``includeResidueTest`` option to ``alignAndSuperposeWithSIFTSMapping``
- Add ``parentDisplay`` param for interactions representation.
- [Experimental] Add support for PyMOL, VMD, and Jmol atom expressions in selection scripts
- Support for ``failIfMajorPerformanceCaveat`` webgl attribute. Add ``PluginConfig.General.AllowMajorPerformanceCaveat`` and ``allow-major-performance-caveat`` Viewer GET param.
- Fix handling of PDB TER records (#549)
- Add support for getting multiple loci from a representation (``.getAllLoci()``)
- Add ``key`` property to intra- and inter-bonds for referencing source data
- Fix click event triggered after move

## [v3.16.0] - 2022-08-25

- Support ``globalColorParams`` and ``globalSymmetryParams`` in common representation params
- Support ``label`` parameter in ``Viewer.loadStructureFromUrl``
- Fix ``ViewportHelpContent`` Mouse Controls section

## [v3.15.0] - 2022-08-23

- Fix wboit in Safari >=15 (add missing depth renderbuffer to wboit pass)
- Add 'Around Camera' option to Volume streaming
- Avoid queuing more than one update in Volume streaming

## [v3.14.0] - 2022-08-20

- Expose inter-bonds compute params in structure
- Improve performance of inter/intra-bonds compute
- Fix defaultAttribs handling in Canvas3DContext.fromCanvas
- Confal pyramids extension improvements
    - Add custom labels to Confal pyramids
    - Improve naming of some internal types in Confal pyramids extension coordinate
    - Add example mmCIF file with categories necessary to display Confal pyramids
    - Change the lookup logic of NtC steps from residues
- Add support for download of gzipped files
- Don't filter IndexPairBonds by element-based rules in MOL/SDF and MOL2 (without symmetry) models
- Fix Glycam Saccharide Names used by default
- Fix GPU surfaces rendering in Safari with WebGL2
- Add ``fov`` (Field of View) Canvas3D parameter
- Add ``sceneRadiusFactor`` Canvas3D parameter
- Add background pass (skybox, image, horizontal/radial gradient)
    - Set simple-settings presets via ``PluginConfig.Background.Styles``
    - Example presets in new backgrounds extension
    - Load skybox/image from URL or File (saved in session)
    - Opacity, saturation, lightness controls for skybox/image
    - Coverage (viewport or canvas) controls for image/gradient
- [Breaking] ``AssetManager`` needs to be passed to various graphics related classes
- Fix SSAO renderable initialization
- Reduce number of webgl state changes
    - Add ``viewport`` and ``scissor`` to state object
    - Add ``hasOpaque`` to scene object
- Handle edge cases where some renderables would not get (correctly) rendered
    - Fix text background rendering for opaque text
    - Fix helper scenes not shown when rendering directly to draw target
- Fix ``CustomElementProperty`` coloring not working

## [v3.13.0] - 2022-07-24

- Fix: only update camera state if manualReset is off (#494)
- Improve handling principal axes of points in a plane
- Add 'material' annotation support for textures
- More effort to avoid using ``flat`` qualifier in shaders: add ``dVaryingGroup``
- Enable ``immediateUpdate`` for iso level in isosurface and volume streaming controls
- Add support to download CCD from configurable URL

## [v3.12.1] - 2022-07-20

- Fix plugin behavior dispose logic to correctly unsubscribe observables.

## [v3.12.0] - 2022-07-17

- Add ``colorMarker`` option to Renderer. This disables the highlight and select marker at a shader level for faster rendering of large scenes in some cases.
- Bind shared textures only once per pass, not for each render item
- Fix missing 'material' annotation for some uniforms, causing unnecessary uniform updates
- Remove use of ``isnan`` in impostor shaders, not needed and causing slowdown
- Avoid using ``flat`` qualifier in shaders, causing slowdown
- Improve CellPack's ``adjustStyle`` option (disable ``colorMarker``, set component options, enable marking w/o ghost)
- Scan all entities when looking for ``struct_conn`` entries (fixes issue when the same ``label_asym_id`` is used in more than one entity)

## [v3.11.0] - 2022-07-04

- Add ``instanceGranularity`` option for marker, transparency, clipping, overpaint, substance data to save memory
- CellPack extension tweaks
    - Use instancing to create DNA/RNA curves to save memory
    - Enable ``instanceGranularity`` by default
    - Add ``adjustStyle`` option to LoadCellPackModel action (stylized, no multi-sample, no far clipping, chain picking)
- Structure Superposition now respects pivot's coordinate system

## [v3.10.2] - 2022-06-26

- Fix superfluous shader varying
- Improve use of gl_VertexID when possible

## [v3.10.1] - 2022-06-26

- Fix groupCount when updating TextureMesh-based visuals

## [v3.10.0] - 2022-06-24

- Add support for Glycam saccharide names
- Add ``PluginConfig.Viewport.ShowTrajectoryControls`` config option

## [v3.9.1] - 2022-06-19

- Fix missing ``super.componentWillUnmount()`` calls (@simeonborko)
- Fix missing ``uGroupCount`` update for visuals
- Fix missing aromatic bond display

## [v3.9.0] - 2022-05-30

- Improve picking by using drawbuffers (when available) to reduce number of drawcalls
- GPU timing support
    - Add ``timing-mode`` Viewer GET param
    - Add support for webgl timer queries
    - Add timer marks around GPU render & compute operations
- Volume Server CIF: Add check that a data block contains volume data before parsing
- Fix ``Scene.clear`` not clearing primitives & volumes arrays (@JonStargaryen)
- Fix rendering volumes when wboit is switched off and postprocessing is enabled

## [v3.8.2] - 2022-05-22

- Fix ``Scene.opacityAverage`` not taking xray shaded into account

## [v3.8.1] - 2022-05-14

- Fix issues with marking camera/handle helper (#433)
- Fix issues with array uniforms when running with headless-gl
- Fix Polymer Chain Instance coloring
- Improve performance of scene marker/opacity average calculation

## [v3.8.0] - 2022-04-30

- Add support for outlines around transparent objects
- Improve per-group transparency when wboit is switched off
- Improve ``ColorTheme`` typing with ``ColorType`` generic.
    - Defaults to ``ColorTypeLocation``
    - Set when using ``ColorTypeDirect`` or ``ColorTypeGrid``
- Fix case handling of ``struct_conf`` mmCIF enumeration field (#425)
- Fix ``allowTransparentBackfaces`` for per-group transparency
- Fix ``FormatRegistry.isApplicable`` returning true for unregistered formats
- Fix: handle building of ``GridLookup3D`` with zero cell size
- Fix ``ignoreLight`` for direct-volume rendering with webgl1
- Fix (non-black) outlines when using transparent background

## [v3.7.0] - 2022-04-13

- Fix ``xrayShaded`` for texture-mesh geometries
- [Breaking] Change ``allowTransparentBackfaces`` to ``transparentBackfaces`` with options ``off``, ``on``, ``opaque``. This was only added in 3.6.0, so allowing a breaking change here.
    - ``off``: don't show (default)
    - ``on``: show with transparency
    - ``opaque``: show fully opaque
- Add option to disable file drop overlay.

## [v3.6.2] - 2022-04-05

- ModelServer ligand queries: fixes for alternate locations, additional atoms & UNL ligand
- React 18 friendly ``useBehavior`` hook.

## [v3.6.1] - 2022-04-03

- Fix React18 related UI regressions.

## [v3.6.0] - 2022-04-03

- Check that model and coordinates have same element count when creating a trajectory
- Fix aromatic rings assignment: do not mix flags and planarity test
- Improve bonds assignment of coarse grained models: check for IndexPairBonds and exhaustive StructConn
- Fix unit mapping in bondedAtomicPairs MolScript query
- Improve pdb parsing: handle non unique atom and chain names (fixes #156)
- Fix volume streaming for entries with multiple contour lists
- Add ``allowTransparentBackfaces`` parameter to support double-sided rendering of transparent geometries
- Fix handling of case insensitive mmCIF enumeration fields (including entity.type)
- Fix ``disable-wboit`` Viewer GET param
- Add support for React 18.
    - Used by importing ``createPluginUI`` from ``mol-plugin-ui/react18``;
    - In Mol* 4.0, React 18 will become the default option.

## [v3.5.0] - 2022-03-25

- Fix issues with bounding-sphere & color-smoothing (mostly for small geometries)
- Support BCIF => CIF conversion in ``cif2bcif`` CLI tool

## [v3.4.0] - 2022-03-13

- Fix handling of mmcif with empty ``label_*`` fields
- Improve saccharide detection (compare against list from CCD)
- Fix legend label of hydrophobicity color theme
- Add ``LoadTrajectory`` action
- Add ``CustomImportControls`` to left panel
- Add Zenodo import extension (load structures, trajectories, volumes, and zip files)
- Fix loading of some compressed files within sessions
- Fix wrong element assignment for atoms with Charmm ion names
- Fix handling of empty symmetry cell data
- Add support for ``trr`` and ``nctraj`` coordinates files
- Add support for ``prmtop`` and ``top`` topology files

## [v3.3.1] - 2022-02-27

- Fix issue with unit boundary reuse (do at visual level instead)
- Add option to ignore ions for inter-unit bond computation

## [v3.3.0] - 2022-02-27

- Fix parsing contour-level from emdb v3 header files
- Fix invalid CSS (#376)
- Fix "texture not renderable" & "texture not bound" warnings (#319)
- Fix visual for bonds between two aromatic rings
- Fix visual for delocalized bonds (parsed from mmcif and mol2)
- Fix ring computation algorithm
- Add ``UnitResonance`` property with info about delocalized triplets
- Resolve marking in main renderer loop to improve overall performance
- Use ``throttleTime`` instead of ``debounceTime`` in sequence viewer for better responsiveness
- Change line geometry default ``scaleFactor`` to 2 (3 is too big after fixing line rendering)
- Trajectory animation performance improvements
    - Reuse ``Model.CoarseGrained`` for coordinate trajectories
    - Avoid calculating ``InterUnitBonds`` when ``Structure.parent`` ones are empty
    - Reuse unit boundary if sphere has not changed too much
    - Don't show 'inter-bond' and 'element-cross' visuals in line representations of polymerAndLigand preset
- Fix additional mononucleotides detected as polymer components
- Fix and improve ``canRemap`` handling in ``IntraUnitBonds``
- Reuse occlusion for secondary passes during multi-sampling
- Check if marking passes are needed before doing them
- Add ``resolutionScale`` parameter to allow trading quality of occlusion for performance

## [v3.2.0] - 2022-02-17

- Rename "best database mapping" to "SIFTS Mapping"
- Add schema and export support for ``atom_site.pdbx_sifts_xref_*`` fields
- Add schema export support for ``atom_site.pdbx_label_index`` field
- Add `traceOnly` parameter to chain/UniProt-based structure alignment
- Store ``IndexPairBonds`` as a dynamic property.

## [v3.1.0] - 2022-02-06

- Fix ``xrayShaded`` & ``ignoreLight`` params not working at the same time
- Add ``ignoreLight`` to component params
- Tweaks for cleaner default representation style
    - Cartoon: use ``nucleotide-ring`` instead of ``nucleotide-block``
    - Focus: use ``xrayShaded`` instead of opacity; adjust target size; don't show non-covalent interactions twice
- Fix representation preset side effects (changing post-processing parameters, see #363)
- Add Quick Styles panel (default, illustrative, stylized)
- Fix exported structure missing secondary-structure categories (#364)
- Fix volume streaming error message: distinguish between missing data and server error (#364)

## [v3.0.2] - 2022-01-30

- Fix color smoothing of elongated structures (by fixing ``Sphere.expand`` for spheres with highly directional extrema)
- Fix entity label not displayed when multiple instances of the same entity are highlighted
- Fix empty elements created in ``StructureElement.Loci.extendToAllInstances``
- Measurement options tweaks (allow larger ``textSize``; make ``customText`` essential)
- Fix visual visibility sync edge case when changing state snapshots

## [v3.0.1] - 2022-01-27

- Fix marking pass not working with ``transparentBackground``
- Fix pdbe xray maps url not https
- Fix entity-id color theme broken for non-IHM models
- Improve/fix marking of ``InteractionsInterUnitVisual`` (mark when all contact-feature members are given)
- Add missing "entity-id" and "enity-source" options for carbon coloring to "element-symbol" color theme
- Fix VolumeServer/query CLI
- Support automatic iso-value adjustment for VolumeServer data in ``Viewer.loadVolumeFromUrl``
- Emit drag event whenever started within viewport (not only for non-empty loci)

## [v3.0.0] - 2022-01-23

- Assembly handling tweaks:
    - Do not include suffix for "identity assembly operators"
    - Do not include assembly-related categories to export if the structure was composed from an assembly
    - Special case for ``structAsymMap`` if Mol* asym id operator mapping is present
- Support for opening ZIP files with multiple entries
- Add Model Export extension
- Bugfix: Automatically treat empty string as "non-present" value in BinaryCIF writer.
- Fix coarse model support in entity-id color theme
- Fix marking of carbohydrate visuals (whole chain could get marked instead of single residue)
- Add custom colors to "element-symbol", "molecule-type", "residue-name", and "secondary-structure" themes
- Support/bugfixes for ``atom_site.pdbx_sifts_xref`` categories
- Improve/fix marking of ``InteractionsIntraUnitVisual`` (mark when all contact-feature members are given)

## [v3.0.0-dev.10] - 2022-01-17

- Fix ``getOperatorsForIndex``
- Pass animation info (current frame & count) to state animations
    - Fix camera stutter for "camera spin" animation
- Add formal charge parsing support for MOL/SDF files (thanks @ptourlas)
- [Breaking] Cleaner looking ``MembraneOrientationVisuals`` defaults
- [Breaking] Add rock animation to trackball controls
    - Add ``animate`` to ``TrackballControlsParams``, remove ``spin`` and ``spinSpeed``
    - Add ``animate`` to ``SimpleSettingsParams``, remove ``spin``
- Add "camera rock" state animation
- Add support for custom colors to "molecule-type" theme
- [Breaking] Add style parameter to "illustrative" color theme
    - Defaults to "entity-id" style instead of "chain-id"
- Add "illustrative" representation preset

## [v3.0.0-dev.9] - 2022-01-09

- Add PDBj as a ``pdb-provider`` option
- Move Viewer APP to a separate file to allow use without importing light theme & index.html
- Add symmetry support for mol2 files (only spacegroup setting 1)
- Fix mol2 files element symbol assignment
- Improve bond assignment from ``IndexPairBonds``
    - Add ``key`` field for mapping to source data
    - Fix assignment of bonds with unphysical length
- Fix label/stats of single atom selection in multi-chain units

## [v3.0.0-dev.8] - 2021-12-31

- Add ``PluginFeatureDetection`` and disable WBOIT in Safari 15.
- Add ``disable-wboit`` Viewer GET param
- Add ``prefer-webgl1`` Viewer GET param
- [Breaking] Refactor direct-volume rendering
    - Remove isosurface render-mode (use GPU MC instead)
    - Move coloring into theme (like for other geometries/renderables)
        - Add ``direct`` color type
        - Remove color from transfer-function (now only alpha)
        - Add direct-volume color theme support
        - Add volume-value color theme
- [Breaking] Use size theme in molecular/gaussian surface & label representations
    - This is breaking because it was hardcoded to ``physical`` internally but the repr size theme default was ``uniform`` (now ``physical``)

## [v3.0.0-dev.7] - 2021-12-20

- Reduce number of created programs/shaders
    - Support specifying variants when creating graphics render-items
    - Change double-side shader param from define to uniform
    - Remove dMarkerType shader define (use uMarker as needed)
    - Support to ignore defines depending on the shader variant
    - Combine pickObject/pickInstance/pickGroup shader variants into one
    - Combine markingDepth/markingMask shader variants into one
    - Correctly set shader define flags for overpaint, transparency, substance, clipping
- [Breaking] Add per-object clip rendering properties (variant/objects)
    - ``SimpleSettingsParams.clipping.variant/objects`` and ``RendererParams.clip`` were removed

## [v3.0.0-dev.6] - 2021-12-19

- Enable temporal multi-sampling by default
    - Fix flickering during marking with camera at rest
- Enable ``aromaticBonds`` in structure representations by default
- Add ``PluginConfig.Structure.DefaultRepresentationPreset``
- Add ModelArchive support
    - schema extensions (e.g., AlphaFold uses it for the pLDDT score)
    - ModelArchive option in DownloadStructure action
    - ``model-archive`` GET parameter for Viewer app
    - ``Viewer.loadModelArchive`` method
- Improve support for loading AlphaFold structures
    - Automatic coloring by pLDDT
    - AlphaFold DB option in DownloadStructure action
    - ``afdb`` GET parameter for Viewer app
    - ``Viewer.loadAlphaFoldDb`` method
- Add QualityAssessment extension (using data from ma_qa_metric_local mmcif category)
    - pLDDT & qmean score: coloring, repr presets, molql symbol, loci labels (including avg for mutli-residue selections)
    - pLDDT: selection query
- Warn about erroneous symmetry operator matrix (instead of throwing an error)
- Added ``createPluginUI`` to ``mol-plugin-ui``
    - Support ``onBeforeUIRender`` to make sure initial UI works with custom presets and similar features.
- [Breaking] Removed ``createPlugin`` and ``createPluginAsync`` from ``mol-plugin-ui``
    - Please use ``createPluginUI`` instead
- Improve aromatic bonds handling
    - Don't detect aromatic bonds for rings < 5 atoms based on planarity
    - Prefer atoms in aromatic rings as bond reference positions

## [v3.0.0-dev.5] - 2021-12-16

- Fix initial camera reset not triggering for some entries.

## [v3.0.0-dev.4] - 2021-12-14

- Add ``bumpiness`` (per-object and per-group), ``bumpFrequency`` & ``bumpAmplitude`` (per-object) render parameters (#299)
- Change ``label`` representation defaults: Use text border instead of rectangle background
- Add outline color option to renderer
- Fix false positives in Model.isFromPdbArchive
- Add drag and drop support for loading any file, including multiple at once
    - If there are session files (.molx or .molj) among the dropped files, only the first session will be loaded
- Add drag and drop overlay
- Safari 15.1 - 15.3 WebGL 2 support workaround
- [Breaking] Move ``react`` and ``react-dom`` to ``peerDependencies``. This might break some builds.

## [v3.0.0-dev.3] - 2021-12-4

- Fix OBJ and USDZ export

## [v3.0.0-dev.2] - 2021-12-1

- Do not include tests and source maps in NPM package

## [v3.0.0-dev.0] - 2021-11-28

- Add multiple lights support (with color, intensity, and direction parameters)
- [Breaking] Add per-object material rendering properties
    - ``SimpleSettingsParams.lighting.renderStyle`` and ``RendererParams.style`` were removed
- Add substance theme with per-group material rendering properties
- ``StructureComponentManager.Options`` state saving support
- ``ParamDefinition.Group.presets`` support

## [v2.4.1] - 2021-11-28

- Fix: allow atoms in aromatic rings to do hydrogen bonds

## [v2.4.0] - 2021-11-25

- Fix secondary-structure property handling
    - StructureElement.Property was incorrectly resolving type & key
    - StructureSelectionQuery helpers 'helix' & 'beta' were not ensuring property availability
- Re-enable VAO with better workaround (bind null elements buffer before deleting)
- Add ``Representation.geometryVersion`` (increments whenever the geometry of any of its visuals changes)
- Add support for grid-based smoothing of Overpaint and Transparency visual state for surfaces

## [v2.3.9] - 2021-11-20

- Workaround: switch off VAO support for now

## [v2.3.8] - 2021-11-20

- Fix double canvas context creation (in plugin context)
- Fix unused vertex attribute handling (track which are used, disable the rest)
- Workaround for VAO issue in Chrome 96 (can cause WebGL to crash on geometry updates)

## [v2.3.7] - 2021-11-15

- Added ``ViewerOptions.collapseRightPanel``
- Added ``Viewer.loadTrajectory`` to support loading "composed" trajectories (e.g. from gro + xtc)
- Fix: handle parent in Structure.remapModel
- Add ``rounded`` and ``square`` helix profile options to Cartoon representation (in addition to the default ``elliptical``)

## [v2.3.6] - 2021-11-8

- Add additional measurement controls: orientation (box, axes, ellipsoid) & plane (best fit)
- Improve aromatic bond visuals (add ``aromaticScale``, ``aromaticSpacing``, ``aromaticDashCount`` params)
- [Breaking] Change ``adjustCylinderLength`` default to ``false`` (set to true for focus representation)
- Fix marker highlight color overriding select color
- CellPack extension update
    - add binary model support
    - add compartment (including membrane) geometry support
    - add latest mycoplasma model example
- Prefer WebGL1 in Safari 15.1.

## [v2.3.5] - 2021-10-19

- Fix sequence viewer for PDB files with COMPND record and multichain entities.
- Fix index pair bonds order assignment

## [v2.3.4] - 2021-10-12

- Fix pickScale not taken into account in line/point shader
- Add pixel-scale, pick-scale & pick-padding GET params to Viewer app
- Fix selecting bonds not adding their atoms in selection manager
- Add ``preferAtoms`` option to SelectLoci/HighlightLoci behaviors
- Make the implicit atoms of bond visuals pickable
    - Add ``preferAtomPixelPadding`` to Canvas3dInteractionHelper
- Add points & crosses visuals to Line representation
- Add ``pickPadding`` config option (look around in case target pixel is empty)
- Add ``multipleBonds`` param to bond visuals with options: off, symmetric, offset
- Fix ``argparse`` config in servers.

## [v2.3.3] - 2021-10-01

- Fix direct volume shader

## [v2.3.2] - 2021-10-01

- Prefer WebGL1 on iOS devices until WebGL2 support has stabilized.

## [v2.3.1] - 2021-09-28

- Add Charmm saccharide names
- Treat missing occupancy column as occupancy of 1
- Fix line shader not accounting for aspect ratio
- [Breaking] Fix point repr & shader
    - Was unusable with ``wboit``
    - Replaced ``pointFilledCircle`` & ``pointEdgeBleach`` params by ``pointStyle`` (square, circle, fuzzy)
    - Set ``pointSizeAttenuation`` to false by default
    - Set ``sizeTheme`` to ``uniform`` by default
- Add ``markerPriority`` option to Renderer (useful in combination with edges of marking pass)
- Add support support for ``chem_comp_bond`` and ``struct_conn`` categories (fixes ModelServer behavior where these categories should have been present)
- Model and VolumeServer: fix argparse config

## [v2.3.0] - 2021-09-06

- Take include/exclude flags into account when displaying aromatic bonds
- Improve marking performance
    - Avoid unnecessary draw calls/ui updates when marking
    - Check if loci is superset of visual
    - Check if loci overlaps with unit visual
    - Ensure ``Interval`` is used for ranges instead of ``SortedArray``
    - Add uniform marker type
    - Special case for reversing previous mark
- Add optional marking pass
    - Outlines visible and hidden parts of highlighted/selected groups
    - Add highlightStrength/selectStrength renderer params

## [v2.2.3] - 2021-08-25

- Add ``invertCantorPairing`` helper function
- Add ``Mesh`` processing helper ``.smoothEdges``
- Smooth border of molecular-surface with ``includeParent`` enabled
- Hide ``includeParent`` option from gaussian-surface visuals (not particularly useful)
- Improved ``StructureElement.Loci.size`` performance (for marking large cellpack models)
- Fix new ``TransformData`` issues (camera/bounding helper not showing up)
- Improve marking performance (avoid superfluous calls to ``StructureElement.Loci.isWholeStructure``)

## [v2.2.2] - 2021-08-11

- Fix ``TransformData`` issues [#133](https://github.com/molstar/molstar/issues/133)
- Fix ``mol-script`` query compiler const expression recognition.

## [v2.2.1] - 2021-08-02

- Add surrounding atoms (5 Angstrom) structure selection query
- [Breaking] Add maxDistance prop to ``IndexPairBonds``
- Fix coordinateSystem not handled in ``Structure.asParent``
- Add ``dynamicBonds`` to ``Structure`` props (force re-calc on model change)
    - Expose as optional param in root structure transform helper
- Add overpaint support to geometry exporters
- ``InputObserver`` improvements
  - normalize wheel speed across browsers/platforms
  - support Safari gestures (used by ``TrackballControls``)
  - ``PinchInput.fractionDelta`` and use it in ``TrackballControls``

## [v2.2.0] - 2021-07-31

- Add ``tubularHelices`` parameter to Cartoon representation
- Add ``SdfFormat`` and update SDF parser to be able to parse data headers according to spec (hopefully :)) #230
- Fix mononucleotides detected as polymer components (#229)
- Set default outline scale back to 1
- Improved DCD reader cell angle handling (interpret near 0 angles as 90 deg)
- Handle more residue/atom names commonly used in force-fields
- Add USDZ support to ``geo-export`` extension.
- Fix ``includeParent`` support for multi-instance bond visuals.
- Add ``operator`` Loci granularity, selecting everything with the same operator name.
- Prefer ``_label_seq_id`` fields in secondary structure assignment.
- Support new EMDB API (https://www.ebi.ac.uk/emdb/api/entry/map/[EMBD-ID]) for EM volume contour levels.
- ``Canvas3D`` tweaks:
    - Update ``forceDraw`` logic.
    - Ensure the scene is re-rendered when viewport size changes.
    - Support ``noDraw`` mode in ``PluginAnimationLoop``.

## [v2.1.0] - 2021-07-05

- Add parameter for to display aromatic bonds as dashes next to solid cylinder/line.
- Add backbone representation
- Fix outline in orthographic mode and set default scale to 2.

## [v2.0.7] - 2021-06-23

- Add ability to specify ``volumeIndex`` in ``Viewer.loadVolumeFromUrl`` to better support Volume Server inputs.
- Support in-place reordering for trajectory ``Frame.x/y/z`` arrays for better memory efficiency.
- Fixed text CIF encoder edge cases (most notably single whitespace not being escaped).

## [v2.0.6] - 2021-06-01

- Add glTF (GLB) and STL support to ``geo-export`` extension.
- Protein crosslink improvements
    - Change O-S bond distance to allow for NOS bridges (doi:10.1038/s41586-021-03513-3)
    - Added NOS-bridges query & improved disulfide-bridges query
- Fix #178: ``IndexPairBonds`` for non-single residue structures (bug due to atom reordering).
- Add volumetric color smoothing for MolecularSurface and GaussianSurface representations (#173)
- Fix nested 3d grid lookup that caused results being overwritten in non-covalent interactions computation.
- Basic implementation of ``BestDatabaseSequenceMapping`` (parse from CIF, color theme, superposition).
- Add atom id ranges support to Selection UI.

## [v2.0.5] - 2021-04-26

- Ability to pass ``Canvas3DContext`` to ``PluginContext.fromCanvas``.
- Relative frame support for ``Canvas3D`` viewport.
- Fix bug in screenshot copy UI.
- Add ability to select residues from a list of identifiers to the Selection UI.
- Fix SSAO bugs when used with ``Canvas3D`` viewport.
- Support for  full pausing (no draw) rendering: ``Canvas3D.pause(true)``.
- Add ``MeshBuilder.addMesh``.
- Add ``Torus`` primitive.
- Lazy volume loading support.
- [Breaking] ``Viewer.loadVolumeFromUrl`` signature change.
    - ``loadVolumeFromUrl(url, format, isBinary, isovalues, entryId)`` => ``loadVolumeFromUrl({ url, format, isBinary }, isovalues, { entryId, isLazy })``
- Add ``TextureMesh`` support to ``geo-export`` extension.

## [v2.0.4] - 2021-04-20

- [WIP] Mesh export extension
- ``Structure.eachAtomicHierarchyElement`` (#161)
- Fixed reading multi-line values in SDF format
- Fixed Measurements UI labels (#166)

## [v2.0.3] - 2021-04-09

- Add support for ``ColorTheme.palette`` designed for providing gradient-like coloring.
- [Breaking] The ``zip`` function is now asynchronous and expects a ``RuntimeContext``. Also added ``Zip()`` returning a ``Task``.
- [Breaking] Add ``CubeGridFormat`` in ``alpha-orbitals`` extension.

## [v2.0.2] - 2021-03-29

- Add ``Canvas3D.getRenderObjects``.
- [WIP] Animate state interpolating, including model trajectories
- Recognise MSE, SEP, TPO, PTR and PCA as non-standard amino-acids.
- Fix VolumeFromDensityServerCif transform label

## [v2.0.1] - 2021-03-23

- Exclude tsconfig.commonjs.tsbuildinfo from npm bundle

## [v2.0.0] - 2021-03-23

Too many changes to list as this is the start of the changelog... Notably, default exports are now forbidden.<|MERGE_RESOLUTION|>--- conflicted
+++ resolved
@@ -4,18 +4,14 @@
 Note that since we don't clearly distinguish between a public and private interfaces there will be changes in non-major versions that are potentially breaking. If we make breaking changes to less used interfaces we will highlight it in here.
 
 ## [Unreleased]
-
+- MolViewSpec extension:
+  - Support for label_comp_id and auth_comp_id in annotations
 
 ## [v4.17.0] - 2025-05-22
 - Remove `xhr2` dependency for NodeJS, use `fetch`
-<<<<<<< HEAD
-- MolViewSpec extension:
-  - Support for label_comp_id and auth_comp_id in annotations
-=======
 - Add `mvs-stories` app included in the `molstar` NPM package
   - Use the app in the corresponding example
 - Interactions extension: remove `salt-bridge` interaction kind (since `ionic` is supported too)
->>>>>>> 05c4006e
 
 ## [v4.16.0] - 2025-05-20
 - Load potentially big text files as `StringLike` to bypass string size limit
