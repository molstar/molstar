# Change Log
All notable changes to this project will be documented in this file, following the suggestions of [Keep a CHANGELOG](http://keepachangelog.com/). This project adheres to [Semantic Versioning](http://semver.org/) for its most widely used - and defacto - public interfaces.

Note that since we don't clearly distinguish between a public and private interfaces there will be changes in non-major versions that are potentially breaking. If we make breaking changes to less used interfaces we will highlight it in here.

## [Unreleased]

- Volume UI improvements
    - Render all volume entries instead of selecting them one-by-one
    - Toggle visibility of all volumes
    - More accessible iso value control
- Support wheel event on sliders
- MolViewSpec extension:
    - Add validation for discriminated union params
    - Primitives: remove triangle_colors, line_colors, have implicit grouping instead; rename many parameters
- Add `external-structure` theme that colors any geometry by structure properties
- Support float and half-float data type for direct-volume rendering and GPU isosurface extraction
- Minor documentation updates
- Add support for position-location to `volume-value` color theme
- Add support for color themes to `slice` representation
- Improve/fix palette support in volume color themes
- Support removal of independent selection controls in the viewport
- Support custom selection controls
- Support for custom granularity dropdown options
- Fix `Plane3D.projectPoint`
- Fix marking related image rendering issues
    - Handle pixels without a group
    - Take fog into account
<<<<<<< HEAD
- Quick Styles section reorganized
- UI color improvements (scrollbar contrast, toggle button hover color)
- overrideWater param for entity-id color theme
=======
- Renames PDB-Dev to PDB-IHM and adjusts data source
- Support for custom Sequence Viewer mode options
>>>>>>> 300e5c89

## [v4.10.0] - 2024-12-15

- Add `ModelWithCoordinates` decorator transform.
- Fix outlines on transparent background using illumination mode (#1364)
- Fix transparent depth texture artifacts using illumination mode
- Fix marking of consecutive gap elements (#876)
- Allow React 19 in dependencies
- Fix missing deflate header if `CompressionStream` is available
- Fix is_iOS check for NodeJS
- Added PluginCommands.Camera.FocusObject
- Plugin state snapshot can have instructions to focus objects (PluginState.Snapshot.camera.focus)
- MolViewSpec extension: Support for multi-state files (animations)
- Fix units transform data not fully updated when structure child changes
- Fix `addIndexPairBonds` quadratic runtime case
- Use adjoint matrix to transform normals in shaders
- Fix resize handling in `tests/browser`

## [v4.9.1] - 2024-12-05

- Fix iOS check when running on Node

## [v4.9.0] - 2024-12-01

- Fix artifacts when using xray shading with high xrayEdgeFalloff values
- Enable double rounded capping on tubular helices
- Fix single residue tubular helices not showing up
- Fix outlines on volume and surface reps that do not disappear (#1326)
- Add example `glb-export`
- Membrane orientation: Improve `isApplicable` check and error handling (#1316)
- Fix set fenceSync to null after deleteSync.
- Fix operator key-based `IndexPairBonds` assignment
    - Don't add bonds twice
    - Add `IndexPairs.bySameOperator` to avoid looping over all bonds for each unit
- Add `Structure.intraUnitBondMapping`
- Add more structure-based visuals to avoid too many (small) render-objects
    - `structure-intra-bond`, `structure-ellipsoid-mesh`, `structure-element-point`, `structure-element-cross`
- Upgrade to express v5 (#1311)
- Fix occupancy check using wrong index for inter-unit bond computation (@rxht, #1321)
- Fix transparent SSAO for image rendering, e.g., volumne slices (#1332)
- Fix bonds not shown with `ignoreHydrogens` on (#1315)
    - Better handle mmCIF files with no entities defined by using `label_asym_id`
    - Show bonds in water chains when `ignoreHydorgensVariant` is `non-polar`
- Add MembraneServer API, generating data to be consumed in the context of MolViewSpec
- Fix `StructConn.isExhaustive` for partial models (e.g., returned by the model server)
- Refactor value swapping in molstar-math to fix SWC (Next.js) build (#1345)
- Fix transform data not updated when structure child changes
- Fix `PluginStateSnapshotManager.syncCurrent` to work as expected on re-loaded states.
- Fix do not compute implicit hydrogens when unit is explicitly protonated (#1257)
- ModelServer and VolumeServer: support for input files from Google Cloud Storage (gs://)
- Fix color of missing partial charges for SB partial charges extension

## [v4.8.0] - 2024-10-27

- Add SSAO support for transparent geometry
- Fix SSAO color not updating
- Improve blending of overlapping outlines from transparent & opaque geometries
- Default to `blended` transparency on iOS due to `wboit` not being supported.
- Fix direct-volume with fog off (and on with `dpoit`) and transparent background on (#1286)
- Fix missing pre-multiplied alpha for `blended` & `wboit` with no fog (#1284)
- Fix backfaces visible using blended transparency on impostors (#1285)
- Fix StructureElement.Loci.isSubset() only considers common units (#1292)
- Fix `Scene.opacityAverage` calculation never 1
- Fix bloom in illumination mode
- Fix `findPredecessorIndex` bug when repeating values
- MolViewSpec: Support for transparency and custom properties
- MolViewSpec: MVP Support for geometrical primitives (mesh, lines, line, label, distance measurement)
- Mesoscale Explorer: Add support for 4-character PDB IDs (e.g., 8ZZC) in PDB-IHM/PDB-Dev loader
- Fix Sequence View in Safari 18
- Improve performance of `IndexPairBonds` assignment when operator keys are available
- ModelArchive QualityAssessment extension:
    - Add support for ma_qa_metric_local_pairwise mmCIF category
    - Add PAE plot component
- Add new AlphaFoldDB-PAE example app
- Add support for LAMMPS data and dump formats
- Remove extra anti-aliasing from text shader (fixes #1208 & #1306)

## [v4.7.1] - 2024-09-30

- Improve `resolutionMode` (#1279)
    - Add `auto` that picks `scaled` for mobile devices and `native` elsewhere
    - Add `resolution-mode` Viewer GET param
    - Add `PluginConfig.General.ResolutionMode` config item

## [v4.7.0] - 2024-09-29

- Add illumination mode
    - Path-traced SSGI
    - Automatic thickness (estimate)
        - Base thickness as max(backface depth) - min(frontface depth)
        - Per object density factor to adjust thickness
    - Progressively trace samples to keep viewport interactive
    - Toggle on/off by pressing "G"
    - `illumination` Viewer GET param
- Enables dXrayShaded define when rendering depth
- Fix handling of PDB files that have chains with same id separated by TER record (#1245)
- Sequence Panel: Improve visuals of unmodeled sequence positions (#1248)
- Fix no-compression xtc parser (#1258)
- Mol2 Reader: Fix mol2 status_bit read error (#1251)
- Fix shadows with multiple lights
- Fix impostor sphere interior normal when using orthographic projection
- Add `resolutionMode` parameter to `Canvas3DContext`
    - `scaled`, divides by `devicePixelRatio`
    - `native`, no changes
- Add `CustomProperty.Context.errorContext` to support reporting errors during loading of custom properties (#1254)
    - Use in MolViewSpec extension
- Mesoscale Explorer: fix color & style issues
- Remove use of deprecated SASS explicit color functions
- Allow "Components" section to display nested components created by "Apply Action > Selection".

## [v4.6.0] - 2024-08-28

- Add round-caps option on tubular alpha helices
- Fix missing Sequence UI update on state object removal (#1219)
- Improved prmtop format support (CTITLE, %COMMENT)
- Avoid calculating bonds for water units when `ignoreHydrogens` is on
- Add `Water` trait to `Unit`
- Improve entity-id coloring for structures with multiple models from the same source (#1221)
- Wrap screenshot & image generation in a `Task`
- AlphaFold DB: Add BinaryCIF support when fetching data
- PDB-IHM/PDB-Dev: Add support for 4-character PDB IDs (e.g., 8ZZC)
- Fix polymer-gap visual coloring with cartoon theme
- Add formal-charge color theme (#328)
- Add more coloring options to cartoon theme
- Use `CompressionStream` Browser API when available
- Add `pdbx_structure_determination_methodology` mmcif field and `Model` helpers
- Fix cartoon representation not updated when secondary structure changes
- Add Zhang-Skolnick secondary-structure assignment method which handles coarse-grained models (#49)
- Calculate bonds for coarse-grained models
- VolumeServer: Add `health-check` endpoint + `healthCheckPath` config prop to report service health
- ModelServer: Add `health-check` endpoint + `healthCheckPath` config prop to report service health

## [v4.5.0] - 2024-07-28

- Separated postprocessing passes
- Take into account explicit hydrogens when computing hydrogen bonds
- Fix DoF with pixel ratios =! 1
- Fix DoF missing transparent depth
- Fix trackball pinch zoom and add pan
- Fix aromatic link rendering when `adjustCylinderLength` is true
- Change trackball animate spin speed unit to radians per second
- Fix `mol-plugin-ui/skin/base/components/misc.scss` syntax to be in line with latest Sass syntax
- Handle missing theme updates
    - Fix trajectory-index color-theme not always updated (#896)
    - Fix bond cylinders not updated on size-theme change with `adjustCylinderLength` enabled (#1215)
- Use `OES_texture_float_linear` for SSAO when available

## [v4.4.1] - 2024-06-30

- Clean `solidInterior` transparent cylinders
- Create a transformer to deflate compressed data
- Adjust Quick Styles panel button labels
- Improve camera interpolation code (interpolate camera rotation instead of just position)
- Mesoscale Explorer
    - Add `illustrative` coloring option
    - Press 'C' to toggle between center and zoom & center on click
    - Add entities selection description
    - Clicking a leaf node in the right panel tree will center each instance in turn
    - Add measurement controls to right panel
    - Mouse left click on label with snapshot key will load snapshot
    - Mouse hover over label with protein name highlight entities with the same name
    - Custom ViewportSnapshotDescription with custom MarkdowAnchor
        - \# other snapshots with a given key \[...](#key)
        - i highlight a protein with a given NAME \[...](iNAME)
        - g highlight a group with a given group type and group name \[...](ggrouptype.groupname)
        - h URLs with a given link \[...](http...)
    - Snapshot description panel window size and text can be resized and hidden with new icons
    - Add styles controls to right panel
    - Add viewport settings to left panel
    - Add app info component to left panel with interactive tour and doc link
- Fixes SSAO edge artifacts (#1122)
    - Add `reuseOcclusion` parameter to multi-sample pass
    - Add `blurDepthBias` parameter to occlusion pass
    - Handle near clip in SSAO blur
- Support reading score from B-factor in pLDDT color theme
- Add Cel-shading support
    - `celShaded` geometry parameter
    - `celSteps` renderer parameter
- Add the ability to customize the Snapshot Description component via `PluginUISpec.components.viewport.snapshotDescription`
- Add `doNotDisposeCanvas3DContext` option to `PluginContext.dispose`
- Remove support for density data from edmaps.rcsb.org

## [v4.3.0] - 2024-05-26

- Fix State Snapshots export animation (#1140)
- Add depth of field (dof) postprocessing effect
- Add `SbNcbrTunnels` extension for for visualizing tunnels in molecular structures from ChannelsDB (more info in [tunnels.md](./docs/docs/extensions/tunnels.md))
- Fix edge case in minimizing RMSD transform computation

## [v4.2.0] - 2024-05-04

- Add emissive material support
- Add bloom post-processing
- MolViewSpec extension: `loadMVS` supports `keepCamera` parameter
- Return StateTransform selectors from measurements API (addDistance, addAngle, etc.)
- Refactor transparency rendering
    - More uniform behavior for blended, wboit, dpoit
    - Fix issues with text & image geometry
- Fix render-spheres example (#1100)
    - Wrong step size in sphere geometry boundingSphere & groupmapping
    - Handle empty `instanceGrid` in renderer & renderable
- Fix bond assignment from `IndexPairBonds`
    - Can not always be cached in `ElementSetIntraBondCache`
    - Wrong operator checks in `findPairBonds`
- Fix SSAO artifacts (@corredD, #1082)
- Fix bumpiness artifacts (#1107, #1084)

## [v4.1.0] - 2024-03-31

- Add `VolumeTransform` to translate/rotate a volume like in a structure superposition
- Fix BinaryCIF encoder edge cases caused by re-encoding an existing BinaryCIF file
- Fix edge-case where width/height in InputObserver are not correct
- Fix transparency rendering fallback (#1058)
- Fix SSAO broken when `OES_texture_float_linear` is unavailable
- Add `normalOffset` to `external-volume` color theme
    - This can give results similar to pymol's surface_ramp_above_mode=1
- Add `rotation` parameter to skybox background

## [v4.0.1] - 2024-02-19

- Fix BinaryCIF decoder edge cases. Fixes mmCIF model export from data provided by ModelServer.
- MolViewSpec extension: support for MVSX file format
- Revert "require WEBGL_depth_texture extension" & "remove renderbuffer use"

## [v4.0.0] - 2024-02-04

- Add Mesoscale Explorer app for investigating large systems
- [Breaking] Remove `cellpack` extension (superseded by Mesoscale Explorer app)
- [Breaking] Set minimal node.js version to 18
- [Breaking] Generalize rcsb/assembly-symmetry/ extension
    - Move to assembly-symmetry/
    - Remove RCSB specific dependencies and prefixes
- [Breaking] Require `WEBGL_depth_texture` webgl extension
    - Remove `renderbuffer` use
- [Breaking] Change build target to ES2018
    - Custom builds only require ES6 for dependencies like immer.js
- [Breaking] Changed `createPluginUI`
    - The function now takes a single `options` argument
    - The caller must specify a `render` method that mounts the Mol* react component to DOM
        - A default `renderReact18` method is provided, but needs to be imported separately
        - To support React 16 and 17, `ReactDOM.render` can be passed
- Improve `SetUtils` performance using ES6 features
- [Breaking] Reduce memory usage of `SymmetryOperator.ArrayMapping`
    - Requires calling methods from instance
- [Breaking] Fix `mol-model/structure/model/properties/seconday-structure.ts` file name (#938)
- [Breaking] Add `Canvas3DContext` runtime props
    - Props: pixelScale, pickScale, transparency (blended, wboit, dpoit)
    - Replaces instantiation-time attribs
- [Breaking] Change default compile target to ES2018
- [Breaking] Add culling & LOD support
    - Cull per-object and per-instance
    - Cull based on frustum and camera distance
    - LOD visibility based on camera distance
    - Special LOD mode for spheres with automatic levels
    - Occlusion culling (only WebGL2)
        - Hi-Z pass
        - Cull based on previous frame's Hi-Z buffer
- Add stochastic/dithered transparency to fade overlapping LODs in and out
- Add "Automatic Detail" preset that shows surface/cartoon/ball & stick based on camera distance

## [v3.45.0] - 2024-02-03

- Add color interpolation to impostor cylinders
- MolViewSpec components are applicable only when the model has been loaded from MolViewSpec
- Add `snapshotKey` and `tooltip` params to loci `LabelRepresentation`
- Update `FocusLoci` behavior to support `snapshotKey` param
  - Clicking a visual with `snapshotKey` will trigger that snapshot
- Render multiline loci label tooltips as Markdown
- `ParamDefinition.Text` updates:
  - Support `multiline` inputs
  - Support `placeholder` parameter
  - Support `disableInteractiveUpdates` to only trigger updates once the control loses focus
- Move dependencies related to the headless context from optional deps to optional peer deps

## [v3.44.0] - 2024-01-06

- Add new `cartoon` visuals to support atomic nucleotide base with sugar
- Add `thicknessFactor` to `cartoon` representation for scaling nucleotide block/ring/atomic-fill visuals
- Use bonds from `_struct_conn` in mmCIF files that use `label_seq_id`
- Fix measurement label `offsetZ` default: not needed when `scaleByRadius` is enbaled
- Support for label rendering in HeadlessPluginContext
- MolViewSpec extension
  - Support all X11 colors
  - Support relative URIs
  - CLI tools: mvs-validate, mvs-render, mvs-print-schema
  - Labels applied in one node
- ModelServer SDF/MOL2 ligand export: fix atom indices when additional atoms are present
- Avoid showing (and calculating) inter-unit bonds for huge structures
- Fixed `DragOverlay` on WebKit/Safari browsers

## [v3.43.1] - 2023-12-04

- Fix `react-markdown` dependency

## [v3.43.0] - 2023-12-02

- Fix `State.tryGetCellData` (return type & data check)
- Don't change camera.target unless flyMode or pointerLock are enabled
- Handle empty CIF files
- Snapshot improvements:
    - Add `key` property
    - Ability to existing snapshot name, key, and description
    - Support markdown in descriptions (ignores all HTML tags)
    - Ability to link to snapshots by key from descriptions
    - Separate UI control showing description of the current snapshot
- Do not activate drag overlay for non-file content
- Add `structure-element-sphere` visual to `spacefill` representation
- Fix missing `await` in `HeadlessPluginContext.saveStateSnapshot`
- Added support for providing custom sequence viewers to the plugin spec
- MolViewSpec extension (MVS)
- Add URL parameters `mvs-url`, `mvs-data`, `mvs-format`
- Add drag&drop for `.mvsj` files
- Fix `bumpiness` scaling with `ignoreLight` enabled
- Add `transforms` & `label` params to `ShapeFromPly`
- Optimize `LociSelectManager.selectOnly` to avoid superfluous loci set operations
- Dispose of viewer on `unload` event to aid GC

## [v3.42.0] - 2023-11-05

- Fix handling of PDB files with insertion codes (#945)
- Fix de-/saturate of colors with no hue
- Improve `distinctColors` function
    - Add `sort` and `sampleCountFactor` parameters
    - Fix clustering issues
- Add `clipPrimitive` option to spheres geometry, clipping whole spheres instead of cutting them
- Add `DragAndDropManager`
- Add `options` support for default bond labels

## [v3.41.0] - 2023-10-15

- Add `PluginContext.initialized` promise & support for it in the `Plugin` UI component.
- Fix undesired interaction between settings panel and the panel on the right.
- Add ability to customize server parameters for `RCSBAssemblySymmetry`.

## [v3.40.1] - 2023-09-30

- Do not call `updateFocusRepr` if default `StructureFocusRepresentation` isn't present.
- Treat "tap" as a click in `InputObserver`
- ModelServer ligand queries: fix atom count reported by SDF/MOL/MOL2 export
- CCD extension: Make visuals for aromatic bonds configurable
- Add optional `file?: CifFile` to `MmcifFormat.data`
- Add support for webgl extensions
    - `WEBGL_clip_cull_distance`
    - `EXT_conservative_depth`
    - `WEBGL_stencil_texturing`
    - `EXT_clip_control`
- Add `MultiSampleParams.reduceFlicker` (to be able to switch it off)
- Add `alphaThickness` parameter to adjust alpha of spheres for radius
- Ability to hide "right" panel from simplified viewport controls
- Add `blockIndex` parameter to TrajectoryFromMmCif
- Fix bounding sphere calculation for "element-like" visuals
- Fix RCSB PDB validation report URL
- Add sharpening postprocessing option
- Take pixel-ratio into account for outline scale
- Gracefully handle missing HTMLImageElement
- Fix pixel-ratio changes not applied to all render passes

## [v3.39.0] - 2023-09-02

- Add some elements support for `guessElementSymbolString` function
- Faster bounding rectangle calculation for imposter spheres
- Allow toggling of hydrogens as part of `LabelTextVisual`

## [v3.38.3] - 2023-07-29

- Fix imposter spheres not updating, e.g. in trajectories (broke in v3.38.0)

## [v3.38.2] - 2023-07-24

- Don't rely solely on `chem_comp_atom` when detecting CCD files (#877)
- Actually support non-physical keys in `Bindings.Trigger.code`

## [v3.38.1] - 2023-07-22

- Fix pixel-scale not updated in SSAO pass

## [v3.38.0] - 2023-07-18

- Fix display issue with SIFTS mapping
- Support non-physical keys in `Bindings.Trigger.code`
- Update `getStateSnapshot` to only overwrite current snapshot if it was created automatically
- Fix distinct palette's `getSamples` infinite loop
- Add 'NH2', 'FOR', 'FMT' to `CommonProteinCaps`
- Add `opened` event to `PluginStateSnapshotManager`
- Properly switch-off fog
- Add `approximate` option for spheres rendering
- Reduce `Spheres` memory usage
    - Derive mapping from VertexID
    - Pull position and group from texture
- Add `Euler` math primitive
- Add stride option to element sphere & point visuals
- Add `disabledExtensions` field to default viewer's options
- Add `LRUCache.remove`
- Add 'Chain Instance' and 'Uniform' options for 'Carbon Color' param (in Color Theme: Element Symbol)

## [v3.37.1] - 2023-06-20

- Fix issues with wboit/dpoit in large scenes
- Fix lines, text, points rendering (broken in v3.37.0)

## [v3.37.0] - 2023-06-17

- Add `inverted` option to `xrayShaded` parameter
- Model-export extension: Add ability to set a file name for structures
- Add `contextHash` to `SizeTheme`
- Add mipmap-based blur for image backgrounds

## [v3.36.1] - 2023-06-11

- Allow parsing of CCD ligand files
- Add dedicated wwPDB CCD extension to align and visualize ideal & model CCD coordinates
- Make operators in `IndexPairBonds` a directed property
- Remove erroneous bounding-box overlap test in `Structure.eachUnitPair`
- Fix `EdgeBuilder.addNextEdge` for loop edges
- Optimize inter unit bond compute
- Ensure consistent state for volume representation (#210)
- Improve SSAO for thin geometry (e.g. lines)
- Add snapshot support for structure selections
- Add `nucleicProfile` parameter to cartoon representation
- Add `cartoon` theme with separate colorings for for mainchain and sidechain visuals

## [v3.35.0] - 2023-05-14

- Enable odd dash count (1,3,5)
- Add principal axes spec and fix edge cases
- Add a uniform color theme for NtC tube that still paints residue and segment dividers in a different color
- Mesh exporter improvements
    - Support points & lines in glTF export
    - Set alphaMode and doubleSided in glTF export
    - Fix flipped cylinder caps
- Fix bond assignments `struct_conn` records referencing waters
- Add StructConn extension providing functions for inspecting struct_conns
- Fix `PluginState.setSnapshot` triggering unnecessary state updates
- Fix an edge case in the `mol-state`'s `State` when trying to apply a transform to an existing Null object
- Add `SbNcbrPartialCharges` extension for coloring and labeling atoms and residues by partial atomic charges
  - uses custom mmcif categories `_sb_ncbr_partial_atomic_charges_meta` and `_sb_ncbr_partial_atomic_charges` (more info in [README.md](./src/extensions/sb-ncbr/README.md))
- Parse HEADER record when reading PDB file
- Support `ignoreHydrogens` in interactions representation
- Add hydroxyproline (HYP) commonly present in collagen molecules to the list of amino acids
- Fix assemblies for Archive PDB files (do not generate unique `label_asym_id` if `REMARK 350` is present)
- Add additional functions to `core.math` in `mol-script`
    - `cantorPairing`, `sortedCantorPairing`, `invertCantorPairing`,
    - `trunc`, `sign`

## [v3.34.0] - 2023-04-16

- Avoid `renderMarkingDepth` for fully transparent renderables
- Remove `camera.far` doubling workaround
- Add `ModifiersKeys.areNone` helper function
- Do not render NtC tube segments unless all required atoms are present in the structure
- Fix rendering issues caused by VAO reuse
- Add "Zoom All", "Orient Axes", "Reset Axes" buttons to the "Reset Camera" button
- Improve trackball move-state handling when key bindings use modifiers
- Fix rendering with very small viewport and SSAO enabled
- Fix `.getAllLoci` for structure representations with `structure.child`
- Fix `readAllLinesAsync` refering to dom length property
- Make mol-util/file-info node compatible
- Add `eachLocation` to representation/visual interface

## [v3.33.0] - 2023-04-02

- Handle resizes of viewer element even when window remains the same size
- Throttle canvas resize events
- Selection toggle buttons hidden if selection mode is off
- Camera focus loci bindings allow reset on click-away to be overridden
- Input/controls improvements
    - Move or fly around the scene using keys
    - Pointer lock to look around scene
    - Toggle spin/rock animation using keys
- Apply bumpiness as lightness variation with `ignoreLight`
- Remove `JSX` reference from `loci-labels.ts`
- Fix overpaint/transparency/substance smoothing not updated when geometry changes
- Fix camera project/unproject when using offset viewport
- Add support for loading all blocks from a mmcif file as a trajectory
- Add `Frustum3D` and `Plane3D` math primitives
- Include `occupancy` and `B_iso_or_equiv` when creating `Conformation` from `Model`
- Remove LazyImports (introduced in v3.31.1)

## [v3.32.0] - 2023-03-20

- Avoid rendering of fully transparent renderables
- Add occlusion color parameter
- Fix issue with outlines and orthographic camera
- Reduce over-blurring occlusion at larger view distances
- Fix occlusion artefact with non-canvas viewport and pixel-ratio > 1
- Update nodejs-shims conditionals to handle polyfilled document object in NodeJS environment.
- Ensure marking edges are at least one pixel wide
- Add exposure parameter to renderer
- Only trigger marking when mouse is directly over canvas
- Fix blurry occlusion in screenshots
- [Breaking] Add `setFSModule` to `mol-util/data-source` instead of trying to trick WebPack

## [v3.31.4] - 2023-02-24

- Allow link cylinder/line `dashCount` set to '0'
- Stop animation loop when disposing `PluginContext` (thanks @gfrn for identifying the issue)

## [v3.31.3] - 2023-02-22

- Fix impostor bond visuals not correctly updating on `sizeFactor` changes
- Fix degenerate case in PCA
- Fix near clipping avoidance in impostor shaders
- Update `fs` import in `data-source.ts`

## [v3.31.2] - 2023-02-12

- Fix exit code of volume pack executable (pack.ts). Now exits with non-0 status when an error happens
- Remove pca transform from components ui focus (too distracting)
- Fix artefacts with opaque outlines behind transparent objects
- Fix polymer trace visual not updating
- Fix use of `WEBGL_provoking_vertex`

## [v3.31.1] - 2023-02-05

- Improve Component camera focus based on the PCA of the structure and the following rules:
    - The first residue should be in first quadrant if there is only one chain
    - The average position of the residues of the first chain should be in the first quadrant if there is more than one chain
- Add `HeadlessPluginContext` and `HeadlessScreenshotHelper` to be used in Node.js
- Add example `image-renderer`
- Fix wrong offset when rendering text with orthographic projection
- Update camera/handle helper when `devicePixelRatio` changes
- Add various options to customize the axes camera-helper
- Fix issue with texture-mesh color smoothing when changing themes
- Add fast boundary helper and corresponding unit trait
- Add Observable for Canvas3D commits

## [v3.30.0] - 2023-01-29

- Improve `Dnatco` extension
    - Factor out common code in `Dnatco` extension
    - Add `NtC tube` visual. Applicable for structures with NtC annotation
    - [Breaking] Rename `DnatcoConfalPyramids` to `DnatcoNtCs`
- Improve boundary calculation performance
- Add option to create & include images in state snapshots
- Fix SSAO artefacts with high bias values
- Fix SSAO resolution scale parameter handling
- Improve outlines, visually more stable at different view distances

## [v3.29.0] - 2023-01-15

- `meshes` extension: Fixed a bug in mesh visualization (show backfaces when opacity < 1)
- Add color quick select control to Volume controls
- Fix `dropFiles` bug
- Fix some cyclic imports and reduce the use of const enums. This should make it easier to use the library with the `isolatedModules: true` TS config.
- Fix `dropFiles` bug (#679)
- Add `input type='color'` picker to `CombinedColorControl`
- Set `ParameterMappingControl` disabled when state is updating
- Performance tweaks
    - Update clip `defines` only when changed
    - Check for identity in structure/unit areEqual methods
    - Avoid cloning of structure representation parameters
    - Make SymmetryOperator.createMapping monomorphic
    - Improve bonding-sphere calculation
    - Defer Scene properties calculation (markerAverage, opacityAverage, hasOpaque)
    - Improve checks in in UnitsRepresentation setVisualState
- Add StructureElement.Loci.forEachLocation
- Add RepresentationRegistry.clear and ThemeRegistry.clear
- Add generic Loci support for overpaint, substance, clipping themes
- Add `.getCenter` and `.center` to `Camera`
- Add support to dim unmarked groups
- Add support for marker edge strength

## [v3.28.0] - 2022-12-20

- Show histogram in direct volume control point settings
- Add `solidInterior` parameter to sphere/cylinder impostors
- [Breaking] Tweak `ignoreHydrogens` non-polar handling (introduced in 3.27.0)
- Add `meshes` and `volumes-and-segmentations` extensions
    - See https://molstarvolseg.ncbr.muni.cz/ for more info
- Fix missing support for info in `ParamDefinition.Converted`
- Add support for multi-visual volume representations
- Improve volume isosurface bounding-sphere
- Add basic volume segmentation support to core
    - Add `Volume.Segment` model
    - Add `Segmentation` custom volume property
    - Add `SegmentRepresentation` representation
    - Add `volume-segment` color theme
- Fix GPU marching cubes failing for large meshes with webgl2 (due to use of float16)

## [v3.27.0] - 2022-12-15

- Add an `includeTransparent` parameter to hide/show outlines of components that are transparent
- Fix 'once' for animations of systems with many frames
- Better guard against issue (black fringes) with bumpiness in impostors
- Improve impostor shaders
    - Fix sphere near-clipping with orthographic projection
    - Fix cylinder near-clipping
    - Add interior cylinder caps
    - Add per-pixel object clipping
- Fix `QualityAssessment` assignment bug for structures with different auth vs label sequence numbering
- Refresh `ApplyActionControl`'s param definition when toggling expanded state
- Fix `struct_conn` bond assignment for ions
- Ability to show only polar hydrogens

## [v3.26.0] - 2022-12-04

- Support for ``powerPreference`` webgl attribute. Add ``PluginConfig.General.PowerPreference`` and ``power-preference`` Viewer GET param.
- Excluded common protein caps `NME` and `ACE` from the ligand selection query
- Add screen-space shadow post-processing effect
- Add "Structure Molecular Surface" visual
- Add `external-volume` theme (coloring of arbitrary geometries by user-selected volume)

## [v3.25.1] - 2022-11-20

- Fix edge-case in `Structure.eachUnitPair` with single-element units
- Fix 'auto' structure-quality for coarse models

## [v3.25.0] - 2022-11-16

- Fix handling of gzipped assets (reverts #615)

## [v3.24.0] - 2022-11-13

- Make `PluginContext.initContainer` checkered canvas background optional
- Store URL of downloaded assets to detect zip/gzip based on extension (#615)
- Add optional `operator.key`; can be referenced in `IndexPairBonds`
- Add overpaint/transparency/substance theme strength to representations
- Fix viewport color for transparent background

## [v3.23.0] - 2022-10-19

- Add `PluginContext.initContainer/mount/unmount` methods; these should make it easier to reuse a plugin context with both custom and built-in UI
- Add `PluginContext.canvas3dInitialized`
- `createPluginUI` now resolves after the 3d canvas has been initialized
- Change EM Volume Streaming default from `Whole Structure` to `Auto`

## [v3.22.0] - 2022-10-17

- Replace `VolumeIsosurfaceParams.pickingGranularity` param with `Volume.PickingGranuality`

## [v3.21.0] - 2022-10-17

- Add `VolumeIsosurfaceParams.pickingGranularity` param
- Prevent component controls collapsing when option is selected

## [v3.20.0] - 2022-10-16

- [Breaking] Rename the ``model-index`` color theme to ``trajectory-index``
- Add a new ``model-index`` color theme that uniquely colors each loaded model
- Add the new ``model-index`` and ``structure-index`` color themes as an option for the carbon color in the ``element-symbol`` and ``ilustrative`` color themes
- Add ``structure-index`` color theme that uniquely colors each root structure
- Add ``nearest`` method to ``Lookup3D``
- Add mipmap-based blur for skybox backgrounds

## [v3.19.0] - 2022-10-01

- Fix "empty textures" error on empty canvas
- Optimize BinaryCIF integer packing encoder
- Fix dual depth peeling when post-processing is off or when rendering direct-volumes
- Add ``cameraClipping.minNear`` parameter
- Fix black artifacts on specular highlights with transparent background

## [v3.18.0] - 2022-09-17

- Integration of Dual depth peeling - OIT method
- Stereo camera improvements
    - Fix param updates not applied
    - Better param ranges and description
    - Add timer.mark for left/right camera

## [v3.17.0] - 2022-09-11

- [Fix] Clone ``Canvas3DParams`` when creating a ``Canvas3D`` instance to prevent shared state between multiple instances
- Add ``includeResidueTest`` option to ``alignAndSuperposeWithSIFTSMapping``
- Add ``parentDisplay`` param for interactions representation.
- [Experimental] Add support for PyMOL, VMD, and Jmol atom expressions in selection scripts
- Support for ``failIfMajorPerformanceCaveat`` webgl attribute. Add ``PluginConfig.General.AllowMajorPerformanceCaveat`` and ``allow-major-performance-caveat`` Viewer GET param.
- Fix handling of PDB TER records (#549)
- Add support for getting multiple loci from a representation (``.getAllLoci()``)
- Add ``key`` property to intra- and inter-bonds for referencing source data
- Fix click event triggered after move

## [v3.16.0] - 2022-08-25

- Support ``globalColorParams`` and ``globalSymmetryParams`` in common representation params
- Support ``label`` parameter in ``Viewer.loadStructureFromUrl``
- Fix ``ViewportHelpContent`` Mouse Controls section

## [v3.15.0] - 2022-08-23

- Fix wboit in Safari >=15 (add missing depth renderbuffer to wboit pass)
- Add 'Around Camera' option to Volume streaming
- Avoid queuing more than one update in Volume streaming

## [v3.14.0] - 2022-08-20

- Expose inter-bonds compute params in structure
- Improve performance of inter/intra-bonds compute
- Fix defaultAttribs handling in Canvas3DContext.fromCanvas
- Confal pyramids extension improvements
    - Add custom labels to Confal pyramids
    - Improve naming of some internal types in Confal pyramids extension coordinate
    - Add example mmCIF file with categories necessary to display Confal pyramids
    - Change the lookup logic of NtC steps from residues
- Add support for download of gzipped files
- Don't filter IndexPairBonds by element-based rules in MOL/SDF and MOL2 (without symmetry) models
- Fix Glycam Saccharide Names used by default
- Fix GPU surfaces rendering in Safari with WebGL2
- Add ``fov`` (Field of View) Canvas3D parameter
- Add ``sceneRadiusFactor`` Canvas3D parameter
- Add background pass (skybox, image, horizontal/radial gradient)
    - Set simple-settings presets via ``PluginConfig.Background.Styles``
    - Example presets in new backgrounds extension
    - Load skybox/image from URL or File (saved in session)
    - Opacity, saturation, lightness controls for skybox/image
    - Coverage (viewport or canvas) controls for image/gradient
- [Breaking] ``AssetManager`` needs to be passed to various graphics related classes
- Fix SSAO renderable initialization
- Reduce number of webgl state changes
    - Add ``viewport`` and ``scissor`` to state object
    - Add ``hasOpaque`` to scene object
- Handle edge cases where some renderables would not get (correctly) rendered
    - Fix text background rendering for opaque text
    - Fix helper scenes not shown when rendering directly to draw target
- Fix ``CustomElementProperty`` coloring not working

## [v3.13.0] - 2022-07-24

- Fix: only update camera state if manualReset is off (#494)
- Improve handling principal axes of points in a plane
- Add 'material' annotation support for textures
- More effort to avoid using ``flat`` qualifier in shaders: add ``dVaryingGroup``
- Enable ``immediateUpdate`` for iso level in isosurface and volume streaming controls
- Add support to download CCD from configurable URL

## [v3.12.1] - 2022-07-20

- Fix plugin behavior dispose logic to correctly unsubscribe observables.

## [v3.12.0] - 2022-07-17

- Add ``colorMarker`` option to Renderer. This disables the highlight and select marker at a shader level for faster rendering of large scenes in some cases.
- Bind shared textures only once per pass, not for each render item
- Fix missing 'material' annotation for some uniforms, causing unnecessary uniform updates
- Remove use of ``isnan`` in impostor shaders, not needed and causing slowdown
- Avoid using ``flat`` qualifier in shaders, causing slowdown
- Improve CellPack's ``adjustStyle`` option (disable ``colorMarker``, set component options, enable marking w/o ghost)
- Scan all entities when looking for ``struct_conn`` entries (fixes issue when the same ``label_asym_id`` is used in more than one entity)

## [v3.11.0] - 2022-07-04

- Add ``instanceGranularity`` option for marker, transparency, clipping, overpaint, substance data to save memory
- CellPack extension tweaks
    - Use instancing to create DNA/RNA curves to save memory
    - Enable ``instanceGranularity`` by default
    - Add ``adjustStyle`` option to LoadCellPackModel action (stylized, no multi-sample, no far clipping, chain picking)
- Structure Superposition now respects pivot's coordinate system

## [v3.10.2] - 2022-06-26

- Fix superfluous shader varying
- Improve use of gl_VertexID when possible

## [v3.10.1] - 2022-06-26

- Fix groupCount when updating TextureMesh-based visuals

## [v3.10.0] - 2022-06-24

- Add support for Glycam saccharide names
- Add ``PluginConfig.Viewport.ShowTrajectoryControls`` config option

## [v3.9.1] - 2022-06-19

- Fix missing ``super.componentWillUnmount()`` calls (@simeonborko)
- Fix missing ``uGroupCount`` update for visuals
- Fix missing aromatic bond display

## [v3.9.0] - 2022-05-30

- Improve picking by using drawbuffers (when available) to reduce number of drawcalls
- GPU timing support
    - Add ``timing-mode`` Viewer GET param
    - Add support for webgl timer queries
    - Add timer marks around GPU render & compute operations
- Volume Server CIF: Add check that a data block contains volume data before parsing
- Fix ``Scene.clear`` not clearing primitives & volumes arrays (@JonStargaryen)
- Fix rendering volumes when wboit is switched off and postprocessing is enabled

## [v3.8.2] - 2022-05-22

- Fix ``Scene.opacityAverage`` not taking xray shaded into account

## [v3.8.1] - 2022-05-14

- Fix issues with marking camera/handle helper (#433)
- Fix issues with array uniforms when running with headless-gl
- Fix Polymer Chain Instance coloring
- Improve performance of scene marker/opacity average calculation

## [v3.8.0] - 2022-04-30

- Add support for outlines around transparent objects
- Improve per-group transparency when wboit is switched off
- Improve ``ColorTheme`` typing with ``ColorType`` generic.
    - Defaults to ``ColorTypeLocation``
    - Set when using ``ColorTypeDirect`` or ``ColorTypeGrid``
- Fix case handling of ``struct_conf`` mmCIF enumeration field (#425)
- Fix ``allowTransparentBackfaces`` for per-group transparency
- Fix ``FormatRegistry.isApplicable`` returning true for unregistered formats
- Fix: handle building of ``GridLookup3D`` with zero cell size
- Fix ``ignoreLight`` for direct-volume rendering with webgl1
- Fix (non-black) outlines when using transparent background

## [v3.7.0] - 2022-04-13

- Fix ``xrayShaded`` for texture-mesh geometries
- [Breaking] Change ``allowTransparentBackfaces`` to ``transparentBackfaces`` with options ``off``, ``on``, ``opaque``. This was only added in 3.6.0, so allowing a breaking change here.
    - ``off``: don't show (default)
    - ``on``: show with transparency
    - ``opaque``: show fully opaque
- Add option to disable file drop overlay.

## [v3.6.2] - 2022-04-05

- ModelServer ligand queries: fixes for alternate locations, additional atoms & UNL ligand
- React 18 friendly ``useBehavior`` hook.

## [v3.6.1] - 2022-04-03

- Fix React18 related UI regressions.

## [v3.6.0] - 2022-04-03

- Check that model and coordinates have same element count when creating a trajectory
- Fix aromatic rings assignment: do not mix flags and planarity test
- Improve bonds assignment of coarse grained models: check for IndexPairBonds and exhaustive StructConn
- Fix unit mapping in bondedAtomicPairs MolScript query
- Improve pdb parsing: handle non unique atom and chain names (fixes #156)
- Fix volume streaming for entries with multiple contour lists
- Add ``allowTransparentBackfaces`` parameter to support double-sided rendering of transparent geometries
- Fix handling of case insensitive mmCIF enumeration fields (including entity.type)
- Fix ``disable-wboit`` Viewer GET param
- Add support for React 18.
    - Used by importing ``createPluginUI`` from ``mol-plugin-ui/react18``;
    - In Mol* 4.0, React 18 will become the default option.

## [v3.5.0] - 2022-03-25

- Fix issues with bounding-sphere & color-smoothing (mostly for small geometries)
- Support BCIF => CIF conversion in ``cif2bcif`` CLI tool

## [v3.4.0] - 2022-03-13

- Fix handling of mmcif with empty ``label_*`` fields
- Improve saccharide detection (compare against list from CCD)
- Fix legend label of hydrophobicity color theme
- Add ``LoadTrajectory`` action
- Add ``CustomImportControls`` to left panel
- Add Zenodo import extension (load structures, trajectories, volumes, and zip files)
- Fix loading of some compressed files within sessions
- Fix wrong element assignment for atoms with Charmm ion names
- Fix handling of empty symmetry cell data
- Add support for ``trr`` and ``nctraj`` coordinates files
- Add support for ``prmtop`` and ``top`` topology files

## [v3.3.1] - 2022-02-27

- Fix issue with unit boundary reuse (do at visual level instead)
- Add option to ignore ions for inter-unit bond computation

## [v3.3.0] - 2022-02-27

- Fix parsing contour-level from emdb v3 header files
- Fix invalid CSS (#376)
- Fix "texture not renderable" & "texture not bound" warnings (#319)
- Fix visual for bonds between two aromatic rings
- Fix visual for delocalized bonds (parsed from mmcif and mol2)
- Fix ring computation algorithm
- Add ``UnitResonance`` property with info about delocalized triplets
- Resolve marking in main renderer loop to improve overall performance
- Use ``throttleTime`` instead of ``debounceTime`` in sequence viewer for better responsiveness
- Change line geometry default ``scaleFactor`` to 2 (3 is too big after fixing line rendering)
- Trajectory animation performance improvements
    - Reuse ``Model.CoarseGrained`` for coordinate trajectories
    - Avoid calculating ``InterUnitBonds`` when ``Structure.parent`` ones are empty
    - Reuse unit boundary if sphere has not changed too much
    - Don't show 'inter-bond' and 'element-cross' visuals in line representations of polymerAndLigand preset
- Fix additional mononucleotides detected as polymer components
- Fix and improve ``canRemap`` handling in ``IntraUnitBonds``
- Reuse occlusion for secondary passes during multi-sampling
- Check if marking passes are needed before doing them
- Add ``resolutionScale`` parameter to allow trading quality of occlusion for performance

## [v3.2.0] - 2022-02-17

- Rename "best database mapping" to "SIFTS Mapping"
- Add schema and export support for ``atom_site.pdbx_sifts_xref_*`` fields
- Add schema export support for ``atom_site.pdbx_label_index`` field
- Add `traceOnly` parameter to chain/UniProt-based structure alignment
- Store ``IndexPairBonds`` as a dynamic property.

## [v3.1.0] - 2022-02-06

- Fix ``xrayShaded`` & ``ignoreLight`` params not working at the same time
- Add ``ignoreLight`` to component params
- Tweaks for cleaner default representation style
    - Cartoon: use ``nucleotide-ring`` instead of ``nucleotide-block``
    - Focus: use ``xrayShaded`` instead of opacity; adjust target size; don't show non-covalent interactions twice
- Fix representation preset side effects (changing post-processing parameters, see #363)
- Add Quick Styles panel (default, illustrative, stylized)
- Fix exported structure missing secondary-structure categories (#364)
- Fix volume streaming error message: distinguish between missing data and server error (#364)

## [v3.0.2] - 2022-01-30

- Fix color smoothing of elongated structures (by fixing ``Sphere.expand`` for spheres with highly directional extrema)
- Fix entity label not displayed when multiple instances of the same entity are highlighted
- Fix empty elements created in ``StructureElement.Loci.extendToAllInstances``
- Measurement options tweaks (allow larger ``textSize``; make ``customText`` essential)
- Fix visual visibility sync edge case when changing state snapshots

## [v3.0.1] - 2022-01-27

- Fix marking pass not working with ``transparentBackground``
- Fix pdbe xray maps url not https
- Fix entity-id color theme broken for non-IHM models
- Improve/fix marking of ``InteractionsInterUnitVisual`` (mark when all contact-feature members are given)
- Add missing "entity-id" and "enity-source" options for carbon coloring to "element-symbol" color theme
- Fix VolumeServer/query CLI
- Support automatic iso-value adjustment for VolumeServer data in ``Viewer.loadVolumeFromUrl``
- Emit drag event whenever started within viewport (not only for non-empty loci)

## [v3.0.0] - 2022-01-23

- Assembly handling tweaks:
    - Do not include suffix for "identity assembly operators"
    - Do not include assembly-related categories to export if the structure was composed from an assembly
    - Special case for ``structAsymMap`` if Mol* asym id operator mapping is present
- Support for opening ZIP files with multiple entries
- Add Model Export extension
- Bugfix: Automatically treat empty string as "non-present" value in BinaryCIF writer.
- Fix coarse model support in entity-id color theme
- Fix marking of carbohydrate visuals (whole chain could get marked instead of single residue)
- Add custom colors to "element-symbol", "molecule-type", "residue-name", and "secondary-structure" themes
- Support/bugfixes for ``atom_site.pdbx_sifts_xref`` categories
- Improve/fix marking of ``InteractionsIntraUnitVisual`` (mark when all contact-feature members are given)

## [v3.0.0-dev.10] - 2022-01-17

- Fix ``getOperatorsForIndex``
- Pass animation info (current frame & count) to state animations
    - Fix camera stutter for "camera spin" animation
- Add formal charge parsing support for MOL/SDF files (thanks @ptourlas)
- [Breaking] Cleaner looking ``MembraneOrientationVisuals`` defaults
- [Breaking] Add rock animation to trackball controls
    - Add ``animate`` to ``TrackballControlsParams``, remove ``spin`` and ``spinSpeed``
    - Add ``animate`` to ``SimpleSettingsParams``, remove ``spin``
- Add "camera rock" state animation
- Add support for custom colors to "molecule-type" theme
- [Breaking] Add style parameter to "illustrative" color theme
    - Defaults to "entity-id" style instead of "chain-id"
- Add "illustrative" representation preset

## [v3.0.0-dev.9] - 2022-01-09

- Add PDBj as a ``pdb-provider`` option
- Move Viewer APP to a separate file to allow use without importing light theme & index.html
- Add symmetry support for mol2 files (only spacegroup setting 1)
- Fix mol2 files element symbol assignment
- Improve bond assignment from ``IndexPairBonds``
    - Add ``key`` field for mapping to source data
    - Fix assignment of bonds with unphysical length
- Fix label/stats of single atom selection in multi-chain units

## [v3.0.0-dev.8] - 2021-12-31

- Add ``PluginFeatureDetection`` and disable WBOIT in Safari 15.
- Add ``disable-wboit`` Viewer GET param
- Add ``prefer-webgl1`` Viewer GET param
- [Breaking] Refactor direct-volume rendering
    - Remove isosurface render-mode (use GPU MC instead)
    - Move coloring into theme (like for other geometries/renderables)
        - Add ``direct`` color type
        - Remove color from transfer-function (now only alpha)
        - Add direct-volume color theme support
        - Add volume-value color theme
- [Breaking] Use size theme in molecular/gaussian surface & label representations
    - This is breaking because it was hardcoded to ``physical`` internally but the repr size theme default was ``uniform`` (now ``physical``)

## [v3.0.0-dev.7] - 2021-12-20

- Reduce number of created programs/shaders
    - Support specifying variants when creating graphics render-items
    - Change double-side shader param from define to uniform
    - Remove dMarkerType shader define (use uMarker as needed)
    - Support to ignore defines depending on the shader variant
    - Combine pickObject/pickInstance/pickGroup shader variants into one
    - Combine markingDepth/markingMask shader variants into one
    - Correctly set shader define flags for overpaint, transparency, substance, clipping
- [Breaking] Add per-object clip rendering properties (variant/objects)
    - ``SimpleSettingsParams.clipping.variant/objects`` and ``RendererParams.clip`` were removed

## [v3.0.0-dev.6] - 2021-12-19

- Enable temporal multi-sampling by default
    - Fix flickering during marking with camera at rest
- Enable ``aromaticBonds`` in structure representations by default
- Add ``PluginConfig.Structure.DefaultRepresentationPreset``
- Add ModelArchive support
    - schema extensions (e.g., AlphaFold uses it for the pLDDT score)
    - ModelArchive option in DownloadStructure action
    - ``model-archive`` GET parameter for Viewer app
    - ``Viewer.loadModelArchive`` method
- Improve support for loading AlphaFold structures
    - Automatic coloring by pLDDT
    - AlphaFold DB option in DownloadStructure action
    - ``afdb`` GET parameter for Viewer app
    - ``Viewer.loadAlphaFoldDb`` method
- Add QualityAssessment extension (using data from ma_qa_metric_local mmcif category)
    - pLDDT & qmean score: coloring, repr presets, molql symbol, loci labels (including avg for mutli-residue selections)
    - pLDDT: selection query
- Warn about erroneous symmetry operator matrix (instead of throwing an error)
- Added ``createPluginUI`` to ``mol-plugin-ui``
    - Support ``onBeforeUIRender`` to make sure initial UI works with custom presets and similar features.
- [Breaking] Removed ``createPlugin`` and ``createPluginAsync`` from ``mol-plugin-ui``
    - Please use ``createPluginUI`` instead
- Improve aromatic bonds handling
    - Don't detect aromatic bonds for rings < 5 atoms based on planarity
    - Prefer atoms in aromatic rings as bond reference positions

## [v3.0.0-dev.5] - 2021-12-16

- Fix initial camera reset not triggering for some entries.

## [v3.0.0-dev.4] - 2021-12-14

- Add ``bumpiness`` (per-object and per-group), ``bumpFrequency`` & ``bumpAmplitude`` (per-object) render parameters (#299)
- Change ``label`` representation defaults: Use text border instead of rectangle background
- Add outline color option to renderer
- Fix false positives in Model.isFromPdbArchive
- Add drag and drop support for loading any file, including multiple at once
    - If there are session files (.molx or .molj) among the dropped files, only the first session will be loaded
- Add drag and drop overlay
- Safari 15.1 - 15.3 WebGL 2 support workaround
- [Breaking] Move ``react`` and ``react-dom`` to ``peerDependencies``. This might break some builds.

## [v3.0.0-dev.3] - 2021-12-4

- Fix OBJ and USDZ export

## [v3.0.0-dev.2] - 2021-12-1

- Do not include tests and source maps in NPM package

## [v3.0.0-dev.0] - 2021-11-28

- Add multiple lights support (with color, intensity, and direction parameters)
- [Breaking] Add per-object material rendering properties
    - ``SimpleSettingsParams.lighting.renderStyle`` and ``RendererParams.style`` were removed
- Add substance theme with per-group material rendering properties
- ``StructureComponentManager.Options`` state saving support
- ``ParamDefinition.Group.presets`` support

## [v2.4.1] - 2021-11-28

- Fix: allow atoms in aromatic rings to do hydrogen bonds

## [v2.4.0] - 2021-11-25

- Fix secondary-structure property handling
    - StructureElement.Property was incorrectly resolving type & key
    - StructureSelectionQuery helpers 'helix' & 'beta' were not ensuring property availability
- Re-enable VAO with better workaround (bind null elements buffer before deleting)
- Add ``Representation.geometryVersion`` (increments whenever the geometry of any of its visuals changes)
- Add support for grid-based smoothing of Overpaint and Transparency visual state for surfaces

## [v2.3.9] - 2021-11-20

- Workaround: switch off VAO support for now

## [v2.3.8] - 2021-11-20

- Fix double canvas context creation (in plugin context)
- Fix unused vertex attribute handling (track which are used, disable the rest)
- Workaround for VAO issue in Chrome 96 (can cause WebGL to crash on geometry updates)

## [v2.3.7] - 2021-11-15

- Added ``ViewerOptions.collapseRightPanel``
- Added ``Viewer.loadTrajectory`` to support loading "composed" trajectories (e.g. from gro + xtc)
- Fix: handle parent in Structure.remapModel
- Add ``rounded`` and ``square`` helix profile options to Cartoon representation (in addition to the default ``elliptical``)

## [v2.3.6] - 2021-11-8

- Add additional measurement controls: orientation (box, axes, ellipsoid) & plane (best fit)
- Improve aromatic bond visuals (add ``aromaticScale``, ``aromaticSpacing``, ``aromaticDashCount`` params)
- [Breaking] Change ``adjustCylinderLength`` default to ``false`` (set to true for focus representation)
- Fix marker highlight color overriding select color
- CellPack extension update
    - add binary model support
    - add compartment (including membrane) geometry support
    - add latest mycoplasma model example
- Prefer WebGL1 in Safari 15.1.

## [v2.3.5] - 2021-10-19

- Fix sequence viewer for PDB files with COMPND record and multichain entities.
- Fix index pair bonds order assignment

## [v2.3.4] - 2021-10-12

- Fix pickScale not taken into account in line/point shader
- Add pixel-scale, pick-scale & pick-padding GET params to Viewer app
- Fix selecting bonds not adding their atoms in selection manager
- Add ``preferAtoms`` option to SelectLoci/HighlightLoci behaviors
- Make the implicit atoms of bond visuals pickable
    - Add ``preferAtomPixelPadding`` to Canvas3dInteractionHelper
- Add points & crosses visuals to Line representation
- Add ``pickPadding`` config option (look around in case target pixel is empty)
- Add ``multipleBonds`` param to bond visuals with options: off, symmetric, offset
- Fix ``argparse`` config in servers.

## [v2.3.3] - 2021-10-01

- Fix direct volume shader

## [v2.3.2] - 2021-10-01

- Prefer WebGL1 on iOS devices until WebGL2 support has stabilized.

## [v2.3.1] - 2021-09-28

- Add Charmm saccharide names
- Treat missing occupancy column as occupancy of 1
- Fix line shader not accounting for aspect ratio
- [Breaking] Fix point repr & shader
    - Was unusable with ``wboit``
    - Replaced ``pointFilledCircle`` & ``pointEdgeBleach`` params by ``pointStyle`` (square, circle, fuzzy)
    - Set ``pointSizeAttenuation`` to false by default
    - Set ``sizeTheme`` to ``uniform`` by default
- Add ``markerPriority`` option to Renderer (useful in combination with edges of marking pass)
- Add support support for ``chem_comp_bond`` and ``struct_conn`` categories (fixes ModelServer behavior where these categories should have been present)
- Model and VolumeServer: fix argparse config

## [v2.3.0] - 2021-09-06

- Take include/exclude flags into account when displaying aromatic bonds
- Improve marking performance
    - Avoid unnecessary draw calls/ui updates when marking
    - Check if loci is superset of visual
    - Check if loci overlaps with unit visual
    - Ensure ``Interval`` is used for ranges instead of ``SortedArray``
    - Add uniform marker type
    - Special case for reversing previous mark
- Add optional marking pass
    - Outlines visible and hidden parts of highlighted/selected groups
    - Add highlightStrength/selectStrength renderer params

## [v2.2.3] - 2021-08-25

- Add ``invertCantorPairing`` helper function
- Add ``Mesh`` processing helper ``.smoothEdges``
- Smooth border of molecular-surface with ``includeParent`` enabled
- Hide ``includeParent`` option from gaussian-surface visuals (not particularly useful)
- Improved ``StructureElement.Loci.size`` performance (for marking large cellpack models)
- Fix new ``TransformData`` issues (camera/bounding helper not showing up)
- Improve marking performance (avoid superfluous calls to ``StructureElement.Loci.isWholeStructure``)

## [v2.2.2] - 2021-08-11

- Fix ``TransformData`` issues [#133](https://github.com/molstar/molstar/issues/133)
- Fix ``mol-script`` query compiler const expression recognition.

## [v2.2.1] - 2021-08-02

- Add surrounding atoms (5 Angstrom) structure selection query
- [Breaking] Add maxDistance prop to ``IndexPairBonds``
- Fix coordinateSystem not handled in ``Structure.asParent``
- Add ``dynamicBonds`` to ``Structure`` props (force re-calc on model change)
    - Expose as optional param in root structure transform helper
- Add overpaint support to geometry exporters
- ``InputObserver`` improvements
  - normalize wheel speed across browsers/platforms
  - support Safari gestures (used by ``TrackballControls``)
  - ``PinchInput.fractionDelta`` and use it in ``TrackballControls``

## [v2.2.0] - 2021-07-31

- Add ``tubularHelices`` parameter to Cartoon representation
- Add ``SdfFormat`` and update SDF parser to be able to parse data headers according to spec (hopefully :)) #230
- Fix mononucleotides detected as polymer components (#229)
- Set default outline scale back to 1
- Improved DCD reader cell angle handling (interpret near 0 angles as 90 deg)
- Handle more residue/atom names commonly used in force-fields
- Add USDZ support to ``geo-export`` extension.
- Fix ``includeParent`` support for multi-instance bond visuals.
- Add ``operator`` Loci granularity, selecting everything with the same operator name.
- Prefer ``_label_seq_id`` fields in secondary structure assignment.
- Support new EMDB API (https://www.ebi.ac.uk/emdb/api/entry/map/[EMBD-ID]) for EM volume contour levels.
- ``Canvas3D`` tweaks:
    - Update ``forceDraw`` logic.
    - Ensure the scene is re-rendered when viewport size changes.
    - Support ``noDraw`` mode in ``PluginAnimationLoop``.

## [v2.1.0] - 2021-07-05

- Add parameter for to display aromatic bonds as dashes next to solid cylinder/line.
- Add backbone representation
- Fix outline in orthographic mode and set default scale to 2.

## [v2.0.7] - 2021-06-23

- Add ability to specify ``volumeIndex`` in ``Viewer.loadVolumeFromUrl`` to better support Volume Server inputs.
- Support in-place reordering for trajectory ``Frame.x/y/z`` arrays for better memory efficiency.
- Fixed text CIF encoder edge cases (most notably single whitespace not being escaped).

## [v2.0.6] - 2021-06-01

- Add glTF (GLB) and STL support to ``geo-export`` extension.
- Protein crosslink improvements
    - Change O-S bond distance to allow for NOS bridges (doi:10.1038/s41586-021-03513-3)
    - Added NOS-bridges query & improved disulfide-bridges query
- Fix #178: ``IndexPairBonds`` for non-single residue structures (bug due to atom reordering).
- Add volumetric color smoothing for MolecularSurface and GaussianSurface representations (#173)
- Fix nested 3d grid lookup that caused results being overwritten in non-covalent interactions computation.
- Basic implementation of ``BestDatabaseSequenceMapping`` (parse from CIF, color theme, superposition).
- Add atom id ranges support to Selection UI.

## [v2.0.5] - 2021-04-26

- Ability to pass ``Canvas3DContext`` to ``PluginContext.fromCanvas``.
- Relative frame support for ``Canvas3D`` viewport.
- Fix bug in screenshot copy UI.
- Add ability to select residues from a list of identifiers to the Selection UI.
- Fix SSAO bugs when used with ``Canvas3D`` viewport.
- Support for  full pausing (no draw) rendering: ``Canvas3D.pause(true)``.
- Add ``MeshBuilder.addMesh``.
- Add ``Torus`` primitive.
- Lazy volume loading support.
- [Breaking] ``Viewer.loadVolumeFromUrl`` signature change.
    - ``loadVolumeFromUrl(url, format, isBinary, isovalues, entryId)`` => ``loadVolumeFromUrl({ url, format, isBinary }, isovalues, { entryId, isLazy })``
- Add ``TextureMesh`` support to ``geo-export`` extension.

## [v2.0.4] - 2021-04-20

- [WIP] Mesh export extension
- ``Structure.eachAtomicHierarchyElement`` (#161)
- Fixed reading multi-line values in SDF format
- Fixed Measurements UI labels (#166)

## [v2.0.3] - 2021-04-09

- Add support for ``ColorTheme.palette`` designed for providing gradient-like coloring.
- [Breaking] The ``zip`` function is now asynchronous and expects a ``RuntimeContext``. Also added ``Zip()`` returning a ``Task``.
- [Breaking] Add ``CubeGridFormat`` in ``alpha-orbitals`` extension.

## [v2.0.2] - 2021-03-29

- Add ``Canvas3D.getRenderObjects``.
- [WIP] Animate state interpolating, including model trajectories
- Recognise MSE, SEP, TPO, PTR and PCA as non-standard amino-acids.
- Fix VolumeFromDensityServerCif transform label

## [v2.0.1] - 2021-03-23

- Exclude tsconfig.commonjs.tsbuildinfo from npm bundle

## [v2.0.0] - 2021-03-23

Too many changes to list as this is the start of the changelog... Notably, default exports are now forbidden.<|MERGE_RESOLUTION|>--- conflicted
+++ resolved
@@ -26,14 +26,11 @@
 - Fix marking related image rendering issues
     - Handle pixels without a group
     - Take fog into account
-<<<<<<< HEAD
 - Quick Styles section reorganized
 - UI color improvements (scrollbar contrast, toggle button hover color)
 - overrideWater param for entity-id color theme
-=======
 - Renames PDB-Dev to PDB-IHM and adjusts data source
 - Support for custom Sequence Viewer mode options
->>>>>>> 300e5c89
 
 ## [v4.10.0] - 2024-12-15
 
