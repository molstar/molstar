--- conflicted
+++ resolved
@@ -8,13 +8,11 @@
 - `ihm-restraints` example: show entity labels
 - Support bundles in `MultiStructureSelectionFromExpression`
 - Support measurements for coarse models
-<<<<<<< HEAD
+- Fix `element-point` visual not using child unit
+- Ignore `renderables` with empty draw count
 - Add experimental support for `esbuild` for development.
   - Use `npm run dev` for faster development builds
-=======
-- Fix `element-point` visual not using child unit
-- Ignore `renderables` with empty draw count
->>>>>>> 5306d5d1
+
 
 ## [v4.12.0] - 2025-02-28
 
