--- conflicted
+++ resolved
@@ -5,6 +5,8 @@
 
 
 ## [Unreleased]
+- Selection toggle buttons hidden if selection mode is off
+- Camera focus loci bindings allow reset on click-away to be overridden
 
 ## [v3.32.0] - 2023-03-20
 
@@ -18,12 +20,7 @@
 - Add exposure parameter to renderer
 - Only trigger marking when mouse is directly over canvas
 - Fix blurry occlusion in screenshots
-<<<<<<< HEAD
-- Selection toggle buttons hidden if selection mode is off
-- Camera focus loci bindings allow reset on click-away to be overridden
-=======
 - [Breaking] Add `setFSModule` to `mol-util/data-source` instead of trying to trick WebPack
->>>>>>> ae795f8a
 
 ## [v3.31.4] - 2023-02-24
 
