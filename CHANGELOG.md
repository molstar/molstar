# Change Log
All notable changes to this project will be documented in this file, following the suggestions of [Keep a CHANGELOG](http://keepachangelog.com/). This project adheres to [Semantic Versioning](http://semver.org/) for its most widely used - and defacto - public interfaces.

Note that since we don't clearly distinguish between a public and private interfaces there will be changes in non-major versions that are potentially breaking. If we make breaking changes to less used interfaces we will highlight it in here.


## [Unreleased]

- [Fix] Clone ``Canvas3DParams`` when creating a ``Canvas3D`` instance to prevent shared state between multiple instances
- Add ``includeResidueTest`` option to ``alignAndSuperposeWithSIFTSMapping``
- Add ``parentDisplay`` param for interactions representation.
<<<<<<< HEAD
- Integration of Dual depth peeling - OIT method
=======
- [Experimental] Add support for PyMOL, VMD, and Jmol atom expressions in selection scripts
- Support for ``failIfMajorPerformanceCaveat`` webgl attribute. Add ``PluginConfig.General.AllowMajorPerformanceCaveat`` and ``allow-major-performance-caveat`` Viewer GET param.
- Fix handling of PDB TER records (#549)
- Add support for getting multiple loci from a representation (``.getAllLoci()``)
- Add ``key`` property to intra- and inter-bonds for referencing source data
>>>>>>> a5a695a1

## [v3.16.0] - 2022-08-25

- Support ``globalColorParams`` and ``globalSymmetryParams`` in common representation params
- Support ``label`` parameter in ``Viewer.loadStructureFromUrl``

## [v3.15.0] - 2022-08-23

- Fix wboit in Safari >=15 (add missing depth renderbuffer to wboit pass)
- Add 'Around Camera' option to Volume streaming
- Avoid queuing more than one update in Volume streaming

## [v3.14.0] - 2022-08-20

- Expose inter-bonds compute params in structure
- Improve performance of inter/intra-bonds compute
- Fix defaultAttribs handling in Canvas3DContext.fromCanvas
- Confal pyramids extension improvements
    - Add custom labels to Confal pyramids
    - Improve naming of some internal types in Confal pyramids extension coordinate
    - Add example mmCIF file with categories necessary to display Confal pyramids
    - Change the lookup logic of NtC steps from residues
- Add support for download of gzipped files
- Don't filter IndexPairBonds by element-based rules in MOL/SDF and MOL2 (without symmetry) models
- Fix Glycam Saccharide Names used by default
- Fix GPU surfaces rendering in Safari with WebGL2
- Add ``fov`` (Field of View) Canvas3D parameter
- Add ``sceneRadiusFactor`` Canvas3D parameter
- Add background pass (skybox, image, horizontal/radial gradient)
    - Set simple-settings presets via ``PluginConfig.Background.Styles``
    - Example presets in new backgrounds extension
    - Load skybox/image from URL or File (saved in session)
    - Opacity, saturation, lightness controls for skybox/image
    - Coverage (viewport or canvas) controls for image/gradient
- [Breaking] ``AssetManager`` needs to be passed to various graphics related classes
- Fix SSAO renderable initialization
- Reduce number of webgl state changes
    - Add ``viewport`` and ``scissor`` to state object
    - Add ``hasOpaque`` to scene object
- Handle edge cases where some renderables would not get (correctly) rendered
    - Fix text background rendering for opaque text
    - Fix helper scenes not shown when rendering directly to draw target
- Fix ``CustomElementProperty`` coloring not working

## [v3.13.0] - 2022-07-24

- Fix: only update camera state if manualReset is off (#494)
- Improve handling principal axes of points in a plane
- Add 'material' annotation support for textures
- More effort to avoid using ``flat`` qualifier in shaders: add ``dVaryingGroup``
- Enable ``immediateUpdate`` for iso level in isosurface and volume streaming controls
- Add support to download CCD from configurable URL

## [v3.12.1] - 2022-07-20

- Fix plugin behavior dispose logic to correctly unsubscribe observables.

## [v3.12.0] - 2022-07-17

- Add ``colorMarker`` option to Renderer. This disables the highlight and select marker at a shader level for faster rendering of large scenes in some cases.
- Bind shared textures only once per pass, not for each render item
- Fix missing 'material' annotation for some uniforms, causing unnecessary uniform updates
- Remove use of ``isnan`` in impostor shaders, not needed and causing slowdown
- Avoid using ``flat`` qualifier in shaders, causing slowdown
- Improve CellPack's ``adjustStyle`` option (disable ``colorMarker``, set component options, enable marking w/o ghost)
- Scan all entities when looking for ``struct_conn`` entries (fixes issue when the same ``label_asym_id`` is used in more than one entity)

## [v3.11.0] - 2022-07-04

- Add ``instanceGranularity`` option for marker, transparency, clipping, overpaint, substance data to save memory
- CellPack extension tweaks
    - Use instancing to create DNA/RNA curves to save memory
    - Enable ``instanceGranularity`` by default
    - Add ``adjustStyle`` option to LoadCellPackModel action (stylized, no multi-sample, no far clipping, chain picking)
- Structure Superposition now respects pivot's coordinate system

## [v3.10.2] - 2022-06-26

- Fix superfluous shader varying
- Improve use of gl_VertexID when possible

## [v3.10.1] - 2022-06-26

- Fix groupCount when updating TextureMesh-based visuals

## [v3.10.0] - 2022-06-24

- Add support for Glycam saccharide names
- Add ``PluginConfig.Viewport.ShowTrajectoryControls`` config option

## [v3.9.1] - 2022-06-19

- Fix missing ``super.componentWillUnmount()`` calls (@simeonborko)
- Fix missing ``uGroupCount`` update for visuals
- Fix missing aromatic bond display

## [v3.9.0] - 2022-05-30

- Improve picking by using drawbuffers (when available) to reduce number of drawcalls
- GPU timing support
    - Add ``timing-mode`` Viewer GET param
    - Add support for webgl timer queries
    - Add timer marks around GPU render & compute operations
- Volume Server CIF: Add check that a data block contains volume data before parsing
- Fix ``Scene.clear`` not clearing primitives & volumes arrays (@JonStargaryen)
- Fix rendering volumes when wboit is switched off and postprocessing is enabled

## [v3.8.2] - 2022-05-22

- Fix ``Scene.opacityAverage`` not taking xray shaded into account

## [v3.8.1] - 2022-05-14

- Fix issues with marking camera/handle helper (#433)
- Fix issues with array uniforms when running with headless-gl
- Fix Polymer Chain Instance coloring
- Improve performance of scene marker/opacity average calculation

## [v3.8.0] - 2022-04-30

- Add support for outlines around transparent objects
- Improve per-group transparency when wboit is switched off
- Improve ``ColorTheme`` typing with ``ColorType`` generic.
    - Defaults to ``ColorTypeLocation``
    - Set when using ``ColorTypeDirect`` or ``ColorTypeGrid``
- Fix case handling of ``struct_conf`` mmCIF enumeration field (#425)
- Fix ``allowTransparentBackfaces`` for per-group transparency
- Fix ``FormatRegistry.isApplicable`` returning true for unregistered formats
- Fix: handle building of ``GridLookup3D`` with zero cell size
- Fix ``ignoreLight`` for direct-volume rendering with webgl1
- Fix (non-black) outlines when using transparent background

## [v3.7.0] - 2022-04-13

- Fix ``xrayShaded`` for texture-mesh geometries
- [Breaking] Change ``allowTransparentBackfaces`` to ``transparentBackfaces`` with options ``off``, ``on``, ``opaque``. This was only added in 3.6.0, so allowing a breaking change here.
    - ``off``: don't show (default)
    - ``on``: show with transparency
    - ``opaque``: show fully opaque
- Add option to disable file drop overlay.

## [v3.6.2] - 2022-04-05

- ModelServer ligand queries: fixes for alternate locations, additional atoms & UNL ligand
- React 18 friendly ``useBehavior`` hook.

## [v3.6.1] - 2022-04-03

- Fix React18 related UI regressions.

## [v3.6.0] - 2022-04-03

- Check that model and coordinates have same element count when creating a trajectory
- Fix aromatic rings assignment: do not mix flags and planarity test
- Improve bonds assignment of coarse grained models: check for IndexPairBonds and exhaustive StructConn
- Fix unit mapping in bondedAtomicPairs MolScript query
- Improve pdb parsing: handle non unique atom and chain names (fixes #156)
- Fix volume streaming for entries with multiple contour lists
- Add ``allowTransparentBackfaces`` parameter to support double-sided rendering of transparent geometries
- Fix handling of case insensitive mmCIF enumeration fields (including entity.type)
- Fix ``disable-wboit`` Viewer GET param
- Add support for React 18.
    - Used by importing ``createPluginUI`` from ``mol-plugin-ui/react18``;
    - In Mol* 4.0, React 18 will become the default option.

## [v3.5.0] - 2022-03-25

- Fix issues with bounding-sphere & color-smoothing (mostly for small geometries)
- Support BCIF => CIF conversion in ``cif2bcif`` CLI tool

## [v3.4.0] - 2022-03-13

- Fix handling of mmcif with empty ``label_*`` fields
- Improve saccharide detection (compare against list from CCD)
- Fix legend label of hydrophobicity color theme
- Add ``LoadTrajectory`` action
- Add ``CustomImportControls`` to left panel
- Add Zenodo import extension (load structures, trajectories, volumes, and zip files)
- Fix loading of some compressed files within sessions
- Fix wrong element assignment for atoms with Charmm ion names
- Fix handling of empty symmetry cell data
- Add support for ``trr`` and ``nctraj`` coordinates files
- Add support for ``prmtop`` and ``top`` topology files

## [v3.3.1] - 2022-02-27

- Fix issue with unit boundary reuse (do at visual level instead)
- Add option to ignore ions for inter-unit bond computation

## [v3.3.0] - 2022-02-27

- Fix parsing contour-level from emdb v3 header files
- Fix invalid CSS (#376)
- Fix "texture not renderable" & "texture not bound" warnings (#319)
- Fix visual for bonds between two aromatic rings
- Fix visual for delocalized bonds (parsed from mmcif and mol2)
- Fix ring computation algorithm
- Add ``UnitResonance`` property with info about delocalized triplets
- Resolve marking in main renderer loop to improve overall performance
- Use ``throttleTime`` instead of ``debounceTime`` in sequence viewer for better responsiveness
- Change line geometry default ``scaleFactor`` to 2 (3 is too big after fixing line rendering)
- Trajectory animation performance improvements
    - Reuse ``Model.CoarseGrained`` for coordinate trajectories
    - Avoid calculating ``InterUnitBonds`` when ``Structure.parent`` ones are empty
    - Reuse unit boundary if sphere has not changed too much
    - Don't show 'inter-bond' and 'element-cross' visuals in line representations of polymerAndLigand preset
- Fix additional mononucleotides detected as polymer components
- Fix and improve ``canRemap`` handling in ``IntraUnitBonds``
- Reuse occlusion for secondary passes during multi-sampling
- Check if marking passes are needed before doing them
- Add ``resolutionScale`` parameter to allow trading quality of occlusion for performance

## [v3.2.0] - 2022-02-17

- Rename "best database mapping" to "SIFTS Mapping"
- Add schema and export support for ``atom_site.pdbx_sifts_xref_*`` fields
- Add schema export support for ``atom_site.pdbx_label_index`` field
- Add `traceOnly` parameter to chain/UniProt-based structure alignment
- Store ``IndexPairBonds`` as a dynamic property.

## [v3.1.0] - 2022-02-06

- Fix ``xrayShaded`` & ``ignoreLight`` params not working at the same time
- Add ``ignoreLight`` to component params
- Tweaks for cleaner default representation style
    - Cartoon: use ``nucleotide-ring`` instead of ``nucleotide-block``
    - Focus: use ``xrayShaded`` instead of opacity; adjust target size; don't show non-covalent interactions twice
- Fix representation preset side effects (changing post-processing parameters, see #363)
- Add Quick Styles panel (default, illustrative, stylized)
- Fix exported structure missing secondary-structure categories (#364)
- Fix volume streaming error message: distinguish between missing data and server error (#364)

## [v3.0.2] - 2022-01-30

- Fix color smoothing of elongated structures (by fixing ``Sphere.expand`` for spheres with highly directional extrema)
- Fix entity label not displayed when multiple instances of the same entity are highlighted
- Fix empty elements created in ``StructureElement.Loci.extendToAllInstances``
- Measurement options tweaks (allow larger ``textSize``; make ``customText`` essential)
- Fix visual visibility sync edge case when changing state snapshots

## [v3.0.1] - 2022-01-27

- Fix marking pass not working with ``transparentBackground``
- Fix pdbe xray maps url not https
- Fix entity-id color theme broken for non-IHM models
- Improve/fix marking of ``InteractionsInterUnitVisual`` (mark when all contact-feature members are given)
- Add missing "entity-id" and "enity-source" options for carbon coloring to "element-symbol" color theme
- Fix VolumeServer/query CLI
- Support automatic iso-value adjustment for VolumeServer data in ``Viewer.loadVolumeFromUrl``
- Emit drag event whenever started within viewport (not only for non-empty loci)

## [v3.0.0] - 2022-01-23

- Assembly handling tweaks:
    - Do not include suffix for "identity assembly operators"
    - Do not include assembly-related categories to export if the structure was composed from an assembly
    - Special case for ``structAsymMap`` if Mol* asym id operator mapping is present
- Support for opening ZIP files with multiple entries
- Add Model Export extension
- Bugfix: Automatically treat empty string as "non-present" value in BinaryCIF writer.
- Fix coarse model support in entity-id color theme
- Fix marking of carbohydrate visuals (whole chain could get marked instead of single residue)
- Add custom colors to "element-symbol", "molecule-type", "residue-name", and "secondary-structure" themes
- Support/bugfixes for ``atom_site.pdbx_sifts_xref`` categories
- Improve/fix marking of ``InteractionsIntraUnitVisual`` (mark when all contact-feature members are given)

## [v3.0.0-dev.10] - 2022-01-17

- Fix ``getOperatorsForIndex``
- Pass animation info (current frame & count) to state animations
    - Fix camera stutter for "camera spin" animation
- Add formal charge parsing support for MOL/SDF files (thanks @ptourlas)
- [Breaking] Cleaner looking ``MembraneOrientationVisuals`` defaults
- [Breaking] Add rock animation to trackball controls
    - Add ``animate`` to ``TrackballControlsParams``, remove ``spin`` and ``spinSpeed``
    - Add ``animate`` to ``SimpleSettingsParams``, remove ``spin``
- Add "camera rock" state animation
- Add support for custom colors to "molecule-type" theme
- [Breaking] Add style parameter to "illustrative" color theme
    - Defaults to "entity-id" style instead of "chain-id"
- Add "illustrative" representation preset

## [v3.0.0-dev.9] - 2022-01-09

- Add PDBj as a ``pdb-provider`` option
- Move Viewer APP to a separate file to allow use without importing light theme & index.html
- Add symmetry support for mol2 files (only spacegroup setting 1)
- Fix mol2 files element symbol assignment
- Improve bond assignment from ``IndexPairBonds``
    - Add ``key`` field for mapping to source data
    - Fix assignment of bonds with unphysical length
- Fix label/stats of single atom selection in multi-chain units

## [v3.0.0-dev.8] - 2021-12-31

- Add ``PluginFeatureDetection`` and disable WBOIT in Safari 15.
- Add ``disable-wboit`` Viewer GET param
- Add ``prefer-webgl1`` Viewer GET param
- [Breaking] Refactor direct-volume rendering
    - Remove isosurface render-mode (use GPU MC instead)
    - Move coloring into theme (like for other geometries/renderables)
        - Add ``direct`` color type
        - Remove color from transfer-function (now only alpha)
        - Add direct-volume color theme support
        - Add volume-value color theme
- [Breaking] Use size theme in molecular/gaussian surface & label representations
    - This is breaking because it was hardcoded to ``physical`` internally but the repr size theme default was ``uniform`` (now ``physical``)

## [v3.0.0-dev.7] - 2021-12-20

- Reduce number of created programs/shaders
    - Support specifying variants when creating graphics render-items
    - Change double-side shader param from define to uniform
    - Remove dMarkerType shader define (use uMarker as needed)
    - Support to ignore defines depending on the shader variant
    - Combine pickObject/pickInstance/pickGroup shader variants into one
    - Combine markingDepth/markingMask shader variants into one
    - Correctly set shader define flags for overpaint, transparency, substance, clipping
- [Breaking] Add per-object clip rendering properties (variant/objects)
    - ``SimpleSettingsParams.clipping.variant/objects`` and ``RendererParams.clip`` were removed

## [v3.0.0-dev.6] - 2021-12-19

- Enable temporal multi-sampling by default
    - Fix flickering during marking with camera at rest
- Enable ``aromaticBonds`` in structure representations by default
- Add ``PluginConfig.Structure.DefaultRepresentationPreset``
- Add ModelArchive support
    - schema extensions (e.g., AlphaFold uses it for the pLDDT score)
    - ModelArchive option in DownloadStructure action
    - ``model-archive`` GET parameter for Viewer app
    - ``Viewer.loadModelArchive`` method
- Improve support for loading AlphaFold structures
    - Automatic coloring by pLDDT
    - AlphaFold DB option in DownloadStructure action
    - ``afdb`` GET parameter for Viewer app
    - ``Viewer.loadAlphaFoldDb`` method
- Add QualityAssessment extension (using data from ma_qa_metric_local mmcif category)
    - pLDDT & qmean score: coloring, repr presets, molql symbol, loci labels (including avg for mutli-residue selections)
    - pLDDT: selection query
- Warn about erroneous symmetry operator matrix (instead of throwing an error)
- Added ``createPluginUI`` to ``mol-plugin-ui``
    - Support ``onBeforeUIRender`` to make sure initial UI works with custom presets and similar features.
- [Breaking] Removed ``createPlugin`` and ``createPluginAsync`` from ``mol-plugin-ui``
    - Please use ``createPluginUI`` instead
- Improve aromatic bonds handling
    - Don't detect aromatic bonds for rings < 5 atoms based on planarity
    - Prefer atoms in aromatic rings as bond reference positions

## [v3.0.0-dev.5] - 2021-12-16

- Fix initial camera reset not triggering for some entries.

## [v3.0.0-dev.4] - 2021-12-14

- Add ``bumpiness`` (per-object and per-group), ``bumpFrequency`` & ``bumpAmplitude`` (per-object) render parameters (#299)
- Change ``label`` representation defaults: Use text border instead of rectangle background
- Add outline color option to renderer
- Fix false positives in Model.isFromPdbArchive
- Add drag and drop support for loading any file, including multiple at once
    - If there are session files (.molx or .molj) among the dropped files, only the first session will be loaded
- Add drag and drop overlay
- Safari 15.1 - 15.3 WebGL 2 support workaround
- [Breaking] Move ``react`` and ``react-dom`` to ``peerDependencies``. This might break some builds.

## [v3.0.0-dev.3] - 2021-12-4

- Fix OBJ and USDZ export

## [v3.0.0-dev.2] - 2021-12-1

- Do not include tests and source maps in NPM package

## [v3.0.0-dev.0] - 2021-11-28

- Add multiple lights support (with color, intensity, and direction parameters)
- [Breaking] Add per-object material rendering properties
    - ``SimpleSettingsParams.lighting.renderStyle`` and ``RendererParams.style`` were removed
- Add substance theme with per-group material rendering properties
- ``StructureComponentManager.Options`` state saving support
- ``ParamDefinition.Group.presets`` support

## [v2.4.1] - 2021-11-28

- Fix: allow atoms in aromatic rings to do hydrogen bonds

## [v2.4.0] - 2021-11-25

- Fix secondary-structure property handling
    - StructureElement.Property was incorrectly resolving type & key
    - StructureSelectionQuery helpers 'helix' & 'beta' were not ensuring property availability
- Re-enable VAO with better workaround (bind null elements buffer before deleting)
- Add ``Representation.geometryVersion`` (increments whenever the geometry of any of its visuals changes)
- Add support for grid-based smoothing of Overpaint and Transparency visual state for surfaces

## [v2.3.9] - 2021-11-20

- Workaround: switch off VAO support for now

## [v2.3.8] - 2021-11-20

- Fix double canvas context creation (in plugin context)
- Fix unused vertex attribute handling (track which are used, disable the rest)
- Workaround for VAO issue in Chrome 96 (can cause WebGL to crash on geometry updates)

## [v2.3.7] - 2021-11-15

- Added ``ViewerOptions.collapseRightPanel``
- Added ``Viewer.loadTrajectory`` to support loading "composed" trajectories (e.g. from gro + xtc)
- Fix: handle parent in Structure.remapModel
- Add ``rounded`` and ``square`` helix profile options to Cartoon representation (in addition to the default ``elliptical``)

## [v2.3.6] - 2021-11-8

- Add additional measurement controls: orientation (box, axes, ellipsoid) & plane (best fit)
- Improve aromatic bond visuals (add ``aromaticScale``, ``aromaticSpacing``, ``aromaticDashCount`` params)
- [Breaking] Change ``adjustCylinderLength`` default to ``false`` (set to true for focus representation)
- Fix marker highlight color overriding select color
- CellPack extension update
    - add binary model support
    - add compartment (including membrane) geometry support
    - add latest mycoplasma model example
- Prefer WebGL1 in Safari 15.1.

## [v2.3.5] - 2021-10-19

- Fix sequence viewer for PDB files with COMPND record and multichain entities.
- Fix index pair bonds order assignment

## [v2.3.4] - 2021-10-12

- Fix pickScale not taken into account in line/point shader
- Add pixel-scale, pick-scale & pick-padding GET params to Viewer app
- Fix selecting bonds not adding their atoms in selection manager
- Add ``preferAtoms`` option to SelectLoci/HighlightLoci behaviors
- Make the implicit atoms of bond visuals pickable
    - Add ``preferAtomPixelPadding`` to Canvas3dInteractionHelper
- Add points & crosses visuals to Line representation
- Add ``pickPadding`` config option (look around in case target pixel is empty)
- Add ``multipleBonds`` param to bond visuals with options: off, symmetric, offset
- Fix ``argparse`` config in servers.

## [v2.3.3] - 2021-10-01

- Fix direct volume shader

## [v2.3.2] - 2021-10-01

- Prefer WebGL1 on iOS devices until WebGL2 support has stabilized.

## [v2.3.1] - 2021-09-28

- Add Charmm saccharide names
- Treat missing occupancy column as occupancy of 1
- Fix line shader not accounting for aspect ratio
- [Breaking] Fix point repr & shader
    - Was unusable with ``wboit``
    - Replaced ``pointFilledCircle`` & ``pointEdgeBleach`` params by ``pointStyle`` (square, circle, fuzzy)
    - Set ``pointSizeAttenuation`` to false by default
    - Set ``sizeTheme`` to ``uniform`` by default
- Add ``markerPriority`` option to Renderer (useful in combination with edges of marking pass)
- Add support support for ``chem_comp_bond`` and ``struct_conn`` categories (fixes ModelServer behavior where these categories should have been present)
- Model and VolumeServer: fix argparse config

## [v2.3.0] - 2021-09-06

- Take include/exclude flags into account when displaying aromatic bonds
- Improve marking performance
    - Avoid unnecessary draw calls/ui updates when marking
    - Check if loci is superset of visual
    - Check if loci overlaps with unit visual
    - Ensure ``Interval`` is used for ranges instead of ``SortedArray``
    - Add uniform marker type
    - Special case for reversing previous mark
- Add optional marking pass
    - Outlines visible and hidden parts of highlighted/selected groups
    - Add highlightStrength/selectStrength renderer params

## [v2.2.3] - 2021-08-25

- Add ``invertCantorPairing`` helper function
- Add ``Mesh`` processing helper ``.smoothEdges``
- Smooth border of molecular-surface with ``includeParent`` enabled
- Hide ``includeParent`` option from gaussian-surface visuals (not particularly useful)
- Improved ``StructureElement.Loci.size`` performance (for marking large cellpack models)
- Fix new ``TransformData`` issues (camera/bounding helper not showing up)
- Improve marking performance (avoid superfluous calls to ``StructureElement.Loci.isWholeStructure``)

## [v2.2.2] - 2021-08-11

- Fix ``TransformData`` issues [#133](https://github.com/molstar/molstar/issues/133)
- Fix ``mol-script`` query compiler const expression recognition.

## [v2.2.1] - 2021-08-02

- Add surrounding atoms (5 Angstrom) structure selection query
- [Breaking] Add maxDistance prop to ``IndexPairBonds``
- Fix coordinateSystem not handled in ``Structure.asParent``
- Add ``dynamicBonds`` to ``Structure`` props (force re-calc on model change)
    - Expose as optional param in root structure transform helper
- Add overpaint support to geometry exporters
- ``InputObserver`` improvements
  - normalize wheel speed across browsers/platforms
  - support Safari gestures (used by ``TrackballControls``)
  - ``PinchInput.fractionDelta`` and use it in ``TrackballControls``

## [v2.2.0] - 2021-07-31

- Add ``tubularHelices`` parameter to Cartoon representation
- Add ``SdfFormat`` and update SDF parser to be able to parse data headers according to spec (hopefully :)) #230
- Fix mononucleotides detected as polymer components (#229)
- Set default outline scale back to 1
- Improved DCD reader cell angle handling (interpret near 0 angles as 90 deg)
- Handle more residue/atom names commonly used in force-fields
- Add USDZ support to ``geo-export`` extension.
- Fix ``includeParent`` support for multi-instance bond visuals.
- Add ``operator`` Loci granularity, selecting everything with the same operator name.
- Prefer ``_label_seq_id`` fields in secondary structure assignment.
- Support new EMDB API (https://www.ebi.ac.uk/emdb/api/entry/map/[EMBD-ID]) for EM volume contour levels.
- ``Canvas3D`` tweaks:
    - Update ``forceDraw`` logic.
    - Ensure the scene is re-rendered when viewport size changes.
    - Support ``noDraw`` mode in ``PluginAnimationLoop``.

## [v2.1.0] - 2021-07-05

- Add parameter for to display aromatic bonds as dashes next to solid cylinder/line.
- Add backbone representation
- Fix outline in orthographic mode and set default scale to 2.

## [v2.0.7] - 2021-06-23

- Add ability to specify ``volumeIndex`` in ``Viewer.loadVolumeFromUrl`` to better support Volume Server inputs.
- Support in-place reordering for trajectory ``Frame.x/y/z`` arrays for better memory efficiency.
- Fixed text CIF encoder edge cases (most notably single whitespace not being escaped).

## [v2.0.6] - 2021-06-01

- Add glTF (GLB) and STL support to ``geo-export`` extension.
- Protein crosslink improvements
    - Change O-S bond distance to allow for NOS bridges (doi:10.1038/s41586-021-03513-3)
    - Added NOS-bridges query & improved disulfide-bridges query
- Fix #178: ``IndexPairBonds`` for non-single residue structures (bug due to atom reordering).
- Add volumetric color smoothing for MolecularSurface and GaussianSurface representations (#173)
- Fix nested 3d grid lookup that caused results being overwritten in non-covalent interactions computation.
- Basic implementation of ``BestDatabaseSequenceMapping`` (parse from CIF, color theme, superposition).
- Add atom id ranges support to Selection UI.

## [v2.0.5] - 2021-04-26

- Ability to pass ``Canvas3DContext`` to ``PluginContext.fromCanvas``.
- Relative frame support for ``Canvas3D`` viewport.
- Fix bug in screenshot copy UI.
- Add ability to select residues from a list of identifiers to the Selection UI.
- Fix SSAO bugs when used with ``Canvas3D`` viewport.
- Support for  full pausing (no draw) rendering: ``Canvas3D.pause(true)``.
- Add ``MeshBuilder.addMesh``.
- Add ``Torus`` primitive.
- Lazy volume loading support.
- [Breaking] ``Viewer.loadVolumeFromUrl`` signature change.
    - ``loadVolumeFromUrl(url, format, isBinary, isovalues, entryId)`` => ``loadVolumeFromUrl({ url, format, isBinary }, isovalues, { entryId, isLazy })``
- Add ``TextureMesh`` support to ``geo-export`` extension.

## [v2.0.4] - 2021-04-20

- [WIP] Mesh export extension
- ``Structure.eachAtomicHierarchyElement`` (#161)
- Fixed reading multi-line values in SDF format
- Fixed Measurements UI labels (#166)

## [v2.0.3] - 2021-04-09

- Add support for ``ColorTheme.palette`` designed for providing gradient-like coloring.
- [Breaking] The ``zip`` function is now asynchronous and expects a ``RuntimeContext``. Also added ``Zip()`` returning a ``Task``.
- [Breaking] Add ``CubeGridFormat`` in ``alpha-orbitals`` extension.

## [v2.0.2] - 2021-03-29

- Add ``Canvas3D.getRenderObjects``.
- [WIP] Animate state interpolating, including model trajectories
- Recognise MSE, SEP, TPO, PTR and PCA as non-standard amino-acids.
- Fix VolumeFromDensityServerCif transform label

## [v2.0.1] - 2021-03-23

- Exclude tsconfig.commonjs.tsbuildinfo from npm bundle

## [v2.0.0] - 2021-03-23

Too many changes to list as this is the start of the changelog... Notably, default exports are now forbidden.<|MERGE_RESOLUTION|>--- conflicted
+++ resolved
@@ -9,20 +9,18 @@
 - [Fix] Clone ``Canvas3DParams`` when creating a ``Canvas3D`` instance to prevent shared state between multiple instances
 - Add ``includeResidueTest`` option to ``alignAndSuperposeWithSIFTSMapping``
 - Add ``parentDisplay`` param for interactions representation.
-<<<<<<< HEAD
 - Integration of Dual depth peeling - OIT method
-=======
 - [Experimental] Add support for PyMOL, VMD, and Jmol atom expressions in selection scripts
 - Support for ``failIfMajorPerformanceCaveat`` webgl attribute. Add ``PluginConfig.General.AllowMajorPerformanceCaveat`` and ``allow-major-performance-caveat`` Viewer GET param.
 - Fix handling of PDB TER records (#549)
 - Add support for getting multiple loci from a representation (``.getAllLoci()``)
 - Add ``key`` property to intra- and inter-bonds for referencing source data
->>>>>>> a5a695a1
 
 ## [v3.16.0] - 2022-08-25
 
 - Support ``globalColorParams`` and ``globalSymmetryParams`` in common representation params
 - Support ``label`` parameter in ``Viewer.loadStructureFromUrl``
+- Fix ``ViewportHelpContent`` Mouse Controls section
 
 ## [v3.15.0] - 2022-08-23
 
