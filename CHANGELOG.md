# Change Log
All notable changes to this project will be documented in this file, following the suggestions of [Keep a CHANGELOG](http://keepachangelog.com/). This project adheres to [Semantic Versioning](http://semver.org/) for its most widely used - and defacto - public interfaces.

Note that since we don't clearly distinguish between a public and private interfaces there will be changes in non-major versions that are potentially breaking. If we make breaking changes to less used interfaces we will highlight it in here.

## [Unreleased]
- MolViewSpec extension:
  - Support for label_comp_id and auth_comp_id in annotations
  - Geometric primitives - do not render if position refers to empty substructure
  - Primitive arrow - nicer default cap size (relative to tube_radius)
  - Primitive angle_measurement - added vector_radius param
  - Fix MVSX file assets being disposed in multi-snapshot states
- Add `mol-utils/camera.ts` with `fovAdjustedPosition` and `fovNormalizedCameraPosition`
- Show FOV normalized position in `CameraInfo` UI and use it in "Copy MVS State"
- Support static resources in `AssetManager`
<<<<<<< HEAD
- General:
  - Use `isolatedModules` tsconfig flag
  - Fix TurboPack build when using ES6 modules

=======
- Support `pickingAlphaThreshold` when `xrayShaded` is enabled
>>>>>>> 528377eb

## [v4.17.0] - 2025-05-22
- Remove `xhr2` dependency for NodeJS, use `fetch`
- Add `mvs-stories` app included in the `molstar` NPM package
  - Use the app in the corresponding example
- Interactions extension: remove `salt-bridge` interaction kind (since `ionic` is supported too)

## [v4.16.0] - 2025-05-20
- Load potentially big text files as `StringLike` to bypass string size limit
- MolViewSpec extension:
  - Load single-state MVS as if it were multi-state with one state
  - Merged `loadMVS` options `keepCamera` and `keepSnapshotCamera` -> `keepCamera`
  - Removed `loadMVS` option `replaceExisting` (is now default)
  - Added `loadMVS` option `appendSnapshots`
- Fix camera not being interpolated in MP4 export due to updates in WebGL ContextLost handling

## [v4.15.0] - 2025-05-19
- IHM improvements:
  - Disable volume streaming
  - Disable validation report visualization
  - Enable assembly symmetry for integrative models
- Fix transparency rendering with occlusion in NodeJS
- mmCIF Support
  - Add custom `molstar_bond_site` category that enables serializing explicit bonds by referencing `atom_site.id`
  - Add `includeCategoryNames`, `keepAtomSiteId`, `exportExplicitBonds`, `encoder` properties to `to_mmCIF` exporter
- Add support for attachment points property (`M APO`) to the MOL V2000 parser
- Add `json-cif` extension that should pave way towards structure editing capabilities in Mol\*
  - JSON-based encoding of the CIF data format
  - `JSONCifLigandGraph` that enables editing of small molecules via modifying `atom_site` and `molstar_bond_site` categories
- Add `ligand-editor` example that showcases possible use-cases of the `json-cif` extension
- Breaking (minor): Changed `atom_site.id` indexing to 1-based in `mol-model-formats/structure/mol.ts::getMolModels`.
- WebGL ContextLost handling
    - Fix missing framebuffer & drawbuffer re-attachments
    - Fix missing cube texture re-initialization
    - Fix missing extensions reset
    - Fix timer clearing edge case
    - Add reset support for geometry generated on the GPU

## [v4.14.1] - 2025-05-09
- Do not raise error when creating duplicate state transformers and print console warning instead

## [v4.14.0] - 2025-05-07
- Fix `Viewer.loadTrajectory` when loading a topology file
- Fix `StructConn.residueCantorPairs` to not include identity pairs
- Add format selection option to image export UI (PNG, WebP, JPEG)
- Add `StateBuilder.To.updateState`
- MVS:
  - Support updating transform states
  - Add support for `is_hidden` custom state as an extension
  - Add `queryMVSRef` and `createMVSRefMap` utility functions
- Adjust max resolution of surfaces for auto quality (#1501)
- Fix switching representation type in Volume UI
- VolumeServer: Avoid grid expansion when requiring unit cell (avoids including an extra layer of cells outside the unit cell query box)

## [v4.13.0] - 2025-04-14
- Support `--host` option for build-dev.mjs script
- Add `Viewer.loadFiles` to open supported files
- Support installing the viewer as a Progressive Web App (PWA)
- `ihm-restraints` example: show entity labels
- Fix `element-point` visual not using child unit
- Ignore `renderables` with empty draw count
- Add experimental support for `esbuild` for development
  - Use `npm run dev` for faster development builds
- Use `StructureElement.Bundle` instead of expressions to serialize measurement elements
  - Fixes measurements not being supported for coarse models
- Implementation of `ColorScale.createDiscrete` (#1458)
- Add `ColorScale.createDiscrete` to the `uncertainty` color theme
- Fix color palette shown in the UI (for non-gradient palettes)
- Fix colors description in the UI (when using custom thresholds)
- Fix an edge case in the UI when the user deletes all colors from the color list
- Add `interactions` extension and a corresponding example that utilizes it
- Add element source index to default atomic granularity hover labels
- Add `StructureElement.Schema` based on corresponding MolViewSpec implementation that allows data-driven selection of structural elements
- Add `StructureElement.Loci/Bundle.fromExpression/Query/Schema` helper functions
- Add `addLinkCylinderMesh` (from `createLinkCylinderMesh`)
- Add `Unit.transientCache` and `Unit.getCopy`
- Fix `ElementBondIterator` indices mapping logic for inter-unit bonds
- Fix `pickPadding` and `pickScale` not updating `PickHelper`
- MolViewSpec extension: support loading extensions when loading multistate files
- Do not add bonds for pairs of residues that have a `struct_conn` entry
- Improved `ma_qa_metric` support
  - Parse all local metrics
  - Ability to select alternate metrics in the pLDDT/qmean themes
  - Do not assume PAE plot is symmetric
- Added `PluginConfig.Viewport.ShowScreenshotControls` to control visibility of screenshot controls
- Fix MolViewSpec builder for volumes.
- Generalize `mvs-kinase-story` example to `mvs-stories`
  - Add TATA-binding protein story
  - Improve the Kinase story
- Fix alpha orbitals example

## [v4.12.0] - 2025-02-28

- Fix PDBj structure data URL
- Improve logic when to cull in renderer
- Add `atom.ihm.has-seq-id` and `atom.ihm.overlaps-seq-id-range` symbol to the query language
- MolViewSpec extension:
  - Add box, arrow, ellipse, ellipsoid, angle primitives
  - Add basic support for volumetric data (map, Volume Server)
  - Add support for `molstar_color_theme_name` custom extension
  - Better IH/M support:
    - Support `coarse` components
    - Support `spacefill` representation
    - Support `carbohydrate` representation
    - Support for `custom.molstar_use_default_coloring` property on Color node.
    - Use `atom.ihm.has-seq-id` and `atom.ihm.overlaps-seq-id-range` for matching `label_seq_id` locations to support querying coarse elements.
    - Add ihm-restraints example
- Add `mvs-kinase-story` example
- Remove static uses of `ColorTheme` and `SizeTheme` fields. Should resolvent "undefined" errors in certain builds
- Add `transform` property to clip objects
- Add support for trimming `image` geometry to a box
- Improve/fix iso-level support of `slice` representation
- Add support for rotating `slice` representation around an axis
- Add default color support for palette based themes
- Add `plane` structure representation
    - Can be colored with any structure theme
    - Can be colored with the `external-volume` theme
    - Can show atoms as a cutout
    - Supports principal axes and bounding box as a reference frame
- Add `Camera` section to "Screenshot / State" controls
- Add `CoarseIndex` for fast lookup of coarse elements

## [v4.11.0] - 2025-01-26

- Fix for tubular helices issue (Fixes #1422)
- Volume UI improvements
    - Render all volume entries instead of selecting them one-by-one
    - Toggle visibility of all volumes
    - More accessible iso value control
- Support wheel event on sliders
- MolViewSpec extension:
    - Add validation for discriminated union params
    - Primitives: remove triangle_colors, line_colors, have implicit grouping instead; rename many parameters
- UI configuration options
    - Support removal of independent selection controls in the viewport
    - Support custom selection controls
    - Support for custom granularity dropdown options
    - Support for custom Sequence Viewer mode options
- Add `external-structure` theme that colors any geometry by structure properties
- Support float and half-float data type for direct-volume rendering and GPU isosurface extraction
- Minor documentation updates
- Add support for position-location to `volume-value` color theme
- Add support for color themes to `slice` representation
- Improve/fix palette support in volume color themes
- Fix `Plane3D.projectPoint`
- Fix marking related `image` rendering issues
    - Handle pixels without a group
    - Take fog into account
- MolViewSpec extension: Initial support for customizable representation parameters
- Quick Styles section reorganized
- UI color improvements (scrollbar contrast, toggle button hover color)
- Add `overrideWater` param for entity-id color theme
- Renames PDB-Dev to PDB-IHM and adjusts data source
- Fix vertex based themes for spheres shader
- Add volume dot representation
- Add volume-value size theme
- Sequence panel: Mark focused loci (bold+underline)
- Change modifier key behavior in Normal Mode (default = select only, Ctrl/Cmd = add to selection, Shift = extend last selected range)
- Handle Firefox's limit on vertex ids per draw (#1116)
- Fix behavior of `Vec3.makeRotation(out, a, b)` when `a ≈ -b`

## [v4.10.0] - 2024-12-15

- Add `ModelWithCoordinates` decorator transform.
- Fix outlines on transparent background using illumination mode (#1364)
- Fix transparent depth texture artifacts using illumination mode
- Fix marking of consecutive gap elements (#876)
- Allow React 19 in dependencies
- Fix missing deflate header if `CompressionStream` is available
- Fix is_iOS check for NodeJS
- Added PluginCommands.Camera.FocusObject
- Plugin state snapshot can have instructions to focus objects (PluginState.Snapshot.camera.focus)
- MolViewSpec extension: Support for multi-state files (animations)
- Fix units transform data not fully updated when structure child changes
- Fix `addIndexPairBonds` quadratic runtime case
- Use adjoint matrix to transform normals in shaders
- Fix resize handling in `tests/browser`

## [v4.9.1] - 2024-12-05

- Fix iOS check when running on Node

## [v4.9.0] - 2024-12-01

- Fix artifacts when using xray shading with high xrayEdgeFalloff values
- Enable double rounded capping on tubular helices
- Fix single residue tubular helices not showing up
- Fix outlines on volume and surface reps that do not disappear (#1326)
- Add example `glb-export`
- Membrane orientation: Improve `isApplicable` check and error handling (#1316)
- Fix set fenceSync to null after deleteSync.
- Fix operator key-based `IndexPairBonds` assignment
    - Don't add bonds twice
    - Add `IndexPairs.bySameOperator` to avoid looping over all bonds for each unit
- Add `Structure.intraUnitBondMapping`
- Add more structure-based visuals to avoid too many (small) render-objects
    - `structure-intra-bond`, `structure-ellipsoid-mesh`, `structure-element-point`, `structure-element-cross`
- Upgrade to express v5 (#1311)
- Fix occupancy check using wrong index for inter-unit bond computation (@rxht, #1321)
- Fix transparent SSAO for image rendering, e.g., volumne slices (#1332)
- Fix bonds not shown with `ignoreHydrogens` on (#1315)
    - Better handle mmCIF files with no entities defined by using `label_asym_id`
    - Show bonds in water chains when `ignoreHydorgensVariant` is `non-polar`
- Add MembraneServer API, generating data to be consumed in the context of MolViewSpec
- Fix `StructConn.isExhaustive` for partial models (e.g., returned by the model server)
- Refactor value swapping in molstar-math to fix SWC (Next.js) build (#1345)
- Fix transform data not updated when structure child changes
- Fix `PluginStateSnapshotManager.syncCurrent` to work as expected on re-loaded states.
- Fix do not compute implicit hydrogens when unit is explicitly protonated (#1257)
- ModelServer and VolumeServer: support for input files from Google Cloud Storage (gs://)
- Fix color of missing partial charges for SB partial charges extension

## [v4.8.0] - 2024-10-27

- Add SSAO support for transparent geometry
- Fix SSAO color not updating
- Improve blending of overlapping outlines from transparent & opaque geometries
- Default to `blended` transparency on iOS due to `wboit` not being supported.
- Fix direct-volume with fog off (and on with `dpoit`) and transparent background on (#1286)
- Fix missing pre-multiplied alpha for `blended` & `wboit` with no fog (#1284)
- Fix backfaces visible using blended transparency on impostors (#1285)
- Fix StructureElement.Loci.isSubset() only considers common units (#1292)
- Fix `Scene.opacityAverage` calculation never 1
- Fix bloom in illumination mode
- Fix `findPredecessorIndex` bug when repeating values
- MolViewSpec: Support for transparency and custom properties
- MolViewSpec: MVP Support for geometrical primitives (mesh, lines, line, label, distance measurement)
- Mesoscale Explorer: Add support for 4-character PDB IDs (e.g., 8ZZC) in PDB-IHM/PDB-Dev loader
- Fix Sequence View in Safari 18
- Improve performance of `IndexPairBonds` assignment when operator keys are available
- ModelArchive QualityAssessment extension:
    - Add support for ma_qa_metric_local_pairwise mmCIF category
    - Add PAE plot component
- Add new AlphaFoldDB-PAE example app
- Add support for LAMMPS data and dump formats
- Remove extra anti-aliasing from text shader (fixes #1208 & #1306)

## [v4.7.1] - 2024-09-30

- Improve `resolutionMode` (#1279)
    - Add `auto` that picks `scaled` for mobile devices and `native` elsewhere
    - Add `resolution-mode` Viewer GET param
    - Add `PluginConfig.General.ResolutionMode` config item

## [v4.7.0] - 2024-09-29

- Add illumination mode
    - Path-traced SSGI
    - Automatic thickness (estimate)
        - Base thickness as max(backface depth) - min(frontface depth)
        - Per object density factor to adjust thickness
    - Progressively trace samples to keep viewport interactive
    - Toggle on/off by pressing "G"
    - `illumination` Viewer GET param
- Enables dXrayShaded define when rendering depth
- Fix handling of PDB files that have chains with same id separated by TER record (#1245)
- Sequence Panel: Improve visuals of unmodeled sequence positions (#1248)
- Fix no-compression xtc parser (#1258)
- Mol2 Reader: Fix mol2 status_bit read error (#1251)
- Fix shadows with multiple lights
- Fix impostor sphere interior normal when using orthographic projection
- Add `resolutionMode` parameter to `Canvas3DContext`
    - `scaled`, divides by `devicePixelRatio`
    - `native`, no changes
- Add `CustomProperty.Context.errorContext` to support reporting errors during loading of custom properties (#1254)
    - Use in MolViewSpec extension
- Mesoscale Explorer: fix color & style issues
- Remove use of deprecated SASS explicit color functions
- Allow "Components" section to display nested components created by "Apply Action > Selection".

## [v4.6.0] - 2024-08-28

- Add round-caps option on tubular alpha helices
- Fix missing Sequence UI update on state object removal (#1219)
- Improved prmtop format support (CTITLE, %COMMENT)
- Avoid calculating bonds for water units when `ignoreHydrogens` is on
- Add `Water` trait to `Unit`
- Improve entity-id coloring for structures with multiple models from the same source (#1221)
- Wrap screenshot & image generation in a `Task`
- AlphaFold DB: Add BinaryCIF support when fetching data
- PDB-IHM/PDB-Dev: Add support for 4-character PDB IDs (e.g., 8ZZC)
- Fix polymer-gap visual coloring with cartoon theme
- Add formal-charge color theme (#328)
- Add more coloring options to cartoon theme
- Use `CompressionStream` Browser API when available
- Add `pdbx_structure_determination_methodology` mmcif field and `Model` helpers
- Fix cartoon representation not updated when secondary structure changes
- Add Zhang-Skolnick secondary-structure assignment method which handles coarse-grained models (#49)
- Calculate bonds for coarse-grained models
- VolumeServer: Add `health-check` endpoint + `healthCheckPath` config prop to report service health
- ModelServer: Add `health-check` endpoint + `healthCheckPath` config prop to report service health

## [v4.5.0] - 2024-07-28

- Separated postprocessing passes
- Take into account explicit hydrogens when computing hydrogen bonds
- Fix DoF with pixel ratios =! 1
- Fix DoF missing transparent depth
- Fix trackball pinch zoom and add pan
- Fix aromatic link rendering when `adjustCylinderLength` is true
- Change trackball animate spin speed unit to radians per second
- Fix `mol-plugin-ui/skin/base/components/misc.scss` syntax to be in line with latest Sass syntax
- Handle missing theme updates
    - Fix trajectory-index color-theme not always updated (#896)
    - Fix bond cylinders not updated on size-theme change with `adjustCylinderLength` enabled (#1215)
- Use `OES_texture_float_linear` for SSAO when available

## [v4.4.1] - 2024-06-30

- Clean `solidInterior` transparent cylinders
- Create a transformer to deflate compressed data
- Adjust Quick Styles panel button labels
- Improve camera interpolation code (interpolate camera rotation instead of just position)
- Mesoscale Explorer
    - Add `illustrative` coloring option
    - Press 'C' to toggle between center and zoom & center on click
    - Add entities selection description
    - Clicking a leaf node in the right panel tree will center each instance in turn
    - Add measurement controls to right panel
    - Mouse left click on label with snapshot key will load snapshot
    - Mouse hover over label with protein name highlight entities with the same name
    - Custom ViewportSnapshotDescription with custom MarkdowAnchor
        - \# other snapshots with a given key \[...](#key)
        - i highlight a protein with a given NAME \[...](iNAME)
        - g highlight a group with a given group type and group name \[...](ggrouptype.groupname)
        - h URLs with a given link \[...](http...)
    - Snapshot description panel window size and text can be resized and hidden with new icons
    - Add styles controls to right panel
    - Add viewport settings to left panel
    - Add app info component to left panel with interactive tour and doc link
- Fixes SSAO edge artifacts (#1122)
    - Add `reuseOcclusion` parameter to multi-sample pass
    - Add `blurDepthBias` parameter to occlusion pass
    - Handle near clip in SSAO blur
- Support reading score from B-factor in pLDDT color theme
- Add Cel-shading support
    - `celShaded` geometry parameter
    - `celSteps` renderer parameter
- Add the ability to customize the Snapshot Description component via `PluginUISpec.components.viewport.snapshotDescription`
- Add `doNotDisposeCanvas3DContext` option to `PluginContext.dispose`
- Remove support for density data from edmaps.rcsb.org

## [v4.3.0] - 2024-05-26

- Fix State Snapshots export animation (#1140)
- Add depth of field (dof) postprocessing effect
- Add `SbNcbrTunnels` extension for for visualizing tunnels in molecular structures from ChannelsDB (more info in [tunnels.md](./docs/docs/extensions/tunnels.md))
- Fix edge case in minimizing RMSD transform computation

## [v4.2.0] - 2024-05-04

- Add emissive material support
- Add bloom post-processing
- MolViewSpec extension: `loadMVS` supports `keepCamera` parameter
- Return StateTransform selectors from measurements API (addDistance, addAngle, etc.)
- Refactor transparency rendering
    - More uniform behavior for blended, wboit, dpoit
    - Fix issues with text & image geometry
- Fix render-spheres example (#1100)
    - Wrong step size in sphere geometry boundingSphere & groupmapping
    - Handle empty `instanceGrid` in renderer & renderable
- Fix bond assignment from `IndexPairBonds`
    - Can not always be cached in `ElementSetIntraBondCache`
    - Wrong operator checks in `findPairBonds`
- Fix SSAO artifacts (@corredD, #1082)
- Fix bumpiness artifacts (#1107, #1084)

## [v4.1.0] - 2024-03-31

- Add `VolumeTransform` to translate/rotate a volume like in a structure superposition
- Fix BinaryCIF encoder edge cases caused by re-encoding an existing BinaryCIF file
- Fix edge-case where width/height in InputObserver are not correct
- Fix transparency rendering fallback (#1058)
- Fix SSAO broken when `OES_texture_float_linear` is unavailable
- Add `normalOffset` to `external-volume` color theme
    - This can give results similar to pymol's surface_ramp_above_mode=1
- Add `rotation` parameter to skybox background

## [v4.0.1] - 2024-02-19

- Fix BinaryCIF decoder edge cases. Fixes mmCIF model export from data provided by ModelServer.
- MolViewSpec extension: support for MVSX file format
- Revert "require WEBGL_depth_texture extension" & "remove renderbuffer use"

## [v4.0.0] - 2024-02-04

- Add Mesoscale Explorer app for investigating large systems
- [Breaking] Remove `cellpack` extension (superseded by Mesoscale Explorer app)
- [Breaking] Set minimal node.js version to 18
- [Breaking] Generalize rcsb/assembly-symmetry/ extension
    - Move to assembly-symmetry/
    - Remove RCSB specific dependencies and prefixes
- [Breaking] Require `WEBGL_depth_texture` webgl extension
    - Remove `renderbuffer` use
- [Breaking] Change build target to ES2018
    - Custom builds only require ES6 for dependencies like immer.js
- [Breaking] Changed `createPluginUI`
    - The function now takes a single `options` argument
    - The caller must specify a `render` method that mounts the Mol* react component to DOM
        - A default `renderReact18` method is provided, but needs to be imported separately
        - To support React 16 and 17, `ReactDOM.render` can be passed
- Improve `SetUtils` performance using ES6 features
- [Breaking] Reduce memory usage of `SymmetryOperator.ArrayMapping`
    - Requires calling methods from instance
- [Breaking] Fix `mol-model/structure/model/properties/seconday-structure.ts` file name (#938)
- [Breaking] Add `Canvas3DContext` runtime props
    - Props: pixelScale, pickScale, transparency (blended, wboit, dpoit)
    - Replaces instantiation-time attribs
- [Breaking] Change default compile target to ES2018
- [Breaking] Add culling & LOD support
    - Cull per-object and per-instance
    - Cull based on frustum and camera distance
    - LOD visibility based on camera distance
    - Special LOD mode for spheres with automatic levels
    - Occlusion culling (only WebGL2)
        - Hi-Z pass
        - Cull based on previous frame's Hi-Z buffer
- Add stochastic/dithered transparency to fade overlapping LODs in and out
- Add "Automatic Detail" preset that shows surface/cartoon/ball & stick based on camera distance

## [v3.45.0] - 2024-02-03

- Add color interpolation to impostor cylinders
- MolViewSpec components are applicable only when the model has been loaded from MolViewSpec
- Add `snapshotKey` and `tooltip` params to loci `LabelRepresentation`
- Update `FocusLoci` behavior to support `snapshotKey` param
  - Clicking a visual with `snapshotKey` will trigger that snapshot
- Render multiline loci label tooltips as Markdown
- `ParamDefinition.Text` updates:
  - Support `multiline` inputs
  - Support `placeholder` parameter
  - Support `disableInteractiveUpdates` to only trigger updates once the control loses focus
- Move dependencies related to the headless context from optional deps to optional peer deps

## [v3.44.0] - 2024-01-06

- Add new `cartoon` visuals to support atomic nucleotide base with sugar
- Add `thicknessFactor` to `cartoon` representation for scaling nucleotide block/ring/atomic-fill visuals
- Use bonds from `_struct_conn` in mmCIF files that use `label_seq_id`
- Fix measurement label `offsetZ` default: not needed when `scaleByRadius` is enbaled
- Support for label rendering in HeadlessPluginContext
- MolViewSpec extension
  - Support all X11 colors
  - Support relative URIs
  - CLI tools: mvs-validate, mvs-render, mvs-print-schema
  - Labels applied in one node
- ModelServer SDF/MOL2 ligand export: fix atom indices when additional atoms are present
- Avoid showing (and calculating) inter-unit bonds for huge structures
- Fixed `DragOverlay` on WebKit/Safari browsers

## [v3.43.1] - 2023-12-04

- Fix `react-markdown` dependency

## [v3.43.0] - 2023-12-02

- Fix `State.tryGetCellData` (return type & data check)
- Don't change camera.target unless flyMode or pointerLock are enabled
- Handle empty CIF files
- Snapshot improvements:
    - Add `key` property
    - Ability to existing snapshot name, key, and description
    - Support markdown in descriptions (ignores all HTML tags)
    - Ability to link to snapshots by key from descriptions
    - Separate UI control showing description of the current snapshot
- Do not activate drag overlay for non-file content
- Add `structure-element-sphere` visual to `spacefill` representation
- Fix missing `await` in `HeadlessPluginContext.saveStateSnapshot`
- Added support for providing custom sequence viewers to the plugin spec
- MolViewSpec extension (MVS)
- Add URL parameters `mvs-url`, `mvs-data`, `mvs-format`
- Add drag&drop for `.mvsj` files
- Fix `bumpiness` scaling with `ignoreLight` enabled
- Add `transforms` & `label` params to `ShapeFromPly`
- Optimize `LociSelectManager.selectOnly` to avoid superfluous loci set operations
- Dispose of viewer on `unload` event to aid GC

## [v3.42.0] - 2023-11-05

- Fix handling of PDB files with insertion codes (#945)
- Fix de-/saturate of colors with no hue
- Improve `distinctColors` function
    - Add `sort` and `sampleCountFactor` parameters
    - Fix clustering issues
- Add `clipPrimitive` option to spheres geometry, clipping whole spheres instead of cutting them
- Add `DragAndDropManager`
- Add `options` support for default bond labels

## [v3.41.0] - 2023-10-15

- Add `PluginContext.initialized` promise & support for it in the `Plugin` UI component.
- Fix undesired interaction between settings panel and the panel on the right.
- Add ability to customize server parameters for `RCSBAssemblySymmetry`.

## [v3.40.1] - 2023-09-30

- Do not call `updateFocusRepr` if default `StructureFocusRepresentation` isn't present.
- Treat "tap" as a click in `InputObserver`
- ModelServer ligand queries: fix atom count reported by SDF/MOL/MOL2 export
- CCD extension: Make visuals for aromatic bonds configurable
- Add optional `file?: CifFile` to `MmcifFormat.data`
- Add support for webgl extensions
    - `WEBGL_clip_cull_distance`
    - `EXT_conservative_depth`
    - `WEBGL_stencil_texturing`
    - `EXT_clip_control`
- Add `MultiSampleParams.reduceFlicker` (to be able to switch it off)
- Add `alphaThickness` parameter to adjust alpha of spheres for radius
- Ability to hide "right" panel from simplified viewport controls
- Add `blockIndex` parameter to TrajectoryFromMmCif
- Fix bounding sphere calculation for "element-like" visuals
- Fix RCSB PDB validation report URL
- Add sharpening postprocessing option
- Take pixel-ratio into account for outline scale
- Gracefully handle missing HTMLImageElement
- Fix pixel-ratio changes not applied to all render passes

## [v3.39.0] - 2023-09-02

- Add some elements support for `guessElementSymbolString` function
- Faster bounding rectangle calculation for imposter spheres
- Allow toggling of hydrogens as part of `LabelTextVisual`

## [v3.38.3] - 2023-07-29

- Fix imposter spheres not updating, e.g. in trajectories (broke in v3.38.0)

## [v3.38.2] - 2023-07-24

- Don't rely solely on `chem_comp_atom` when detecting CCD files (#877)
- Actually support non-physical keys in `Bindings.Trigger.code`

## [v3.38.1] - 2023-07-22

- Fix pixel-scale not updated in SSAO pass

## [v3.38.0] - 2023-07-18

- Fix display issue with SIFTS mapping
- Support non-physical keys in `Bindings.Trigger.code`
- Update `getStateSnapshot` to only overwrite current snapshot if it was created automatically
- Fix distinct palette's `getSamples` infinite loop
- Add 'NH2', 'FOR', 'FMT' to `CommonProteinCaps`
- Add `opened` event to `PluginStateSnapshotManager`
- Properly switch-off fog
- Add `approximate` option for spheres rendering
- Reduce `Spheres` memory usage
    - Derive mapping from VertexID
    - Pull position and group from texture
- Add `Euler` math primitive
- Add stride option to element sphere & point visuals
- Add `disabledExtensions` field to default viewer's options
- Add `LRUCache.remove`
- Add 'Chain Instance' and 'Uniform' options for 'Carbon Color' param (in Color Theme: Element Symbol)

## [v3.37.1] - 2023-06-20

- Fix issues with wboit/dpoit in large scenes
- Fix lines, text, points rendering (broken in v3.37.0)

## [v3.37.0] - 2023-06-17

- Add `inverted` option to `xrayShaded` parameter
- Model-export extension: Add ability to set a file name for structures
- Add `contextHash` to `SizeTheme`
- Add mipmap-based blur for image backgrounds

## [v3.36.1] - 2023-06-11

- Allow parsing of CCD ligand files
- Add dedicated wwPDB CCD extension to align and visualize ideal & model CCD coordinates
- Make operators in `IndexPairBonds` a directed property
- Remove erroneous bounding-box overlap test in `Structure.eachUnitPair`
- Fix `EdgeBuilder.addNextEdge` for loop edges
- Optimize inter unit bond compute
- Ensure consistent state for volume representation (#210)
- Improve SSAO for thin geometry (e.g. lines)
- Add snapshot support for structure selections
- Add `nucleicProfile` parameter to cartoon representation
- Add `cartoon` theme with separate colorings for for mainchain and sidechain visuals

## [v3.35.0] - 2023-05-14

- Enable odd dash count (1,3,5)
- Add principal axes spec and fix edge cases
- Add a uniform color theme for NtC tube that still paints residue and segment dividers in a different color
- Mesh exporter improvements
    - Support points & lines in glTF export
    - Set alphaMode and doubleSided in glTF export
    - Fix flipped cylinder caps
- Fix bond assignments `struct_conn` records referencing waters
- Add StructConn extension providing functions for inspecting struct_conns
- Fix `PluginState.setSnapshot` triggering unnecessary state updates
- Fix an edge case in the `mol-state`'s `State` when trying to apply a transform to an existing Null object
- Add `SbNcbrPartialCharges` extension for coloring and labeling atoms and residues by partial atomic charges
  - uses custom mmcif categories `_sb_ncbr_partial_atomic_charges_meta` and `_sb_ncbr_partial_atomic_charges` (more info in [README.md](./src/extensions/sb-ncbr/README.md))
- Parse HEADER record when reading PDB file
- Support `ignoreHydrogens` in interactions representation
- Add hydroxyproline (HYP) commonly present in collagen molecules to the list of amino acids
- Fix assemblies for Archive PDB files (do not generate unique `label_asym_id` if `REMARK 350` is present)
- Add additional functions to `core.math` in `mol-script`
    - `cantorPairing`, `sortedCantorPairing`, `invertCantorPairing`,
    - `trunc`, `sign`

## [v3.34.0] - 2023-04-16

- Avoid `renderMarkingDepth` for fully transparent renderables
- Remove `camera.far` doubling workaround
- Add `ModifiersKeys.areNone` helper function
- Do not render NtC tube segments unless all required atoms are present in the structure
- Fix rendering issues caused by VAO reuse
- Add "Zoom All", "Orient Axes", "Reset Axes" buttons to the "Reset Camera" button
- Improve trackball move-state handling when key bindings use modifiers
- Fix rendering with very small viewport and SSAO enabled
- Fix `.getAllLoci` for structure representations with `structure.child`
- Fix `readAllLinesAsync` refering to dom length property
- Make mol-util/file-info node compatible
- Add `eachLocation` to representation/visual interface

## [v3.33.0] - 2023-04-02

- Handle resizes of viewer element even when window remains the same size
- Throttle canvas resize events
- Selection toggle buttons hidden if selection mode is off
- Camera focus loci bindings allow reset on click-away to be overridden
- Input/controls improvements
    - Move or fly around the scene using keys
    - Pointer lock to look around scene
    - Toggle spin/rock animation using keys
- Apply bumpiness as lightness variation with `ignoreLight`
- Remove `JSX` reference from `loci-labels.ts`
- Fix overpaint/transparency/substance smoothing not updated when geometry changes
- Fix camera project/unproject when using offset viewport
- Add support for loading all blocks from a mmcif file as a trajectory
- Add `Frustum3D` and `Plane3D` math primitives
- Include `occupancy` and `B_iso_or_equiv` when creating `Conformation` from `Model`
- Remove LazyImports (introduced in v3.31.1)

## [v3.32.0] - 2023-03-20

- Avoid rendering of fully transparent renderables
- Add occlusion color parameter
- Fix issue with outlines and orthographic camera
- Reduce over-blurring occlusion at larger view distances
- Fix occlusion artefact with non-canvas viewport and pixel-ratio > 1
- Update nodejs-shims conditionals to handle polyfilled document object in NodeJS environment.
- Ensure marking edges are at least one pixel wide
- Add exposure parameter to renderer
- Only trigger marking when mouse is directly over canvas
- Fix blurry occlusion in screenshots
- [Breaking] Add `setFSModule` to `mol-util/data-source` instead of trying to trick WebPack

## [v3.31.4] - 2023-02-24

- Allow link cylinder/line `dashCount` set to '0'
- Stop animation loop when disposing `PluginContext` (thanks @gfrn for identifying the issue)

## [v3.31.3] - 2023-02-22

- Fix impostor bond visuals not correctly updating on `sizeFactor` changes
- Fix degenerate case in PCA
- Fix near clipping avoidance in impostor shaders
- Update `fs` import in `data-source.ts`

## [v3.31.2] - 2023-02-12

- Fix exit code of volume pack executable (pack.ts). Now exits with non-0 status when an error happens
- Remove pca transform from components ui focus (too distracting)
- Fix artefacts with opaque outlines behind transparent objects
- Fix polymer trace visual not updating
- Fix use of `WEBGL_provoking_vertex`

## [v3.31.1] - 2023-02-05

- Improve Component camera focus based on the PCA of the structure and the following rules:
    - The first residue should be in first quadrant if there is only one chain
    - The average position of the residues of the first chain should be in the first quadrant if there is more than one chain
- Add `HeadlessPluginContext` and `HeadlessScreenshotHelper` to be used in Node.js
- Add example `image-renderer`
- Fix wrong offset when rendering text with orthographic projection
- Update camera/handle helper when `devicePixelRatio` changes
- Add various options to customize the axes camera-helper
- Fix issue with texture-mesh color smoothing when changing themes
- Add fast boundary helper and corresponding unit trait
- Add Observable for Canvas3D commits

## [v3.30.0] - 2023-01-29

- Improve `Dnatco` extension
    - Factor out common code in `Dnatco` extension
    - Add `NtC tube` visual. Applicable for structures with NtC annotation
    - [Breaking] Rename `DnatcoConfalPyramids` to `DnatcoNtCs`
- Improve boundary calculation performance
- Add option to create & include images in state snapshots
- Fix SSAO artefacts with high bias values
- Fix SSAO resolution scale parameter handling
- Improve outlines, visually more stable at different view distances

## [v3.29.0] - 2023-01-15

- `meshes` extension: Fixed a bug in mesh visualization (show backfaces when opacity < 1)
- Add color quick select control to Volume controls
- Fix `dropFiles` bug
- Fix some cyclic imports and reduce the use of const enums. This should make it easier to use the library with the `isolatedModules: true` TS config.
- Fix `dropFiles` bug (#679)
- Add `input type='color'` picker to `CombinedColorControl`
- Set `ParameterMappingControl` disabled when state is updating
- Performance tweaks
    - Update clip `defines` only when changed
    - Check for identity in structure/unit areEqual methods
    - Avoid cloning of structure representation parameters
    - Make SymmetryOperator.createMapping monomorphic
    - Improve bonding-sphere calculation
    - Defer Scene properties calculation (markerAverage, opacityAverage, hasOpaque)
    - Improve checks in in UnitsRepresentation setVisualState
- Add StructureElement.Loci.forEachLocation
- Add RepresentationRegistry.clear and ThemeRegistry.clear
- Add generic Loci support for overpaint, substance, clipping themes
- Add `.getCenter` and `.center` to `Camera`
- Add support to dim unmarked groups
- Add support for marker edge strength

## [v3.28.0] - 2022-12-20

- Show histogram in direct volume control point settings
- Add `solidInterior` parameter to sphere/cylinder impostors
- [Breaking] Tweak `ignoreHydrogens` non-polar handling (introduced in 3.27.0)
- Add `meshes` and `volumes-and-segmentations` extensions
    - See https://molstarvolseg.ncbr.muni.cz/ for more info
- Fix missing support for info in `ParamDefinition.Converted`
- Add support for multi-visual volume representations
- Improve volume isosurface bounding-sphere
- Add basic volume segmentation support to core
    - Add `Volume.Segment` model
    - Add `Segmentation` custom volume property
    - Add `SegmentRepresentation` representation
    - Add `volume-segment` color theme
- Fix GPU marching cubes failing for large meshes with webgl2 (due to use of float16)

## [v3.27.0] - 2022-12-15

- Add an `includeTransparent` parameter to hide/show outlines of components that are transparent
- Fix 'once' for animations of systems with many frames
- Better guard against issue (black fringes) with bumpiness in impostors
- Improve impostor shaders
    - Fix sphere near-clipping with orthographic projection
    - Fix cylinder near-clipping
    - Add interior cylinder caps
    - Add per-pixel object clipping
- Fix `QualityAssessment` assignment bug for structures with different auth vs label sequence numbering
- Refresh `ApplyActionControl`'s param definition when toggling expanded state
- Fix `struct_conn` bond assignment for ions
- Ability to show only polar hydrogens

## [v3.26.0] - 2022-12-04

- Support for ``powerPreference`` webgl attribute. Add ``PluginConfig.General.PowerPreference`` and ``power-preference`` Viewer GET param.
- Excluded common protein caps `NME` and `ACE` from the ligand selection query
- Add screen-space shadow post-processing effect
- Add "Structure Molecular Surface" visual
- Add `external-volume` theme (coloring of arbitrary geometries by user-selected volume)

## [v3.25.1] - 2022-11-20

- Fix edge-case in `Structure.eachUnitPair` with single-element units
- Fix 'auto' structure-quality for coarse models

## [v3.25.0] - 2022-11-16

- Fix handling of gzipped assets (reverts #615)

## [v3.24.0] - 2022-11-13

- Make `PluginContext.initContainer` checkered canvas background optional
- Store URL of downloaded assets to detect zip/gzip based on extension (#615)
- Add optional `operator.key`; can be referenced in `IndexPairBonds`
- Add overpaint/transparency/substance theme strength to representations
- Fix viewport color for transparent background

## [v3.23.0] - 2022-10-19

- Add `PluginContext.initContainer/mount/unmount` methods; these should make it easier to reuse a plugin context with both custom and built-in UI
- Add `PluginContext.canvas3dInitialized`
- `createPluginUI` now resolves after the 3d canvas has been initialized
- Change EM Volume Streaming default from `Whole Structure` to `Auto`

## [v3.22.0] - 2022-10-17

- Replace `VolumeIsosurfaceParams.pickingGranularity` param with `Volume.PickingGranuality`

## [v3.21.0] - 2022-10-17

- Add `VolumeIsosurfaceParams.pickingGranularity` param
- Prevent component controls collapsing when option is selected

## [v3.20.0] - 2022-10-16

- [Breaking] Rename the ``model-index`` color theme to ``trajectory-index``
- Add a new ``model-index`` color theme that uniquely colors each loaded model
- Add the new ``model-index`` and ``structure-index`` color themes as an option for the carbon color in the ``element-symbol`` and ``ilustrative`` color themes
- Add ``structure-index`` color theme that uniquely colors each root structure
- Add ``nearest`` method to ``Lookup3D``
- Add mipmap-based blur for skybox backgrounds

## [v3.19.0] - 2022-10-01

- Fix "empty textures" error on empty canvas
- Optimize BinaryCIF integer packing encoder
- Fix dual depth peeling when post-processing is off or when rendering direct-volumes
- Add ``cameraClipping.minNear`` parameter
- Fix black artifacts on specular highlights with transparent background

## [v3.18.0] - 2022-09-17

- Integration of Dual depth peeling - OIT method
- Stereo camera improvements
    - Fix param updates not applied
    - Better param ranges and description
    - Add timer.mark for left/right camera

## [v3.17.0] - 2022-09-11

- [Fix] Clone ``Canvas3DParams`` when creating a ``Canvas3D`` instance to prevent shared state between multiple instances
- Add ``includeResidueTest`` option to ``alignAndSuperposeWithSIFTSMapping``
- Add ``parentDisplay`` param for interactions representation.
- [Experimental] Add support for PyMOL, VMD, and Jmol atom expressions in selection scripts
- Support for ``failIfMajorPerformanceCaveat`` webgl attribute. Add ``PluginConfig.General.AllowMajorPerformanceCaveat`` and ``allow-major-performance-caveat`` Viewer GET param.
- Fix handling of PDB TER records (#549)
- Add support for getting multiple loci from a representation (``.getAllLoci()``)
- Add ``key`` property to intra- and inter-bonds for referencing source data
- Fix click event triggered after move

## [v3.16.0] - 2022-08-25

- Support ``globalColorParams`` and ``globalSymmetryParams`` in common representation params
- Support ``label`` parameter in ``Viewer.loadStructureFromUrl``
- Fix ``ViewportHelpContent`` Mouse Controls section

## [v3.15.0] - 2022-08-23

- Fix wboit in Safari >=15 (add missing depth renderbuffer to wboit pass)
- Add 'Around Camera' option to Volume streaming
- Avoid queuing more than one update in Volume streaming

## [v3.14.0] - 2022-08-20

- Expose inter-bonds compute params in structure
- Improve performance of inter/intra-bonds compute
- Fix defaultAttribs handling in Canvas3DContext.fromCanvas
- Confal pyramids extension improvements
    - Add custom labels to Confal pyramids
    - Improve naming of some internal types in Confal pyramids extension coordinate
    - Add example mmCIF file with categories necessary to display Confal pyramids
    - Change the lookup logic of NtC steps from residues
- Add support for download of gzipped files
- Don't filter IndexPairBonds by element-based rules in MOL/SDF and MOL2 (without symmetry) models
- Fix Glycam Saccharide Names used by default
- Fix GPU surfaces rendering in Safari with WebGL2
- Add ``fov`` (Field of View) Canvas3D parameter
- Add ``sceneRadiusFactor`` Canvas3D parameter
- Add background pass (skybox, image, horizontal/radial gradient)
    - Set simple-settings presets via ``PluginConfig.Background.Styles``
    - Example presets in new backgrounds extension
    - Load skybox/image from URL or File (saved in session)
    - Opacity, saturation, lightness controls for skybox/image
    - Coverage (viewport or canvas) controls for image/gradient
- [Breaking] ``AssetManager`` needs to be passed to various graphics related classes
- Fix SSAO renderable initialization
- Reduce number of webgl state changes
    - Add ``viewport`` and ``scissor`` to state object
    - Add ``hasOpaque`` to scene object
- Handle edge cases where some renderables would not get (correctly) rendered
    - Fix text background rendering for opaque text
    - Fix helper scenes not shown when rendering directly to draw target
- Fix ``CustomElementProperty`` coloring not working

## [v3.13.0] - 2022-07-24

- Fix: only update camera state if manualReset is off (#494)
- Improve handling principal axes of points in a plane
- Add 'material' annotation support for textures
- More effort to avoid using ``flat`` qualifier in shaders: add ``dVaryingGroup``
- Enable ``immediateUpdate`` for iso level in isosurface and volume streaming controls
- Add support to download CCD from configurable URL

## [v3.12.1] - 2022-07-20

- Fix plugin behavior dispose logic to correctly unsubscribe observables.

## [v3.12.0] - 2022-07-17

- Add ``colorMarker`` option to Renderer. This disables the highlight and select marker at a shader level for faster rendering of large scenes in some cases.
- Bind shared textures only once per pass, not for each render item
- Fix missing 'material' annotation for some uniforms, causing unnecessary uniform updates
- Remove use of ``isnan`` in impostor shaders, not needed and causing slowdown
- Avoid using ``flat`` qualifier in shaders, causing slowdown
- Improve CellPack's ``adjustStyle`` option (disable ``colorMarker``, set component options, enable marking w/o ghost)
- Scan all entities when looking for ``struct_conn`` entries (fixes issue when the same ``label_asym_id`` is used in more than one entity)

## [v3.11.0] - 2022-07-04

- Add ``instanceGranularity`` option for marker, transparency, clipping, overpaint, substance data to save memory
- CellPack extension tweaks
    - Use instancing to create DNA/RNA curves to save memory
    - Enable ``instanceGranularity`` by default
    - Add ``adjustStyle`` option to LoadCellPackModel action (stylized, no multi-sample, no far clipping, chain picking)
- Structure Superposition now respects pivot's coordinate system

## [v3.10.2] - 2022-06-26

- Fix superfluous shader varying
- Improve use of gl_VertexID when possible

## [v3.10.1] - 2022-06-26

- Fix groupCount when updating TextureMesh-based visuals

## [v3.10.0] - 2022-06-24

- Add support for Glycam saccharide names
- Add ``PluginConfig.Viewport.ShowTrajectoryControls`` config option

## [v3.9.1] - 2022-06-19

- Fix missing ``super.componentWillUnmount()`` calls (@simeonborko)
- Fix missing ``uGroupCount`` update for visuals
- Fix missing aromatic bond display

## [v3.9.0] - 2022-05-30

- Improve picking by using drawbuffers (when available) to reduce number of drawcalls
- GPU timing support
    - Add ``timing-mode`` Viewer GET param
    - Add support for webgl timer queries
    - Add timer marks around GPU render & compute operations
- Volume Server CIF: Add check that a data block contains volume data before parsing
- Fix ``Scene.clear`` not clearing primitives & volumes arrays (@JonStargaryen)
- Fix rendering volumes when wboit is switched off and postprocessing is enabled

## [v3.8.2] - 2022-05-22

- Fix ``Scene.opacityAverage`` not taking xray shaded into account

## [v3.8.1] - 2022-05-14

- Fix issues with marking camera/handle helper (#433)
- Fix issues with array uniforms when running with headless-gl
- Fix Polymer Chain Instance coloring
- Improve performance of scene marker/opacity average calculation

## [v3.8.0] - 2022-04-30

- Add support for outlines around transparent objects
- Improve per-group transparency when wboit is switched off
- Improve ``ColorTheme`` typing with ``ColorType`` generic.
    - Defaults to ``ColorTypeLocation``
    - Set when using ``ColorTypeDirect`` or ``ColorTypeGrid``
- Fix case handling of ``struct_conf`` mmCIF enumeration field (#425)
- Fix ``allowTransparentBackfaces`` for per-group transparency
- Fix ``FormatRegistry.isApplicable`` returning true for unregistered formats
- Fix: handle building of ``GridLookup3D`` with zero cell size
- Fix ``ignoreLight`` for direct-volume rendering with webgl1
- Fix (non-black) outlines when using transparent background

## [v3.7.0] - 2022-04-13

- Fix ``xrayShaded`` for texture-mesh geometries
- [Breaking] Change ``allowTransparentBackfaces`` to ``transparentBackfaces`` with options ``off``, ``on``, ``opaque``. This was only added in 3.6.0, so allowing a breaking change here.
    - ``off``: don't show (default)
    - ``on``: show with transparency
    - ``opaque``: show fully opaque
- Add option to disable file drop overlay.

## [v3.6.2] - 2022-04-05

- ModelServer ligand queries: fixes for alternate locations, additional atoms & UNL ligand
- React 18 friendly ``useBehavior`` hook.

## [v3.6.1] - 2022-04-03

- Fix React18 related UI regressions.

## [v3.6.0] - 2022-04-03

- Check that model and coordinates have same element count when creating a trajectory
- Fix aromatic rings assignment: do not mix flags and planarity test
- Improve bonds assignment of coarse grained models: check for IndexPairBonds and exhaustive StructConn
- Fix unit mapping in bondedAtomicPairs MolScript query
- Improve pdb parsing: handle non unique atom and chain names (fixes #156)
- Fix volume streaming for entries with multiple contour lists
- Add ``allowTransparentBackfaces`` parameter to support double-sided rendering of transparent geometries
- Fix handling of case insensitive mmCIF enumeration fields (including entity.type)
- Fix ``disable-wboit`` Viewer GET param
- Add support for React 18.
    - Used by importing ``createPluginUI`` from ``mol-plugin-ui/react18``;
    - In Mol* 4.0, React 18 will become the default option.

## [v3.5.0] - 2022-03-25

- Fix issues with bounding-sphere & color-smoothing (mostly for small geometries)
- Support BCIF => CIF conversion in ``cif2bcif`` CLI tool

## [v3.4.0] - 2022-03-13

- Fix handling of mmcif with empty ``label_*`` fields
- Improve saccharide detection (compare against list from CCD)
- Fix legend label of hydrophobicity color theme
- Add ``LoadTrajectory`` action
- Add ``CustomImportControls`` to left panel
- Add Zenodo import extension (load structures, trajectories, volumes, and zip files)
- Fix loading of some compressed files within sessions
- Fix wrong element assignment for atoms with Charmm ion names
- Fix handling of empty symmetry cell data
- Add support for ``trr`` and ``nctraj`` coordinates files
- Add support for ``prmtop`` and ``top`` topology files

## [v3.3.1] - 2022-02-27

- Fix issue with unit boundary reuse (do at visual level instead)
- Add option to ignore ions for inter-unit bond computation

## [v3.3.0] - 2022-02-27

- Fix parsing contour-level from emdb v3 header files
- Fix invalid CSS (#376)
- Fix "texture not renderable" & "texture not bound" warnings (#319)
- Fix visual for bonds between two aromatic rings
- Fix visual for delocalized bonds (parsed from mmcif and mol2)
- Fix ring computation algorithm
- Add ``UnitResonance`` property with info about delocalized triplets
- Resolve marking in main renderer loop to improve overall performance
- Use ``throttleTime`` instead of ``debounceTime`` in sequence viewer for better responsiveness
- Change line geometry default ``scaleFactor`` to 2 (3 is too big after fixing line rendering)
- Trajectory animation performance improvements
    - Reuse ``Model.CoarseGrained`` for coordinate trajectories
    - Avoid calculating ``InterUnitBonds`` when ``Structure.parent`` ones are empty
    - Reuse unit boundary if sphere has not changed too much
    - Don't show 'inter-bond' and 'element-cross' visuals in line representations of polymerAndLigand preset
- Fix additional mononucleotides detected as polymer components
- Fix and improve ``canRemap`` handling in ``IntraUnitBonds``
- Reuse occlusion for secondary passes during multi-sampling
- Check if marking passes are needed before doing them
- Add ``resolutionScale`` parameter to allow trading quality of occlusion for performance

## [v3.2.0] - 2022-02-17

- Rename "best database mapping" to "SIFTS Mapping"
- Add schema and export support for ``atom_site.pdbx_sifts_xref_*`` fields
- Add schema export support for ``atom_site.pdbx_label_index`` field
- Add `traceOnly` parameter to chain/UniProt-based structure alignment
- Store ``IndexPairBonds`` as a dynamic property.

## [v3.1.0] - 2022-02-06

- Fix ``xrayShaded`` & ``ignoreLight`` params not working at the same time
- Add ``ignoreLight`` to component params
- Tweaks for cleaner default representation style
    - Cartoon: use ``nucleotide-ring`` instead of ``nucleotide-block``
    - Focus: use ``xrayShaded`` instead of opacity; adjust target size; don't show non-covalent interactions twice
- Fix representation preset side effects (changing post-processing parameters, see #363)
- Add Quick Styles panel (default, illustrative, stylized)
- Fix exported structure missing secondary-structure categories (#364)
- Fix volume streaming error message: distinguish between missing data and server error (#364)

## [v3.0.2] - 2022-01-30

- Fix color smoothing of elongated structures (by fixing ``Sphere.expand`` for spheres with highly directional extrema)
- Fix entity label not displayed when multiple instances of the same entity are highlighted
- Fix empty elements created in ``StructureElement.Loci.extendToAllInstances``
- Measurement options tweaks (allow larger ``textSize``; make ``customText`` essential)
- Fix visual visibility sync edge case when changing state snapshots

## [v3.0.1] - 2022-01-27

- Fix marking pass not working with ``transparentBackground``
- Fix pdbe xray maps url not https
- Fix entity-id color theme broken for non-IHM models
- Improve/fix marking of ``InteractionsInterUnitVisual`` (mark when all contact-feature members are given)
- Add missing "entity-id" and "enity-source" options for carbon coloring to "element-symbol" color theme
- Fix VolumeServer/query CLI
- Support automatic iso-value adjustment for VolumeServer data in ``Viewer.loadVolumeFromUrl``
- Emit drag event whenever started within viewport (not only for non-empty loci)

## [v3.0.0] - 2022-01-23

- Assembly handling tweaks:
    - Do not include suffix for "identity assembly operators"
    - Do not include assembly-related categories to export if the structure was composed from an assembly
    - Special case for ``structAsymMap`` if Mol* asym id operator mapping is present
- Support for opening ZIP files with multiple entries
- Add Model Export extension
- Bugfix: Automatically treat empty string as "non-present" value in BinaryCIF writer.
- Fix coarse model support in entity-id color theme
- Fix marking of carbohydrate visuals (whole chain could get marked instead of single residue)
- Add custom colors to "element-symbol", "molecule-type", "residue-name", and "secondary-structure" themes
- Support/bugfixes for ``atom_site.pdbx_sifts_xref`` categories
- Improve/fix marking of ``InteractionsIntraUnitVisual`` (mark when all contact-feature members are given)

## [v3.0.0-dev.10] - 2022-01-17

- Fix ``getOperatorsForIndex``
- Pass animation info (current frame & count) to state animations
    - Fix camera stutter for "camera spin" animation
- Add formal charge parsing support for MOL/SDF files (thanks @ptourlas)
- [Breaking] Cleaner looking ``MembraneOrientationVisuals`` defaults
- [Breaking] Add rock animation to trackball controls
    - Add ``animate`` to ``TrackballControlsParams``, remove ``spin`` and ``spinSpeed``
    - Add ``animate`` to ``SimpleSettingsParams``, remove ``spin``
- Add "camera rock" state animation
- Add support for custom colors to "molecule-type" theme
- [Breaking] Add style parameter to "illustrative" color theme
    - Defaults to "entity-id" style instead of "chain-id"
- Add "illustrative" representation preset

## [v3.0.0-dev.9] - 2022-01-09

- Add PDBj as a ``pdb-provider`` option
- Move Viewer APP to a separate file to allow use without importing light theme & index.html
- Add symmetry support for mol2 files (only spacegroup setting 1)
- Fix mol2 files element symbol assignment
- Improve bond assignment from ``IndexPairBonds``
    - Add ``key`` field for mapping to source data
    - Fix assignment of bonds with unphysical length
- Fix label/stats of single atom selection in multi-chain units

## [v3.0.0-dev.8] - 2021-12-31

- Add ``PluginFeatureDetection`` and disable WBOIT in Safari 15.
- Add ``disable-wboit`` Viewer GET param
- Add ``prefer-webgl1`` Viewer GET param
- [Breaking] Refactor direct-volume rendering
    - Remove isosurface render-mode (use GPU MC instead)
    - Move coloring into theme (like for other geometries/renderables)
        - Add ``direct`` color type
        - Remove color from transfer-function (now only alpha)
        - Add direct-volume color theme support
        - Add volume-value color theme
- [Breaking] Use size theme in molecular/gaussian surface & label representations
    - This is breaking because it was hardcoded to ``physical`` internally but the repr size theme default was ``uniform`` (now ``physical``)

## [v3.0.0-dev.7] - 2021-12-20

- Reduce number of created programs/shaders
    - Support specifying variants when creating graphics render-items
    - Change double-side shader param from define to uniform
    - Remove dMarkerType shader define (use uMarker as needed)
    - Support to ignore defines depending on the shader variant
    - Combine pickObject/pickInstance/pickGroup shader variants into one
    - Combine markingDepth/markingMask shader variants into one
    - Correctly set shader define flags for overpaint, transparency, substance, clipping
- [Breaking] Add per-object clip rendering properties (variant/objects)
    - ``SimpleSettingsParams.clipping.variant/objects`` and ``RendererParams.clip`` were removed

## [v3.0.0-dev.6] - 2021-12-19

- Enable temporal multi-sampling by default
    - Fix flickering during marking with camera at rest
- Enable ``aromaticBonds`` in structure representations by default
- Add ``PluginConfig.Structure.DefaultRepresentationPreset``
- Add ModelArchive support
    - schema extensions (e.g., AlphaFold uses it for the pLDDT score)
    - ModelArchive option in DownloadStructure action
    - ``model-archive`` GET parameter for Viewer app
    - ``Viewer.loadModelArchive`` method
- Improve support for loading AlphaFold structures
    - Automatic coloring by pLDDT
    - AlphaFold DB option in DownloadStructure action
    - ``afdb`` GET parameter for Viewer app
    - ``Viewer.loadAlphaFoldDb`` method
- Add QualityAssessment extension (using data from ma_qa_metric_local mmcif category)
    - pLDDT & qmean score: coloring, repr presets, molql symbol, loci labels (including avg for mutli-residue selections)
    - pLDDT: selection query
- Warn about erroneous symmetry operator matrix (instead of throwing an error)
- Added ``createPluginUI`` to ``mol-plugin-ui``
    - Support ``onBeforeUIRender`` to make sure initial UI works with custom presets and similar features.
- [Breaking] Removed ``createPlugin`` and ``createPluginAsync`` from ``mol-plugin-ui``
    - Please use ``createPluginUI`` instead
- Improve aromatic bonds handling
    - Don't detect aromatic bonds for rings < 5 atoms based on planarity
    - Prefer atoms in aromatic rings as bond reference positions

## [v3.0.0-dev.5] - 2021-12-16

- Fix initial camera reset not triggering for some entries.

## [v3.0.0-dev.4] - 2021-12-14

- Add ``bumpiness`` (per-object and per-group), ``bumpFrequency`` & ``bumpAmplitude`` (per-object) render parameters (#299)
- Change ``label`` representation defaults: Use text border instead of rectangle background
- Add outline color option to renderer
- Fix false positives in Model.isFromPdbArchive
- Add drag and drop support for loading any file, including multiple at once
    - If there are session files (.molx or .molj) among the dropped files, only the first session will be loaded
- Add drag and drop overlay
- Safari 15.1 - 15.3 WebGL 2 support workaround
- [Breaking] Move ``react`` and ``react-dom`` to ``peerDependencies``. This might break some builds.

## [v3.0.0-dev.3] - 2021-12-4

- Fix OBJ and USDZ export

## [v3.0.0-dev.2] - 2021-12-1

- Do not include tests and source maps in NPM package

## [v3.0.0-dev.0] - 2021-11-28

- Add multiple lights support (with color, intensity, and direction parameters)
- [Breaking] Add per-object material rendering properties
    - ``SimpleSettingsParams.lighting.renderStyle`` and ``RendererParams.style`` were removed
- Add substance theme with per-group material rendering properties
- ``StructureComponentManager.Options`` state saving support
- ``ParamDefinition.Group.presets`` support

## [v2.4.1] - 2021-11-28

- Fix: allow atoms in aromatic rings to do hydrogen bonds

## [v2.4.0] - 2021-11-25

- Fix secondary-structure property handling
    - StructureElement.Property was incorrectly resolving type & key
    - StructureSelectionQuery helpers 'helix' & 'beta' were not ensuring property availability
- Re-enable VAO with better workaround (bind null elements buffer before deleting)
- Add ``Representation.geometryVersion`` (increments whenever the geometry of any of its visuals changes)
- Add support for grid-based smoothing of Overpaint and Transparency visual state for surfaces

## [v2.3.9] - 2021-11-20

- Workaround: switch off VAO support for now

## [v2.3.8] - 2021-11-20

- Fix double canvas context creation (in plugin context)
- Fix unused vertex attribute handling (track which are used, disable the rest)
- Workaround for VAO issue in Chrome 96 (can cause WebGL to crash on geometry updates)

## [v2.3.7] - 2021-11-15

- Added ``ViewerOptions.collapseRightPanel``
- Added ``Viewer.loadTrajectory`` to support loading "composed" trajectories (e.g. from gro + xtc)
- Fix: handle parent in Structure.remapModel
- Add ``rounded`` and ``square`` helix profile options to Cartoon representation (in addition to the default ``elliptical``)

## [v2.3.6] - 2021-11-8

- Add additional measurement controls: orientation (box, axes, ellipsoid) & plane (best fit)
- Improve aromatic bond visuals (add ``aromaticScale``, ``aromaticSpacing``, ``aromaticDashCount`` params)
- [Breaking] Change ``adjustCylinderLength`` default to ``false`` (set to true for focus representation)
- Fix marker highlight color overriding select color
- CellPack extension update
    - add binary model support
    - add compartment (including membrane) geometry support
    - add latest mycoplasma model example
- Prefer WebGL1 in Safari 15.1.

## [v2.3.5] - 2021-10-19

- Fix sequence viewer for PDB files with COMPND record and multichain entities.
- Fix index pair bonds order assignment

## [v2.3.4] - 2021-10-12

- Fix pickScale not taken into account in line/point shader
- Add pixel-scale, pick-scale & pick-padding GET params to Viewer app
- Fix selecting bonds not adding their atoms in selection manager
- Add ``preferAtoms`` option to SelectLoci/HighlightLoci behaviors
- Make the implicit atoms of bond visuals pickable
    - Add ``preferAtomPixelPadding`` to Canvas3dInteractionHelper
- Add points & crosses visuals to Line representation
- Add ``pickPadding`` config option (look around in case target pixel is empty)
- Add ``multipleBonds`` param to bond visuals with options: off, symmetric, offset
- Fix ``argparse`` config in servers.

## [v2.3.3] - 2021-10-01

- Fix direct volume shader

## [v2.3.2] - 2021-10-01

- Prefer WebGL1 on iOS devices until WebGL2 support has stabilized.

## [v2.3.1] - 2021-09-28

- Add Charmm saccharide names
- Treat missing occupancy column as occupancy of 1
- Fix line shader not accounting for aspect ratio
- [Breaking] Fix point repr & shader
    - Was unusable with ``wboit``
    - Replaced ``pointFilledCircle`` & ``pointEdgeBleach`` params by ``pointStyle`` (square, circle, fuzzy)
    - Set ``pointSizeAttenuation`` to false by default
    - Set ``sizeTheme`` to ``uniform`` by default
- Add ``markerPriority`` option to Renderer (useful in combination with edges of marking pass)
- Add support support for ``chem_comp_bond`` and ``struct_conn`` categories (fixes ModelServer behavior where these categories should have been present)
- Model and VolumeServer: fix argparse config

## [v2.3.0] - 2021-09-06

- Take include/exclude flags into account when displaying aromatic bonds
- Improve marking performance
    - Avoid unnecessary draw calls/ui updates when marking
    - Check if loci is superset of visual
    - Check if loci overlaps with unit visual
    - Ensure ``Interval`` is used for ranges instead of ``SortedArray``
    - Add uniform marker type
    - Special case for reversing previous mark
- Add optional marking pass
    - Outlines visible and hidden parts of highlighted/selected groups
    - Add highlightStrength/selectStrength renderer params

## [v2.2.3] - 2021-08-25

- Add ``invertCantorPairing`` helper function
- Add ``Mesh`` processing helper ``.smoothEdges``
- Smooth border of molecular-surface with ``includeParent`` enabled
- Hide ``includeParent`` option from gaussian-surface visuals (not particularly useful)
- Improved ``StructureElement.Loci.size`` performance (for marking large cellpack models)
- Fix new ``TransformData`` issues (camera/bounding helper not showing up)
- Improve marking performance (avoid superfluous calls to ``StructureElement.Loci.isWholeStructure``)

## [v2.2.2] - 2021-08-11

- Fix ``TransformData`` issues [#133](https://github.com/molstar/molstar/issues/133)
- Fix ``mol-script`` query compiler const expression recognition.

## [v2.2.1] - 2021-08-02

- Add surrounding atoms (5 Angstrom) structure selection query
- [Breaking] Add maxDistance prop to ``IndexPairBonds``
- Fix coordinateSystem not handled in ``Structure.asParent``
- Add ``dynamicBonds`` to ``Structure`` props (force re-calc on model change)
    - Expose as optional param in root structure transform helper
- Add overpaint support to geometry exporters
- ``InputObserver`` improvements
  - normalize wheel speed across browsers/platforms
  - support Safari gestures (used by ``TrackballControls``)
  - ``PinchInput.fractionDelta`` and use it in ``TrackballControls``

## [v2.2.0] - 2021-07-31

- Add ``tubularHelices`` parameter to Cartoon representation
- Add ``SdfFormat`` and update SDF parser to be able to parse data headers according to spec (hopefully :)) #230
- Fix mononucleotides detected as polymer components (#229)
- Set default outline scale back to 1
- Improved DCD reader cell angle handling (interpret near 0 angles as 90 deg)
- Handle more residue/atom names commonly used in force-fields
- Add USDZ support to ``geo-export`` extension.
- Fix ``includeParent`` support for multi-instance bond visuals.
- Add ``operator`` Loci granularity, selecting everything with the same operator name.
- Prefer ``_label_seq_id`` fields in secondary structure assignment.
- Support new EMDB API (https://www.ebi.ac.uk/emdb/api/entry/map/[EMBD-ID]) for EM volume contour levels.
- ``Canvas3D`` tweaks:
    - Update ``forceDraw`` logic.
    - Ensure the scene is re-rendered when viewport size changes.
    - Support ``noDraw`` mode in ``PluginAnimationLoop``.

## [v2.1.0] - 2021-07-05

- Add parameter for to display aromatic bonds as dashes next to solid cylinder/line.
- Add backbone representation
- Fix outline in orthographic mode and set default scale to 2.

## [v2.0.7] - 2021-06-23

- Add ability to specify ``volumeIndex`` in ``Viewer.loadVolumeFromUrl`` to better support Volume Server inputs.
- Support in-place reordering for trajectory ``Frame.x/y/z`` arrays for better memory efficiency.
- Fixed text CIF encoder edge cases (most notably single whitespace not being escaped).

## [v2.0.6] - 2021-06-01

- Add glTF (GLB) and STL support to ``geo-export`` extension.
- Protein crosslink improvements
    - Change O-S bond distance to allow for NOS bridges (doi:10.1038/s41586-021-03513-3)
    - Added NOS-bridges query & improved disulfide-bridges query
- Fix #178: ``IndexPairBonds`` for non-single residue structures (bug due to atom reordering).
- Add volumetric color smoothing for MolecularSurface and GaussianSurface representations (#173)
- Fix nested 3d grid lookup that caused results being overwritten in non-covalent interactions computation.
- Basic implementation of ``BestDatabaseSequenceMapping`` (parse from CIF, color theme, superposition).
- Add atom id ranges support to Selection UI.

## [v2.0.5] - 2021-04-26

- Ability to pass ``Canvas3DContext`` to ``PluginContext.fromCanvas``.
- Relative frame support for ``Canvas3D`` viewport.
- Fix bug in screenshot copy UI.
- Add ability to select residues from a list of identifiers to the Selection UI.
- Fix SSAO bugs when used with ``Canvas3D`` viewport.
- Support for  full pausing (no draw) rendering: ``Canvas3D.pause(true)``.
- Add ``MeshBuilder.addMesh``.
- Add ``Torus`` primitive.
- Lazy volume loading support.
- [Breaking] ``Viewer.loadVolumeFromUrl`` signature change.
    - ``loadVolumeFromUrl(url, format, isBinary, isovalues, entryId)`` => ``loadVolumeFromUrl({ url, format, isBinary }, isovalues, { entryId, isLazy })``
- Add ``TextureMesh`` support to ``geo-export`` extension.

## [v2.0.4] - 2021-04-20

- [WIP] Mesh export extension
- ``Structure.eachAtomicHierarchyElement`` (#161)
- Fixed reading multi-line values in SDF format
- Fixed Measurements UI labels (#166)

## [v2.0.3] - 2021-04-09

- Add support for ``ColorTheme.palette`` designed for providing gradient-like coloring.
- [Breaking] The ``zip`` function is now asynchronous and expects a ``RuntimeContext``. Also added ``Zip()`` returning a ``Task``.
- [Breaking] Add ``CubeGridFormat`` in ``alpha-orbitals`` extension.

## [v2.0.2] - 2021-03-29

- Add ``Canvas3D.getRenderObjects``.
- [WIP] Animate state interpolating, including model trajectories
- Recognise MSE, SEP, TPO, PTR and PCA as non-standard amino-acids.
- Fix VolumeFromDensityServerCif transform label

## [v2.0.1] - 2021-03-23

- Exclude tsconfig.commonjs.tsbuildinfo from npm bundle

## [v2.0.0] - 2021-03-23

Too many changes to list as this is the start of the changelog... Notably, default exports are now forbidden.<|MERGE_RESOLUTION|>--- conflicted
+++ resolved
@@ -13,14 +13,10 @@
 - Add `mol-utils/camera.ts` with `fovAdjustedPosition` and `fovNormalizedCameraPosition`
 - Show FOV normalized position in `CameraInfo` UI and use it in "Copy MVS State"
 - Support static resources in `AssetManager`
-<<<<<<< HEAD
 - General:
   - Use `isolatedModules` tsconfig flag
   - Fix TurboPack build when using ES6 modules
-
-=======
 - Support `pickingAlphaThreshold` when `xrayShaded` is enabled
->>>>>>> 528377eb
 
 ## [v4.17.0] - 2025-05-22
 - Remove `xhr2` dependency for NodeJS, use `fetch`
