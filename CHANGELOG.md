--- conflicted
+++ resolved
@@ -6,20 +6,17 @@
 
 ## [Unreleased]
 
-<<<<<<< HEAD
+- Fix measurement label `offsetZ` default: not needed when `scaleByRadius` is enbaled
 - Support for label rendering in HeadlessPluginContext
 - MolViewSpec extension
   - Support all X11 colors
   - Support relative URIs
   - CLI tools: mvs-validate, mvs-render, mvs-print-schema
   - Labels applied in one node
-=======
-- Fix measurement label `offsetZ` default: not needed when `scaleByRadius` is enbaled
 
 ## [v3.43.1] - 2023-12-04
 
 - Fix `react-markdown` dependency
->>>>>>> 90a4e019
 
 ## [v3.43.0] - 2023-12-02
 
