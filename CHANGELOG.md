--- conflicted
+++ resolved
@@ -7,16 +7,13 @@
 
 - Fix PDBj structure data URL
 - Improve logic when to cull in renderer
-<<<<<<< HEAD
 - Add `atom.ihm.has-seq-id` and `atom.ihm.overlaps-seq-id-range` symbol to the query language
 - Better IH/M support in MolViewSpec:
   - Support `coarse` components
   - Support `spacefill` representation
   - Support for `custom.molstar_use_default_coloring` property on Color node.
   - Use `atom.ihm.has-seq-id` and `atom.ihm.overlaps-seq-id-range` for matching `label_seq_id` locations to support querying coarse elements.
-=======
 - MolViewSpec extension: Add box, arrow, ellipse, ellipsoid primitives
->>>>>>> f40307db
 - Add Components example
 - Remove static uses of `ColorTheme` and `SizeTheme` fields. Should resolvent "undefined" errors in certain builds
 
