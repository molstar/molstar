--- conflicted
+++ resolved
@@ -15,15 +15,12 @@
 - Fix `findPredecessorIndex` bug when repeating values
 - MolViewSpec: Support for transparency and custom properties
 - MolViewSpec: MVP Support for geometrical primitives (mesh, lines, line, label, distance measurement)
-<<<<<<< HEAD
+- Mesoscale Explorer: Add support for 4-character PDB IDs (e.g., 8ZZC) in PDB-Dev loader
+- Fix Sequence View in Safari 18
 - ModelArchive QualityAssessment extension:
   - Add support for ma_qa_metric_local_pairwise mmCIF category
   - Add PAE plot component
 - Added new AlphaFoldDB-PAE example
-=======
-- Mesoscale Explorer: Add support for 4-character PDB IDs (e.g., 8ZZC) in PDB-Dev loader
-- Fix Sequence View in Safari 18
->>>>>>> c37a7ebf
 
 ## [v4.7.1] - 2024-09-30
 
