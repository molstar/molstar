# Change Log
All notable changes to this project will be documented in this file, following the suggestions of [Keep a CHANGELOG](http://keepachangelog.com/). This project adheres to [Semantic Versioning](http://semver.org/) for its most widely used - and defacto - public interfaces.

Note that since we don't clearly distinguish between a public and private interfaces there will be changes in non-major versions that are potentially breaking. If we make breaking changes to less used interfaces we will highlight it in here.


## [Unreleased]

<<<<<<< HEAD
- Add ``invertCantorPairing`` helper function
- Add ``Mesh`` processing helper ``.smoothEdges``
- Smooth border of molecular-surface with ``includeParent`` enabled
- Hide ``includeParent`` option from gaussian-surface visuals (not particularly useful)
=======
- Fix ``TransformData`` issues [#133](https://github.com/molstar/molstar/issues/133)
>>>>>>> ba1b03f0

## [v2.2.1] - 2021-08-02

- Add surrounding atoms (5 Angstrom) structure selection query
- [Breaking] Add maxDistance prop to ``IndexPairBonds``
- Fix coordinateSystem not handled in ``Structure.asParent``
- Add ``dynamicBonds`` to ``Structure`` props (force re-calc on model change)
    - Expose as optional param in root structure transform helper
- Add overpaint support to geometry exporters
- ``InputObserver`` improvements
  - normalize wheel speed across browsers/platforms
  - support Safari gestures (used by ``TrackballControls``)
  - ``PinchInput.fractionDelta`` and use it in ``TrackballControls``

## [v2.2.0] - 2021-07-31

- Add ``tubularHelices`` parameter to Cartoon representation
- Add ``SdfFormat`` and update SDF parser to be able to parse data headers according to spec (hopefully :)) #230
- Fix mononucleotides detected as polymer components (#229)
- Set default outline scale back to 1
- Improved DCD reader cell angle handling (interpret near 0 angles as 90 deg)
- Handle more residue/atom names commonly used in force-fields
- Add USDZ support to ``geo-export`` extension.
- Fix ``includeParent`` support for multi-instance bond visuals.
- Add ``operator`` Loci granularity, selecting everything with the same operator name.
- Prefer ``_label_seq_id`` fields in secondary structure assignment.
- Support new EMDB API (https://www.ebi.ac.uk/emdb/api/entry/map/[EMBD-ID]) for EM volume contour levels.
- ``Canvas3D`` tweaks:
    - Update ``forceDraw`` logic.
    - Ensure the scene is re-rendered when viewport size changes.
    - Support ``noDraw`` mode in ``PluginAnimationLoop``.

## [v2.1.0] - 2021-07-05

- Add parameter for to display aromatic bonds as dashes next to solid cylinder/line.
- Add backbone representation
- Fix outline in orthographic mode and set default scale to 2.

## [v2.0.7] - 2021-06-23

- Add ability to specify ``volumeIndex`` in ``Viewer.loadVolumeFromUrl`` to better support Volume Server inputs.
- Support in-place reordering for trajectory ``Frame.x/y/z`` arrays for better memory efficiency.
- Fixed text CIF encoder edge cases (most notably single whitespace not being escaped).

## [v2.0.6] - 2021-06-01

- Add glTF (GLB) and STL support to ``geo-export`` extension.
- Protein crosslink improvements
    - Change O-S bond distance to allow for NOS bridges (doi:10.1038/s41586-021-03513-3)
    - Added NOS-bridges query & improved disulfide-bridges query
- Fix #178: ``IndexPairBonds`` for non-single residue structures (bug due to atom reordering).
- Add volumetric color smoothing for MolecularSurface and GaussianSurface representations (#173)
- Fix nested 3d grid lookup that caused results being overwritten in non-covalent interactions computation.
- Basic implementation of ``BestDatabaseSequenceMapping`` (parse from CIF, color theme, superposition).
- Add atom id ranges support to Selection UI.

## [v2.0.5] - 2021-04-26

- Ability to pass ``Canvas3DContext`` to ``PluginContext.fromCanvas``.
- Relative frame support for ``Canvas3D`` viewport.
- Fix bug in screenshot copy UI.
- Add ability to select residues from a list of identifiers to the Selection UI.
- Fix SSAO bugs when used with ``Canvas3D`` viewport.
- Support for  full pausing (no draw) rendering: ``Canvas3D.pause(true)``.
- Add ``MeshBuilder.addMesh``.
- Add ``Torus`` primitive.
- Lazy volume loading support.
- [Breaking] ``Viewer.loadVolumeFromUrl`` signature change.
    - ``loadVolumeFromUrl(url, format, isBinary, isovalues, entryId)`` => ``loadVolumeFromUrl({ url, format, isBinary }, isovalues, { entryId, isLazy })``
- Add ``TextureMesh`` support to ``geo-export`` extension.

## [v2.0.4] - 2021-04-20

- [WIP] Mesh export extension
- ``Structure.eachAtomicHierarchyElement`` (#161)
- Fixed reading multi-line values in SDF format
- Fixed Measurements UI labels (#166)

## [v2.0.3] - 2021-04-09
### Added
- Support for ``ColorTheme.palette`` designed for providing gradient-like coloring.

### Changed
- [Breaking] The ``zip`` function is now asynchronous and expects a ``RuntimeContext``. Also added ``Zip()`` returning a ``Task``.
- [Breaking] Add ``CubeGridFormat`` in ``alpha-orbitals`` extension.

## [v2.0.2] - 2021-03-29
### Added
- ``Canvas3D.getRenderObjects``.
- [WIP] Animate state interpolating, including model trajectories

### Changed
- Recognise MSE, SEP, TPO, PTR and PCA as non-standard amino-acids.

### Fixed
- VolumeFromDensityServerCif transform label


## [v2.0.1] - 2021-03-23
### Fixed
- Exclude tsconfig.commonjs.tsbuildinfo from npm bundle


## [v2.0.0] - 2021-03-23
Too many changes to list as this is the start of the changelog... Notably, default exports are now forbidden.<|MERGE_RESOLUTION|>--- conflicted
+++ resolved
@@ -6,14 +6,11 @@
 
 ## [Unreleased]
 
-<<<<<<< HEAD
 - Add ``invertCantorPairing`` helper function
 - Add ``Mesh`` processing helper ``.smoothEdges``
 - Smooth border of molecular-surface with ``includeParent`` enabled
 - Hide ``includeParent`` option from gaussian-surface visuals (not particularly useful)
-=======
 - Fix ``TransformData`` issues [#133](https://github.com/molstar/molstar/issues/133)
->>>>>>> ba1b03f0
 
 ## [v2.2.1] - 2021-08-02
 
