--- conflicted
+++ resolved
@@ -6,13 +6,10 @@
 
 ## [Unreleased]
 
-<<<<<<< HEAD
 - Fix entity type handling, make case insensitive (as supported in mmCIF)
-=======
 - Check that model and coordinates have same element count when creating a trajectory
 - Fix aromatic rings assignment: do not mix flags and planarity test
 - Improve bonds assignment of coarse grained models: check for IndexPairBonds and exhaustive StructConn
->>>>>>> 4d97ccdf
 
 ## [v3.5.0] - 2022-03-25
 
