--- conflicted
+++ resolved
@@ -22,12 +22,9 @@
 - Fix cartoon representation not updated when secondary structure changes
 - Add Zhang-Skolnick secondary-structure assignment method which handles coarse-grained models (#49)
 - Calculate bonds for coarse-grained models
-<<<<<<< HEAD
-- MolViewSpec extension: Toast and record in log if `MVSJ` references unavailable annotations   
-=======
 - VolumeServer: Add `health-check` endpoint + `healthCheckPath` config prop to report service health
 - ModelServer: Add `health-check` endpoint + `healthCheckPath` config prop to report service health
->>>>>>> 96e22e25
+- MolViewSpec extension: Toast and record in log if `MVSJ` references unavailable annotations
 
 ## [v4.5.0] - 2024-07-28
 
