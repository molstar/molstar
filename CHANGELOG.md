--- conflicted
+++ resolved
@@ -4,20 +4,17 @@
 Note that since we don't clearly distinguish between a public and private interfaces there will be changes in non-major versions that are potentially breaking. If we make breaking changes to less used interfaces we will highlight it in here.
 
 ## [Unreleased]
-<<<<<<< HEAD
 - Handle transparency updates on ImagePass
-=======
 
 ## [v5.1.0] - 2025-10-25
 - Fix createColorScaleByType when offsets are available
->>>>>>> 92d1c446
 - Get bond orders from non-standard CONECT records in PDB files
 - Remove outdated `gl_FrontFacing` workaround for buggy drivers
 - Fix clip objects for direct-volume rendering
 - Support "magic window" style AR (via WebXR)
 - Fix `PluginState.getStateTransitionFrameIndex`
 - Update `GlycamSaccharideNames` and `Monosaccharides` in `carbohydrates/constants.ts`
-- Support custom ref resolvers in `State` 
+- Support custom ref resolvers in `State`
 - Add full-screen mode support to layout manager
   - Add `show-toggle-fullscreen` URL param option to Viewer app
 - MolViewSpec
