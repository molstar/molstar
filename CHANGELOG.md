--- conflicted
+++ resolved
@@ -96,14 +96,11 @@
 - Add `Hsl` and (normalized) `Rgb` color spaces
 - Add `Color.interpolateHsl`
 - Add `rotationCenter` property to `TransformParam`
-<<<<<<< HEAD
-- SequenceColor extension, allows assigning custom residue colors to be shown in the sequence panel
-=======
 - Add Monolayer transparency (exploiting dpoit).
 - Add plugin config item ShowReset (shows/hides "Reset Zoom" button)
 - Fix transform params not being normalized when used together with param hash version
 - Replace `immer` with `mutative`
->>>>>>> 42d969bb
+- SequenceColor extension, allows assigning custom residue colors to be shown in the sequence panel
 
 ## [v4.18.0] - 2025-06-08
 - MolViewSpec extension:
