# Change Log
All notable changes to this project will be documented in this file, following the suggestions of [Keep a CHANGELOG](http://keepachangelog.com/). This project adheres to [Semantic Versioning](http://semver.org/) for its most widely used - and defacto - public interfaces.

Note that since we don't clearly distinguish between a public and private interfaces there will be changes in non-major versions that are potentially breaking. If we make breaking changes to less used interfaces we will highlight it in here.

## [Unreleased]
<<<<<<< HEAD
- Fix createColorScaleByType when offsets are available
=======
- Get bond orders from non-standard CONECT records in PDB files
- Remove outdated `gl_FrontFacing` workaround for buggy drivers
- Fix clip objects for direct-volume rendering
- Support "magic window" style AR (via WebXR)
- Fix `PluginState.getStateTransitionFrameIndex`
- Update `GlycamSaccharideNames` and `Monosaccharides` in `carbohydrates/constants.ts`
- Support custom ref resolvers in `State` 
- Add full-screen mode support to layout manager
  - Add `show-toggle-fullscreen` URL param option to Viewer app
- MolViewSpec
  - Support accessing Mol* State nodes by MVS-provided ref
  - Add support for DX map format
  - Better support for coarse structures in MVS:
    - Support for MVS annotations on coarse structures (color_from_*, tooltip_from_*)
    - Support for MVS labels on coarse structures (label, label_from_*)
    - (Other things already worked on coarse structures before: tooltip, color,component, primitives, component_from_*, primitives_from_*)
  - Tidy up MVS builder:
    - Add `sphere` and `angle` methods
    - [Breaking] Rename builder method primitives_from_uri -> primitivesFromUri
>>>>>>> d7beb288

## [v5.0.0] - 2025-09-28
- [Breaking] Renamed some color schemes ('inferno' -> 'inferno-no-black', 'magma' -> 'magma-no-black', 'turbo' -> 'turbo-no-black', 'rainbow' -> 'simple-rainbow')
- [Breaking] `Box3D.nearestIntersectionWithRay` -> `Ray3D.intersectBox3D`
- [Breaking] `Plane3D.distanceToSpher3D` -> `distanceToSphere3D` (fix spelling)
- [Breaking] fix typo `MarchinCubes` -> `MarchingCubes`
- [Breaking] `PluginContext.initViewer/initContainer/mount` are now async and have been renamed to include `Async` postfix
- [Breaking] Add `Volume.instances` support and a `VolumeInstances` transform to dynamically assign it
  - This change is breaking because all volume objects require the `instances` field now.
- [Breaking] `Canvas3D.identify` now expects `Vec2` or `Ray3D`
- [Breaking] `TrackballControlsParams.animate.spin.speed` now means "Number of rotations per second" instead of "radians per second"
- [Breaking] `PluginStateSnapshotManager.play` now accepts an options object instead of a single boolean value
- Update production build to use `esbuild`
- Emit explicit paths in `import`s in `lib/`
- Fix outlines on opaque elements using illumination mode
- Change `Representation.Empty` to a lazy property to avoid issue with some bundlers
- MolViewSpec extension:
  - Generic color schemes (`palette` parameter for color_from_* nodes)
  - Annotation field remapping (`field_remapping` parameter for color_from_* nodes)
  - `representation` node: support custom property `molstar_representation_params`
  - Add `backbone` and `line` representation types
  - `primitives` node: support custom property `molstar_mesh/label/line_params`
  - `canvas` node: support custom property `molstar_postprocessing` with the ability to customize outline, depth of field, bloom, shadow, occlusion (SSAO), fog, and background
  - `clip` node support for structure and volume representations
  - `grid_slice` representation support for volumes
  - Support tethers and background for primitive labels
  - Support `snapshot_key` parameter on primitives that enables transition between states via clicking on 3D objects
  - Inline selectors and MVS annotations support `instance_id`
  - Support `matrix` on transform params
  - Support `surface_type` (`molecular` / `gaussian`) on for `surface` representation nodes
  - Add `instance` node type
  - Add `transform.rotation_center` property that enables rotating an object around its centroid or a specific point
  - Support transforming and instancing of structures, components, and volumes
  - Use params hash for node version for more performant tree diffs
  - Add `Snapshot.animation` support that enables animating almost every property in a given tree
  - Add `createMVSX` helper function
  - Support Mol* trackball animation via `animation.custom.molstar_trackball`
  - MVSX - use Murmur hash instead of FNV in archive URI
  - Support additional file formats (pdbqt, gro, xyz, mol, sdf, mol2, xtc, lammpstrj)
  - Support loading trajectory coordinates from separate nodes
  - Trigger markdown commands from primitives using `molstar_markdown_commands` custom extensions
  - Support `molstar_on_load_markdown_commands` custom state on the `root` node
  - Print tree validation errors to plugin log
- Added new color schemes, synchronized with D3.js ('inferno', 'magma', 'turbo', 'rainbow', 'sinebow', 'warm', 'cool', 'cubehelix-default', 'category-10', 'observable-10', 'tableau-10')
- Snapshot Markdown improvements
  - Add `MarkdownExtensionManager` (`PluginContext.managers.markdownExtensions`)
  - Support custom markdown commands to control the plugin via the `[link](!command)` pattern
  - Support rendering custom elements via the `![alt](!parameters)` pattern
  - Support tables
  - Support loading images and audio from MVSX files
  - Indicate external links with ⤴
  - Audio support
  - Add `PluginState.Snapshot.onLoadMarkdownCommands`
- Avoid calculating rings for coarse-grained structures
- Fix isosurface compute shader normals when transformation matrix is applied to volume
- Symmetry operator naming for spacegroup symmetry - parenthesize multi-character indices (1_111-1 -> 1_(11)1(-1))
- Add `SymmetryOperator.instanceId` that corresponds to a canonical operator name (e.g. ASM-1, ASM-X0-1 for assemblies, 1_555, 1_(11)1(-1) for crystals)
- Mol2 Reader
    - Fix column count parsing
    - Add support for substructure
- Fix shader error when clipping flags are set without clip objects present
- Fix wrong group count calculation on geometry update (#1562)
- Fix wrong instance index in `calcMeshColorSmoothing`
- Add `Ray3D` object and helpers
- Volume slice representation: add `relativeX/Y/Z` options for dimension
- Add `StructureInstances` transform
- `mvs-stories` app
  - Add `story-id` URL arg support
  - Add `story-session-url` URL arg support
  - Add "Download MVS State" link
  - Add "Open in Mol*" link
  - Add "Edit in MolViewStories" link for story states
- Add ray-based picking
    - Render narrow view of scene scene from ray origin & direction to a few pixel sized viewport
    - Cast ray on every input as opposed to the standard "whole screen" picking
    - Can be enabled with new `Canvas3dInteractionHelperParams.convertCoordsToRay` param
    - Allows to have input methods that are 3D pointers in the scene
    - Add `ray: Ray3D` property to `DragInput`, `ClickInput`, and `MoveInput`
- Add async, non-blocking picking (only WebGL2)
    - Refactor `Canvas3dInteractionHelper` internals to use async picking for move events
- Add `enable` param for post-processing effects. If false, no effects are applied.
- Dot volume representation improvements
    - Add positional perturbation to avoid camera artifacts
    - Fix handling of negative isoValues by considering only volume cells with values lower than isoValue (#1559)
    - Fix volume-value size theme
- Change the parsing of residue names in PDB files from 3-letter to 4-letter.
- Support versioning transform using a hash function in `mol-state`
- Support for "state snapshot transitions"
    - Add `PluginState.Snapshot.transition` that enables associating a state snapshot with a list states that can be animated
    - Add `AnimateStateSnapshotTransition` animation
    - Update the snapshots UI to support this feature
- Use "proper time" in the animation loop to prevent animation skips during blocking operations (e.g., shader complication)
- Add `Hsl` and (normalized) `Rgb` color spaces
- Add `Color.interpolateHsl`
- Add `rotationCenter` property to `TransformParam`
- Add Monolayer transparency (exploiting dpoit).
- Add plugin config item ShowReset (shows/hides "Reset Zoom" button)
- Fix transform params not being normalized when used together with param hash version
- Replace `immer` with `mutative`
- Fix renderer transparency check
- Add outlines improvements
- VolumeServer & "VolumeCIF": default to P 1 spacegroup
- Fix `ColorScale` for continuous case without offsets (broke in v4.13.0)
- Experimental: support for custom color themes in Sequence Panel
- Switch files.rcsb.org validation report URL to new endpoint /validation/view
- Improve picking of objects with too many groups, pick whole instance/object
- Add WebXR support
    - Requires immersive AR/VR headset
    - Supplements non-XR: enter/exit XR anytime and see (mostly) the same scene
    - Add `Canvas3D.xr` for managing XR sessions
    - Add `PointerHelper` for rendering XR input devices
    - Add XR button to Viewer and Mesoscale Explorer
    - Add XR button to render-structure in tests/browser
- Fix illumination denoising with transparency on transparent background
- Change the `to_mmCIF` function parameter from `structure` to `structures` to support either a single structure or an array of structures
- ModelServer and VolumeServer: add configurable robots.txt
- Adaptive parallel shader compilation
    - Split shader compilation into linking and finalizing
    - Start linking as early as possible and wait with finalizing to avoid blocking main thread
        - Use of `KHR_parallel_shader_compile` extension when available to check status
    - Add `ShaderManager` to compile shaders based on `Canvas3D` params and `Scene` content
    - Draw `Scene` only when shaders are ready
- Fix incorrect animation loop handling in the screenshot code

## [v4.18.0] - 2025-06-08
- MolViewSpec extension:
  - Support for label_comp_id and auth_comp_id in annotations
  - Geometric primitives - do not render if position refers to empty substructure
  - Primitive arrow - nicer default cap size (relative to tube_radius)
  - Primitive angle_measurement - added vector_radius param
  - Fix MVSX file assets being disposed in multi-snapshot states
- Add `mol-utils/camera.ts` with `fovAdjustedPosition` and `fovNormalizedCameraPosition`
- Show FOV normalized position in `CameraInfo` UI and use it in "Copy MVS State"
- Support static resources in `AssetManager`
- General:
  - Use `isolatedModules` tsconfig flag
  - Fix TurboPack build when using ES6 modules
- Support `pickingAlphaThreshold` when `xrayShaded` is enabled
- Support sampling from arbitrary planes for structure plane and volume slice representations
- Refactor SCSS to not use `@import` (fixes deprecation warnings)

## [v4.17.0] - 2025-05-22
- Remove `xhr2` dependency for NodeJS, use `fetch`
- Add `mvs-stories` app included in the `molstar` NPM package
  - Use the app in the corresponding example
- Interactions extension: remove `salt-bridge` interaction kind (since `ionic` is supported too)

## [v4.16.0] - 2025-05-20
- Load potentially big text files as `StringLike` to bypass string size limit
- MolViewSpec extension:
  - Load single-state MVS as if it were multi-state with one state
  - Merged `loadMVS` options `keepCamera` and `keepSnapshotCamera` -> `keepCamera`
  - Removed `loadMVS` option `replaceExisting` (is now default)
  - Added `loadMVS` option `appendSnapshots`
- Fix camera not being interpolated in MP4 export due to updates in WebGL ContextLost handling

## [v4.15.0] - 2025-05-19
- IHM improvements:
  - Disable volume streaming
  - Disable validation report visualization
  - Enable assembly symmetry for integrative models
- Fix transparency rendering with occlusion in NodeJS
- mmCIF Support
  - Add custom `molstar_bond_site` category that enables serializing explicit bonds by referencing `atom_site.id`
  - Add `includeCategoryNames`, `keepAtomSiteId`, `exportExplicitBonds`, `encoder` properties to `to_mmCIF` exporter
- Add support for attachment points property (`M APO`) to the MOL V2000 parser
- Add `json-cif` extension that should pave way towards structure editing capabilities in Mol\*
  - JSON-based encoding of the CIF data format
  - `JSONCifLigandGraph` that enables editing of small molecules via modifying `atom_site` and `molstar_bond_site` categories
- Add `ligand-editor` example that showcases possible use-cases of the `json-cif` extension
- Breaking (minor): Changed `atom_site.id` indexing to 1-based in `mol-model-formats/structure/mol.ts::getMolModels`.
- WebGL ContextLost handling
    - Fix missing framebuffer & drawbuffer re-attachments
    - Fix missing cube texture re-initialization
    - Fix missing extensions reset
    - Fix timer clearing edge case
    - Add reset support for geometry generated on the GPU

## [v4.14.1] - 2025-05-09
- Do not raise error when creating duplicate state transformers and print console warning instead

## [v4.14.0] - 2025-05-07
- Fix `Viewer.loadTrajectory` when loading a topology file
- Fix `StructConn.residueCantorPairs` to not include identity pairs
- Add format selection option to image export UI (PNG, WebP, JPEG)
- Add `StateBuilder.To.updateState`
- MVS:
  - Support updating transform states
  - Add support for `is_hidden` custom state as an extension
  - Add `queryMVSRef` and `createMVSRefMap` utility functions
- Adjust max resolution of surfaces for auto quality (#1501)
- Fix switching representation type in Volume UI
- VolumeServer: Avoid grid expansion when requiring unit cell (avoids including an extra layer of cells outside the unit cell query box)

## [v4.13.0] - 2025-04-14
- Support `--host` option for build-dev.mjs script
- Add `Viewer.loadFiles` to open supported files
- Support installing the viewer as a Progressive Web App (PWA)
- `ihm-restraints` example: show entity labels
- Fix `element-point` visual not using child unit
- Ignore `renderables` with empty draw count
- Add experimental support for `esbuild` for development
  - Use `npm run dev` for faster development builds
- Use `StructureElement.Bundle` instead of expressions to serialize measurement elements
  - Fixes measurements not being supported for coarse models
- Implementation of `ColorScale.createDiscrete` (#1458)
- Add `ColorScale.createDiscrete` to the `uncertainty` color theme
- Fix color palette shown in the UI (for non-gradient palettes)
- Fix colors description in the UI (when using custom thresholds)
- Fix an edge case in the UI when the user deletes all colors from the color list
- Add `interactions` extension and a corresponding example that utilizes it
- Add element source index to default atomic granularity hover labels
- Add `StructureElement.Schema` based on corresponding MolViewSpec implementation that allows data-driven selection of structural elements
- Add `StructureElement.Loci/Bundle.fromExpression/Query/Schema` helper functions
- Add `addLinkCylinderMesh` (from `createLinkCylinderMesh`)
- Add `Unit.transientCache` and `Unit.getCopy`
- Fix `ElementBondIterator` indices mapping logic for inter-unit bonds
- Fix `pickPadding` and `pickScale` not updating `PickHelper`
- MolViewSpec extension: support loading extensions when loading multistate files
- Do not add bonds for pairs of residues that have a `struct_conn` entry
- Improved `ma_qa_metric` support
  - Parse all local metrics
  - Ability to select alternate metrics in the pLDDT/qmean themes
  - Do not assume PAE plot is symmetric
- Added `PluginConfig.Viewport.ShowScreenshotControls` to control visibility of screenshot controls
- Fix MolViewSpec builder for volumes.
- Generalize `mvs-kinase-story` example to `mvs-stories`
  - Add TATA-binding protein story
  - Improve the Kinase story
- Fix alpha orbitals example

## [v4.12.0] - 2025-02-28

- Fix PDBj structure data URL
- Improve logic when to cull in renderer
- Add `atom.ihm.has-seq-id` and `atom.ihm.overlaps-seq-id-range` symbol to the query language
- MolViewSpec extension:
  - Add box, arrow, ellipse, ellipsoid, angle primitives
  - Add basic support for volumetric data (map, Volume Server)
  - Add support for `molstar_color_theme_name` custom extension
  - Better IH/M support:
    - Support `coarse` components
    - Support `spacefill` representation
    - Support `carbohydrate` representation
    - Support for `custom.molstar_use_default_coloring` property on Color node.
    - Use `atom.ihm.has-seq-id` and `atom.ihm.overlaps-seq-id-range` for matching `label_seq_id` locations to support querying coarse elements.
    - Add ihm-restraints example
- Add `mvs-kinase-story` example
- Remove static uses of `ColorTheme` and `SizeTheme` fields. Should resolvent "undefined" errors in certain builds
- Add `transform` property to clip objects
- Add support for trimming `image` geometry to a box
- Improve/fix iso-level support of `slice` representation
- Add support for rotating `slice` representation around an axis
- Add default color support for palette based themes
- Add `plane` structure representation
    - Can be colored with any structure theme
    - Can be colored with the `external-volume` theme
    - Can show atoms as a cutout
    - Supports principal axes and bounding box as a reference frame
- Add `Camera` section to "Screenshot / State" controls
- Add `CoarseIndex` for fast lookup of coarse elements

## [v4.11.0] - 2025-01-26

- Fix for tubular helices issue (Fixes #1422)
- Volume UI improvements
    - Render all volume entries instead of selecting them one-by-one
    - Toggle visibility of all volumes
    - More accessible iso value control
- Support wheel event on sliders
- MolViewSpec extension:
    - Add validation for discriminated union params
    - Primitives: remove triangle_colors, line_colors, have implicit grouping instead; rename many parameters
- UI configuration options
    - Support removal of independent selection controls in the viewport
    - Support custom selection controls
    - Support for custom granularity dropdown options
    - Support for custom Sequence Viewer mode options
- Add `external-structure` theme that colors any geometry by structure properties
- Support float and half-float data type for direct-volume rendering and GPU isosurface extraction
- Minor documentation updates
- Add support for position-location to `volume-value` color theme
- Add support for color themes to `slice` representation
- Improve/fix palette support in volume color themes
- Fix `Plane3D.projectPoint`
- Fix marking related `image` rendering issues
    - Handle pixels without a group
    - Take fog into account
- MolViewSpec extension: Initial support for customizable representation parameters
- Quick Styles section reorganized
- UI color improvements (scrollbar contrast, toggle button hover color)
- Add `overrideWater` param for entity-id color theme
- Renames PDB-Dev to PDB-IHM and adjusts data source
- Fix vertex based themes for spheres shader
- Add volume dot representation
- Add volume-value size theme
- Sequence panel: Mark focused loci (bold+underline)
- Change modifier key behavior in Normal Mode (default = select only, Ctrl/Cmd = add to selection, Shift = extend last selected range)
- Handle Firefox's limit on vertex ids per draw (#1116)
- Fix behavior of `Vec3.makeRotation(out, a, b)` when `a ≈ -b`

## [v4.10.0] - 2024-12-15

- Add `ModelWithCoordinates` decorator transform.
- Fix outlines on transparent background using illumination mode (#1364)
- Fix transparent depth texture artifacts using illumination mode
- Fix marking of consecutive gap elements (#876)
- Allow React 19 in dependencies
- Fix missing deflate header if `CompressionStream` is available
- Fix is_iOS check for NodeJS
- Added PluginCommands.Camera.FocusObject
- Plugin state snapshot can have instructions to focus objects (PluginState.Snapshot.camera.focus)
- MolViewSpec extension: Support for multi-state files (animations)
- Fix units transform data not fully updated when structure child changes
- Fix `addIndexPairBonds` quadratic runtime case
- Use adjoint matrix to transform normals in shaders
- Fix resize handling in `tests/browser`

## [v4.9.1] - 2024-12-05

- Fix iOS check when running on Node

## [v4.9.0] - 2024-12-01

- Fix artifacts when using xray shading with high xrayEdgeFalloff values
- Enable double rounded capping on tubular helices
- Fix single residue tubular helices not showing up
- Fix outlines on volume and surface reps that do not disappear (#1326)
- Add example `glb-export`
- Membrane orientation: Improve `isApplicable` check and error handling (#1316)
- Fix set fenceSync to null after deleteSync.
- Fix operator key-based `IndexPairBonds` assignment
    - Don't add bonds twice
    - Add `IndexPairs.bySameOperator` to avoid looping over all bonds for each unit
- Add `Structure.intraUnitBondMapping`
- Add more structure-based visuals to avoid too many (small) render-objects
    - `structure-intra-bond`, `structure-ellipsoid-mesh`, `structure-element-point`, `structure-element-cross`
- Upgrade to express v5 (#1311)
- Fix occupancy check using wrong index for inter-unit bond computation (@rxht, #1321)
- Fix transparent SSAO for image rendering, e.g., volumne slices (#1332)
- Fix bonds not shown with `ignoreHydrogens` on (#1315)
    - Better handle mmCIF files with no entities defined by using `label_asym_id`
    - Show bonds in water chains when `ignoreHydorgensVariant` is `non-polar`
- Add MembraneServer API, generating data to be consumed in the context of MolViewSpec
- Fix `StructConn.isExhaustive` for partial models (e.g., returned by the model server)
- Refactor value swapping in molstar-math to fix SWC (Next.js) build (#1345)
- Fix transform data not updated when structure child changes
- Fix `PluginStateSnapshotManager.syncCurrent` to work as expected on re-loaded states.
- Fix do not compute implicit hydrogens when unit is explicitly protonated (#1257)
- ModelServer and VolumeServer: support for input files from Google Cloud Storage (gs://)
- Fix color of missing partial charges for SB partial charges extension

## [v4.8.0] - 2024-10-27

- Add SSAO support for transparent geometry
- Fix SSAO color not updating
- Improve blending of overlapping outlines from transparent & opaque geometries
- Default to `blended` transparency on iOS due to `wboit` not being supported.
- Fix direct-volume with fog off (and on with `dpoit`) and transparent background on (#1286)
- Fix missing pre-multiplied alpha for `blended` & `wboit` with no fog (#1284)
- Fix backfaces visible using blended transparency on impostors (#1285)
- Fix StructureElement.Loci.isSubset() only considers common units (#1292)
- Fix `Scene.opacityAverage` calculation never 1
- Fix bloom in illumination mode
- Fix `findPredecessorIndex` bug when repeating values
- MolViewSpec: Support for transparency and custom properties
- MolViewSpec: MVP Support for geometrical primitives (mesh, lines, line, label, distance measurement)
- Mesoscale Explorer: Add support for 4-character PDB IDs (e.g., 8ZZC) in PDB-IHM/PDB-Dev loader
- Fix Sequence View in Safari 18
- Improve performance of `IndexPairBonds` assignment when operator keys are available
- ModelArchive QualityAssessment extension:
    - Add support for ma_qa_metric_local_pairwise mmCIF category
    - Add PAE plot component
- Add new AlphaFoldDB-PAE example app
- Add support for LAMMPS data and dump formats
- Remove extra anti-aliasing from text shader (fixes #1208 & #1306)

## [v4.7.1] - 2024-09-30

- Improve `resolutionMode` (#1279)
    - Add `auto` that picks `scaled` for mobile devices and `native` elsewhere
    - Add `resolution-mode` Viewer GET param
    - Add `PluginConfig.General.ResolutionMode` config item

## [v4.7.0] - 2024-09-29

- Add illumination mode
    - Path-traced SSGI
    - Automatic thickness (estimate)
        - Base thickness as max(backface depth) - min(frontface depth)
        - Per object density factor to adjust thickness
    - Progressively trace samples to keep viewport interactive
    - Toggle on/off by pressing "G"
    - `illumination` Viewer GET param
- Enables dXrayShaded define when rendering depth
- Fix handling of PDB files that have chains with same id separated by TER record (#1245)
- Sequence Panel: Improve visuals of unmodeled sequence positions (#1248)
- Fix no-compression xtc parser (#1258)
- Mol2 Reader: Fix mol2 status_bit read error (#1251)
- Fix shadows with multiple lights
- Fix impostor sphere interior normal when using orthographic projection
- Add `resolutionMode` parameter to `Canvas3DContext`
    - `scaled`, divides by `devicePixelRatio`
    - `native`, no changes
- Add `CustomProperty.Context.errorContext` to support reporting errors during loading of custom properties (#1254)
    - Use in MolViewSpec extension
- Mesoscale Explorer: fix color & style issues
- Remove use of deprecated SASS explicit color functions
- Allow "Components" section to display nested components created by "Apply Action > Selection".

## [v4.6.0] - 2024-08-28

- Add round-caps option on tubular alpha helices
- Fix missing Sequence UI update on state object removal (#1219)
- Improved prmtop format support (CTITLE, %COMMENT)
- Avoid calculating bonds for water units when `ignoreHydrogens` is on
- Add `Water` trait to `Unit`
- Improve entity-id coloring for structures with multiple models from the same source (#1221)
- Wrap screenshot & image generation in a `Task`
- AlphaFold DB: Add BinaryCIF support when fetching data
- PDB-IHM/PDB-Dev: Add support for 4-character PDB IDs (e.g., 8ZZC)
- Fix polymer-gap visual coloring with cartoon theme
- Add formal-charge color theme (#328)
- Add more coloring options to cartoon theme
- Use `CompressionStream` Browser API when available
- Add `pdbx_structure_determination_methodology` mmcif field and `Model` helpers
- Fix cartoon representation not updated when secondary structure changes
- Add Zhang-Skolnick secondary-structure assignment method which handles coarse-grained models (#49)
- Calculate bonds for coarse-grained models
- VolumeServer: Add `health-check` endpoint + `healthCheckPath` config prop to report service health
- ModelServer: Add `health-check` endpoint + `healthCheckPath` config prop to report service health

## [v4.5.0] - 2024-07-28

- Separated postprocessing passes
- Take into account explicit hydrogens when computing hydrogen bonds
- Fix DoF with pixel ratios =! 1
- Fix DoF missing transparent depth
- Fix trackball pinch zoom and add pan
- Fix aromatic link rendering when `adjustCylinderLength` is true
- Change trackball animate spin speed unit to radians per second
- Fix `mol-plugin-ui/skin/base/components/misc.scss` syntax to be in line with latest Sass syntax
- Handle missing theme updates
    - Fix trajectory-index color-theme not always updated (#896)
    - Fix bond cylinders not updated on size-theme change with `adjustCylinderLength` enabled (#1215)
- Use `OES_texture_float_linear` for SSAO when available

## [v4.4.1] - 2024-06-30

- Clean `solidInterior` transparent cylinders
- Create a transformer to deflate compressed data
- Adjust Quick Styles panel button labels
- Improve camera interpolation code (interpolate camera rotation instead of just position)
- Mesoscale Explorer
    - Add `illustrative` coloring option
    - Press 'C' to toggle between center and zoom & center on click
    - Add entities selection description
    - Clicking a leaf node in the right panel tree will center each instance in turn
    - Add measurement controls to right panel
    - Mouse left click on label with snapshot key will load snapshot
    - Mouse hover over label with protein name highlight entities with the same name
    - Custom ViewportSnapshotDescription with custom MarkdowAnchor
        - \# other snapshots with a given key \[...](#key)
        - i highlight a protein with a given NAME \[...](iNAME)
        - g highlight a group with a given group type and group name \[...](ggrouptype.groupname)
        - h URLs with a given link \[...](http...)
    - Snapshot description panel window size and text can be resized and hidden with new icons
    - Add styles controls to right panel
    - Add viewport settings to left panel
    - Add app info component to left panel with interactive tour and doc link
- Fixes SSAO edge artifacts (#1122)
    - Add `reuseOcclusion` parameter to multi-sample pass
    - Add `blurDepthBias` parameter to occlusion pass
    - Handle near clip in SSAO blur
- Support reading score from B-factor in pLDDT color theme
- Add Cel-shading support
    - `celShaded` geometry parameter
    - `celSteps` renderer parameter
- Add the ability to customize the Snapshot Description component via `PluginUISpec.components.viewport.snapshotDescription`
- Add `doNotDisposeCanvas3DContext` option to `PluginContext.dispose`
- Remove support for density data from edmaps.rcsb.org

## [v4.3.0] - 2024-05-26

- Fix State Snapshots export animation (#1140)
- Add depth of field (dof) postprocessing effect
- Add `SbNcbrTunnels` extension for for visualizing tunnels in molecular structures from ChannelsDB (more info in [tunnels.md](./docs/docs/extensions/tunnels.md))
- Fix edge case in minimizing RMSD transform computation

## [v4.2.0] - 2024-05-04

- Add emissive material support
- Add bloom post-processing
- MolViewSpec extension: `loadMVS` supports `keepCamera` parameter
- Return StateTransform selectors from measurements API (addDistance, addAngle, etc.)
- Refactor transparency rendering
    - More uniform behavior for blended, wboit, dpoit
    - Fix issues with text & image geometry
- Fix render-spheres example (#1100)
    - Wrong step size in sphere geometry boundingSphere & groupmapping
    - Handle empty `instanceGrid` in renderer & renderable
- Fix bond assignment from `IndexPairBonds`
    - Can not always be cached in `ElementSetIntraBondCache`
    - Wrong operator checks in `findPairBonds`
- Fix SSAO artifacts (@corredD, #1082)
- Fix bumpiness artifacts (#1107, #1084)

## [v4.1.0] - 2024-03-31

- Add `VolumeTransform` to translate/rotate a volume like in a structure superposition
- Fix BinaryCIF encoder edge cases caused by re-encoding an existing BinaryCIF file
- Fix edge-case where width/height in InputObserver are not correct
- Fix transparency rendering fallback (#1058)
- Fix SSAO broken when `OES_texture_float_linear` is unavailable
- Add `normalOffset` to `external-volume` color theme
    - This can give results similar to pymol's surface_ramp_above_mode=1
- Add `rotation` parameter to skybox background

## [v4.0.1] - 2024-02-19

- Fix BinaryCIF decoder edge cases. Fixes mmCIF model export from data provided by ModelServer.
- MolViewSpec extension: support for MVSX file format
- Revert "require WEBGL_depth_texture extension" & "remove renderbuffer use"

## [v4.0.0] - 2024-02-04

- Add Mesoscale Explorer app for investigating large systems
- [Breaking] Remove `cellpack` extension (superseded by Mesoscale Explorer app)
- [Breaking] Set minimal node.js version to 18
- [Breaking] Generalize rcsb/assembly-symmetry/ extension
    - Move to assembly-symmetry/
    - Remove RCSB specific dependencies and prefixes
- [Breaking] Require `WEBGL_depth_texture` webgl extension
    - Remove `renderbuffer` use
- [Breaking] Change build target to ES2018
    - Custom builds only require ES6 for dependencies like immer.js
- [Breaking] Changed `createPluginUI`
    - The function now takes a single `options` argument
    - The caller must specify a `render` method that mounts the Mol* react component to DOM
        - A default `renderReact18` method is provided, but needs to be imported separately
        - To support React 16 and 17, `ReactDOM.render` can be passed
- Improve `SetUtils` performance using ES6 features
- [Breaking] Reduce memory usage of `SymmetryOperator.ArrayMapping`
    - Requires calling methods from instance
- [Breaking] Fix `mol-model/structure/model/properties/seconday-structure.ts` file name (#938)
- [Breaking] Add `Canvas3DContext` runtime props
    - Props: pixelScale, pickScale, transparency (blended, wboit, dpoit)
    - Replaces instantiation-time attribs
- [Breaking] Change default compile target to ES2018
- [Breaking] Add culling & LOD support
    - Cull per-object and per-instance
    - Cull based on frustum and camera distance
    - LOD visibility based on camera distance
    - Special LOD mode for spheres with automatic levels
    - Occlusion culling (only WebGL2)
        - Hi-Z pass
        - Cull based on previous frame's Hi-Z buffer
- Add stochastic/dithered transparency to fade overlapping LODs in and out
- Add "Automatic Detail" preset that shows surface/cartoon/ball & stick based on camera distance

## [v3.45.0] - 2024-02-03

- Add color interpolation to impostor cylinders
- MolViewSpec components are applicable only when the model has been loaded from MolViewSpec
- Add `snapshotKey` and `tooltip` params to loci `LabelRepresentation`
- Update `FocusLoci` behavior to support `snapshotKey` param
  - Clicking a visual with `snapshotKey` will trigger that snapshot
- Render multiline loci label tooltips as Markdown
- `ParamDefinition.Text` updates:
  - Support `multiline` inputs
  - Support `placeholder` parameter
  - Support `disableInteractiveUpdates` to only trigger updates once the control loses focus
- Move dependencies related to the headless context from optional deps to optional peer deps

## [v3.44.0] - 2024-01-06

- Add new `cartoon` visuals to support atomic nucleotide base with sugar
- Add `thicknessFactor` to `cartoon` representation for scaling nucleotide block/ring/atomic-fill visuals
- Use bonds from `_struct_conn` in mmCIF files that use `label_seq_id`
- Fix measurement label `offsetZ` default: not needed when `scaleByRadius` is enbaled
- Support for label rendering in HeadlessPluginContext
- MolViewSpec extension
  - Support all X11 colors
  - Support relative URIs
  - CLI tools: mvs-validate, mvs-render, mvs-print-schema
  - Labels applied in one node
- ModelServer SDF/MOL2 ligand export: fix atom indices when additional atoms are present
- Avoid showing (and calculating) inter-unit bonds for huge structures
- Fixed `DragOverlay` on WebKit/Safari browsers

## [v3.43.1] - 2023-12-04

- Fix `react-markdown` dependency

## [v3.43.0] - 2023-12-02

- Fix `State.tryGetCellData` (return type & data check)
- Don't change camera.target unless flyMode or pointerLock are enabled
- Handle empty CIF files
- Snapshot improvements:
    - Add `key` property
    - Ability to existing snapshot name, key, and description
    - Support markdown in descriptions (ignores all HTML tags)
    - Ability to link to snapshots by key from descriptions
    - Separate UI control showing description of the current snapshot
- Do not activate drag overlay for non-file content
- Add `structure-element-sphere` visual to `spacefill` representation
- Fix missing `await` in `HeadlessPluginContext.saveStateSnapshot`
- Added support for providing custom sequence viewers to the plugin spec
- MolViewSpec extension (MVS)
- Add URL parameters `mvs-url`, `mvs-data`, `mvs-format`
- Add drag&drop for `.mvsj` files
- Fix `bumpiness` scaling with `ignoreLight` enabled
- Add `transforms` & `label` params to `ShapeFromPly`
- Optimize `LociSelectManager.selectOnly` to avoid superfluous loci set operations
- Dispose of viewer on `unload` event to aid GC

## [v3.42.0] - 2023-11-05

- Fix handling of PDB files with insertion codes (#945)
- Fix de-/saturate of colors with no hue
- Improve `distinctColors` function
    - Add `sort` and `sampleCountFactor` parameters
    - Fix clustering issues
- Add `clipPrimitive` option to spheres geometry, clipping whole spheres instead of cutting them
- Add `DragAndDropManager`
- Add `options` support for default bond labels

## [v3.41.0] - 2023-10-15

- Add `PluginContext.initialized` promise & support for it in the `Plugin` UI component.
- Fix undesired interaction between settings panel and the panel on the right.
- Add ability to customize server parameters for `RCSBAssemblySymmetry`.

## [v3.40.1] - 2023-09-30

- Do not call `updateFocusRepr` if default `StructureFocusRepresentation` isn't present.
- Treat "tap" as a click in `InputObserver`
- ModelServer ligand queries: fix atom count reported by SDF/MOL/MOL2 export
- CCD extension: Make visuals for aromatic bonds configurable
- Add optional `file?: CifFile` to `MmcifFormat.data`
- Add support for webgl extensions
    - `WEBGL_clip_cull_distance`
    - `EXT_conservative_depth`
    - `WEBGL_stencil_texturing`
    - `EXT_clip_control`
- Add `MultiSampleParams.reduceFlicker` (to be able to switch it off)
- Add `alphaThickness` parameter to adjust alpha of spheres for radius
- Ability to hide "right" panel from simplified viewport controls
- Add `blockIndex` parameter to TrajectoryFromMmCif
- Fix bounding sphere calculation for "element-like" visuals
- Fix RCSB PDB validation report URL
- Add sharpening postprocessing option
- Take pixel-ratio into account for outline scale
- Gracefully handle missing HTMLImageElement
- Fix pixel-ratio changes not applied to all render passes

## [v3.39.0] - 2023-09-02

- Add some elements support for `guessElementSymbolString` function
- Faster bounding rectangle calculation for imposter spheres
- Allow toggling of hydrogens as part of `LabelTextVisual`

## [v3.38.3] - 2023-07-29

- Fix imposter spheres not updating, e.g. in trajectories (broke in v3.38.0)

## [v3.38.2] - 2023-07-24

- Don't rely solely on `chem_comp_atom` when detecting CCD files (#877)
- Actually support non-physical keys in `Bindings.Trigger.code`

## [v3.38.1] - 2023-07-22

- Fix pixel-scale not updated in SSAO pass

## [v3.38.0] - 2023-07-18

- Fix display issue with SIFTS mapping
- Support non-physical keys in `Bindings.Trigger.code`
- Update `getStateSnapshot` to only overwrite current snapshot if it was created automatically
- Fix distinct palette's `getSamples` infinite loop
- Add 'NH2', 'FOR', 'FMT' to `CommonProteinCaps`
- Add `opened` event to `PluginStateSnapshotManager`
- Properly switch-off fog
- Add `approximate` option for spheres rendering
- Reduce `Spheres` memory usage
    - Derive mapping from VertexID
    - Pull position and group from texture
- Add `Euler` math primitive
- Add stride option to element sphere & point visuals
- Add `disabledExtensions` field to default viewer's options
- Add `LRUCache.remove`
- Add 'Chain Instance' and 'Uniform' options for 'Carbon Color' param (in Color Theme: Element Symbol)

## [v3.37.1] - 2023-06-20

- Fix issues with wboit/dpoit in large scenes
- Fix lines, text, points rendering (broken in v3.37.0)

## [v3.37.0] - 2023-06-17

- Add `inverted` option to `xrayShaded` parameter
- Model-export extension: Add ability to set a file name for structures
- Add `contextHash` to `SizeTheme`
- Add mipmap-based blur for image backgrounds

## [v3.36.1] - 2023-06-11

- Allow parsing of CCD ligand files
- Add dedicated wwPDB CCD extension to align and visualize ideal & model CCD coordinates
- Make operators in `IndexPairBonds` a directed property
- Remove erroneous bounding-box overlap test in `Structure.eachUnitPair`
- Fix `EdgeBuilder.addNextEdge` for loop edges
- Optimize inter unit bond compute
- Ensure consistent state for volume representation (#210)
- Improve SSAO for thin geometry (e.g. lines)
- Add snapshot support for structure selections
- Add `nucleicProfile` parameter to cartoon representation
- Add `cartoon` theme with separate colorings for for mainchain and sidechain visuals

## [v3.35.0] - 2023-05-14

- Enable odd dash count (1,3,5)
- Add principal axes spec and fix edge cases
- Add a uniform color theme for NtC tube that still paints residue and segment dividers in a different color
- Mesh exporter improvements
    - Support points & lines in glTF export
    - Set alphaMode and doubleSided in glTF export
    - Fix flipped cylinder caps
- Fix bond assignments `struct_conn` records referencing waters
- Add StructConn extension providing functions for inspecting struct_conns
- Fix `PluginState.setSnapshot` triggering unnecessary state updates
- Fix an edge case in the `mol-state`'s `State` when trying to apply a transform to an existing Null object
- Add `SbNcbrPartialCharges` extension for coloring and labeling atoms and residues by partial atomic charges
  - uses custom mmcif categories `_sb_ncbr_partial_atomic_charges_meta` and `_sb_ncbr_partial_atomic_charges` (more info in [README.md](./src/extensions/sb-ncbr/README.md))
- Parse HEADER record when reading PDB file
- Support `ignoreHydrogens` in interactions representation
- Add hydroxyproline (HYP) commonly present in collagen molecules to the list of amino acids
- Fix assemblies for Archive PDB files (do not generate unique `label_asym_id` if `REMARK 350` is present)
- Add additional functions to `core.math` in `mol-script`
    - `cantorPairing`, `sortedCantorPairing`, `invertCantorPairing`,
    - `trunc`, `sign`

## [v3.34.0] - 2023-04-16

- Avoid `renderMarkingDepth` for fully transparent renderables
- Remove `camera.far` doubling workaround
- Add `ModifiersKeys.areNone` helper function
- Do not render NtC tube segments unless all required atoms are present in the structure
- Fix rendering issues caused by VAO reuse
- Add "Zoom All", "Orient Axes", "Reset Axes" buttons to the "Reset Camera" button
- Improve trackball move-state handling when key bindings use modifiers
- Fix rendering with very small viewport and SSAO enabled
- Fix `.getAllLoci` for structure representations with `structure.child`
- Fix `readAllLinesAsync` refering to dom length property
- Make mol-util/file-info node compatible
- Add `eachLocation` to representation/visual interface

## [v3.33.0] - 2023-04-02

- Handle resizes of viewer element even when window remains the same size
- Throttle canvas resize events
- Selection toggle buttons hidden if selection mode is off
- Camera focus loci bindings allow reset on click-away to be overridden
- Input/controls improvements
    - Move or fly around the scene using keys
    - Pointer lock to look around scene
    - Toggle spin/rock animation using keys
- Apply bumpiness as lightness variation with `ignoreLight`
- Remove `JSX` reference from `loci-labels.ts`
- Fix overpaint/transparency/substance smoothing not updated when geometry changes
- Fix camera project/unproject when using offset viewport
- Add support for loading all blocks from a mmcif file as a trajectory
- Add `Frustum3D` and `Plane3D` math primitives
- Include `occupancy` and `B_iso_or_equiv` when creating `Conformation` from `Model`
- Remove LazyImports (introduced in v3.31.1)

## [v3.32.0] - 2023-03-20

- Avoid rendering of fully transparent renderables
- Add occlusion color parameter
- Fix issue with outlines and orthographic camera
- Reduce over-blurring occlusion at larger view distances
- Fix occlusion artefact with non-canvas viewport and pixel-ratio > 1
- Update nodejs-shims conditionals to handle polyfilled document object in NodeJS environment.
- Ensure marking edges are at least one pixel wide
- Add exposure parameter to renderer
- Only trigger marking when mouse is directly over canvas
- Fix blurry occlusion in screenshots
- [Breaking] Add `setFSModule` to `mol-util/data-source` instead of trying to trick WebPack

## [v3.31.4] - 2023-02-24

- Allow link cylinder/line `dashCount` set to '0'
- Stop animation loop when disposing `PluginContext` (thanks @gfrn for identifying the issue)

## [v3.31.3] - 2023-02-22

- Fix impostor bond visuals not correctly updating on `sizeFactor` changes
- Fix degenerate case in PCA
- Fix near clipping avoidance in impostor shaders
- Update `fs` import in `data-source.ts`

## [v3.31.2] - 2023-02-12

- Fix exit code of volume pack executable (pack.ts). Now exits with non-0 status when an error happens
- Remove pca transform from components ui focus (too distracting)
- Fix artefacts with opaque outlines behind transparent objects
- Fix polymer trace visual not updating
- Fix use of `WEBGL_provoking_vertex`

## [v3.31.1] - 2023-02-05

- Improve Component camera focus based on the PCA of the structure and the following rules:
    - The first residue should be in first quadrant if there is only one chain
    - The average position of the residues of the first chain should be in the first quadrant if there is more than one chain
- Add `HeadlessPluginContext` and `HeadlessScreenshotHelper` to be used in Node.js
- Add example `image-renderer`
- Fix wrong offset when rendering text with orthographic projection
- Update camera/handle helper when `devicePixelRatio` changes
- Add various options to customize the axes camera-helper
- Fix issue with texture-mesh color smoothing when changing themes
- Add fast boundary helper and corresponding unit trait
- Add Observable for Canvas3D commits

## [v3.30.0] - 2023-01-29

- Improve `Dnatco` extension
    - Factor out common code in `Dnatco` extension
    - Add `NtC tube` visual. Applicable for structures with NtC annotation
    - [Breaking] Rename `DnatcoConfalPyramids` to `DnatcoNtCs`
- Improve boundary calculation performance
- Add option to create & include images in state snapshots
- Fix SSAO artefacts with high bias values
- Fix SSAO resolution scale parameter handling
- Improve outlines, visually more stable at different view distances

## [v3.29.0] - 2023-01-15

- `meshes` extension: Fixed a bug in mesh visualization (show backfaces when opacity < 1)
- Add color quick select control to Volume controls
- Fix `dropFiles` bug
- Fix some cyclic imports and reduce the use of const enums. This should make it easier to use the library with the `isolatedModules: true` TS config.
- Fix `dropFiles` bug (#679)
- Add `input type='color'` picker to `CombinedColorControl`
- Set `ParameterMappingControl` disabled when state is updating
- Performance tweaks
    - Update clip `defines` only when changed
    - Check for identity in structure/unit areEqual methods
    - Avoid cloning of structure representation parameters
    - Make SymmetryOperator.createMapping monomorphic
    - Improve bonding-sphere calculation
    - Defer Scene properties calculation (markerAverage, opacityAverage, hasOpaque)
    - Improve checks in in UnitsRepresentation setVisualState
- Add StructureElement.Loci.forEachLocation
- Add RepresentationRegistry.clear and ThemeRegistry.clear
- Add generic Loci support for overpaint, substance, clipping themes
- Add `.getCenter` and `.center` to `Camera`
- Add support to dim unmarked groups
- Add support for marker edge strength

## [v3.28.0] - 2022-12-20

- Show histogram in direct volume control point settings
- Add `solidInterior` parameter to sphere/cylinder impostors
- [Breaking] Tweak `ignoreHydrogens` non-polar handling (introduced in 3.27.0)
- Add `meshes` and `volumes-and-segmentations` extensions
    - See https://molstarvolseg.ncbr.muni.cz/ for more info
- Fix missing support for info in `ParamDefinition.Converted`
- Add support for multi-visual volume representations
- Improve volume isosurface bounding-sphere
- Add basic volume segmentation support to core
    - Add `Volume.Segment` model
    - Add `Segmentation` custom volume property
    - Add `SegmentRepresentation` representation
    - Add `volume-segment` color theme
- Fix GPU marching cubes failing for large meshes with webgl2 (due to use of float16)

## [v3.27.0] - 2022-12-15

- Add an `includeTransparent` parameter to hide/show outlines of components that are transparent
- Fix 'once' for animations of systems with many frames
- Better guard against issue (black fringes) with bumpiness in impostors
- Improve impostor shaders
    - Fix sphere near-clipping with orthographic projection
    - Fix cylinder near-clipping
    - Add interior cylinder caps
    - Add per-pixel object clipping
- Fix `QualityAssessment` assignment bug for structures with different auth vs label sequence numbering
- Refresh `ApplyActionControl`'s param definition when toggling expanded state
- Fix `struct_conn` bond assignment for ions
- Ability to show only polar hydrogens

## [v3.26.0] - 2022-12-04

- Support for ``powerPreference`` webgl attribute. Add ``PluginConfig.General.PowerPreference`` and ``power-preference`` Viewer GET param.
- Excluded common protein caps `NME` and `ACE` from the ligand selection query
- Add screen-space shadow post-processing effect
- Add "Structure Molecular Surface" visual
- Add `external-volume` theme (coloring of arbitrary geometries by user-selected volume)

## [v3.25.1] - 2022-11-20

- Fix edge-case in `Structure.eachUnitPair` with single-element units
- Fix 'auto' structure-quality for coarse models

## [v3.25.0] - 2022-11-16

- Fix handling of gzipped assets (reverts #615)

## [v3.24.0] - 2022-11-13

- Make `PluginContext.initContainer` checkered canvas background optional
- Store URL of downloaded assets to detect zip/gzip based on extension (#615)
- Add optional `operator.key`; can be referenced in `IndexPairBonds`
- Add overpaint/transparency/substance theme strength to representations
- Fix viewport color for transparent background

## [v3.23.0] - 2022-10-19

- Add `PluginContext.initContainer/mount/unmount` methods; these should make it easier to reuse a plugin context with both custom and built-in UI
- Add `PluginContext.canvas3dInitialized`
- `createPluginUI` now resolves after the 3d canvas has been initialized
- Change EM Volume Streaming default from `Whole Structure` to `Auto`

## [v3.22.0] - 2022-10-17

- Replace `VolumeIsosurfaceParams.pickingGranularity` param with `Volume.PickingGranuality`

## [v3.21.0] - 2022-10-17

- Add `VolumeIsosurfaceParams.pickingGranularity` param
- Prevent component controls collapsing when option is selected

## [v3.20.0] - 2022-10-16

- [Breaking] Rename the ``model-index`` color theme to ``trajectory-index``
- Add a new ``model-index`` color theme that uniquely colors each loaded model
- Add the new ``model-index`` and ``structure-index`` color themes as an option for the carbon color in the ``element-symbol`` and ``ilustrative`` color themes
- Add ``structure-index`` color theme that uniquely colors each root structure
- Add ``nearest`` method to ``Lookup3D``
- Add mipmap-based blur for skybox backgrounds

## [v3.19.0] - 2022-10-01

- Fix "empty textures" error on empty canvas
- Optimize BinaryCIF integer packing encoder
- Fix dual depth peeling when post-processing is off or when rendering direct-volumes
- Add ``cameraClipping.minNear`` parameter
- Fix black artifacts on specular highlights with transparent background

## [v3.18.0] - 2022-09-17

- Integration of Dual depth peeling - OIT method
- Stereo camera improvements
    - Fix param updates not applied
    - Better param ranges and description
    - Add timer.mark for left/right camera

## [v3.17.0] - 2022-09-11

- [Fix] Clone ``Canvas3DParams`` when creating a ``Canvas3D`` instance to prevent shared state between multiple instances
- Add ``includeResidueTest`` option to ``alignAndSuperposeWithSIFTSMapping``
- Add ``parentDisplay`` param for interactions representation.
- [Experimental] Add support for PyMOL, VMD, and Jmol atom expressions in selection scripts
- Support for ``failIfMajorPerformanceCaveat`` webgl attribute. Add ``PluginConfig.General.AllowMajorPerformanceCaveat`` and ``allow-major-performance-caveat`` Viewer GET param.
- Fix handling of PDB TER records (#549)
- Add support for getting multiple loci from a representation (``.getAllLoci()``)
- Add ``key`` property to intra- and inter-bonds for referencing source data
- Fix click event triggered after move

## [v3.16.0] - 2022-08-25

- Support ``globalColorParams`` and ``globalSymmetryParams`` in common representation params
- Support ``label`` parameter in ``Viewer.loadStructureFromUrl``
- Fix ``ViewportHelpContent`` Mouse Controls section

## [v3.15.0] - 2022-08-23

- Fix wboit in Safari >=15 (add missing depth renderbuffer to wboit pass)
- Add 'Around Camera' option to Volume streaming
- Avoid queuing more than one update in Volume streaming

## [v3.14.0] - 2022-08-20

- Expose inter-bonds compute params in structure
- Improve performance of inter/intra-bonds compute
- Fix defaultAttribs handling in Canvas3DContext.fromCanvas
- Confal pyramids extension improvements
    - Add custom labels to Confal pyramids
    - Improve naming of some internal types in Confal pyramids extension coordinate
    - Add example mmCIF file with categories necessary to display Confal pyramids
    - Change the lookup logic of NtC steps from residues
- Add support for download of gzipped files
- Don't filter IndexPairBonds by element-based rules in MOL/SDF and MOL2 (without symmetry) models
- Fix Glycam Saccharide Names used by default
- Fix GPU surfaces rendering in Safari with WebGL2
- Add ``fov`` (Field of View) Canvas3D parameter
- Add ``sceneRadiusFactor`` Canvas3D parameter
- Add background pass (skybox, image, horizontal/radial gradient)
    - Set simple-settings presets via ``PluginConfig.Background.Styles``
    - Example presets in new backgrounds extension
    - Load skybox/image from URL or File (saved in session)
    - Opacity, saturation, lightness controls for skybox/image
    - Coverage (viewport or canvas) controls for image/gradient
- [Breaking] ``AssetManager`` needs to be passed to various graphics related classes
- Fix SSAO renderable initialization
- Reduce number of webgl state changes
    - Add ``viewport`` and ``scissor`` to state object
    - Add ``hasOpaque`` to scene object
- Handle edge cases where some renderables would not get (correctly) rendered
    - Fix text background rendering for opaque text
    - Fix helper scenes not shown when rendering directly to draw target
- Fix ``CustomElementProperty`` coloring not working

## [v3.13.0] - 2022-07-24

- Fix: only update camera state if manualReset is off (#494)
- Improve handling principal axes of points in a plane
- Add 'material' annotation support for textures
- More effort to avoid using ``flat`` qualifier in shaders: add ``dVaryingGroup``
- Enable ``immediateUpdate`` for iso level in isosurface and volume streaming controls
- Add support to download CCD from configurable URL

## [v3.12.1] - 2022-07-20

- Fix plugin behavior dispose logic to correctly unsubscribe observables.

## [v3.12.0] - 2022-07-17

- Add ``colorMarker`` option to Renderer. This disables the highlight and select marker at a shader level for faster rendering of large scenes in some cases.
- Bind shared textures only once per pass, not for each render item
- Fix missing 'material' annotation for some uniforms, causing unnecessary uniform updates
- Remove use of ``isnan`` in impostor shaders, not needed and causing slowdown
- Avoid using ``flat`` qualifier in shaders, causing slowdown
- Improve CellPack's ``adjustStyle`` option (disable ``colorMarker``, set component options, enable marking w/o ghost)
- Scan all entities when looking for ``struct_conn`` entries (fixes issue when the same ``label_asym_id`` is used in more than one entity)

## [v3.11.0] - 2022-07-04

- Add ``instanceGranularity`` option for marker, transparency, clipping, overpaint, substance data to save memory
- CellPack extension tweaks
    - Use instancing to create DNA/RNA curves to save memory
    - Enable ``instanceGranularity`` by default
    - Add ``adjustStyle`` option to LoadCellPackModel action (stylized, no multi-sample, no far clipping, chain picking)
- Structure Superposition now respects pivot's coordinate system

## [v3.10.2] - 2022-06-26

- Fix superfluous shader varying
- Improve use of gl_VertexID when possible

## [v3.10.1] - 2022-06-26

- Fix groupCount when updating TextureMesh-based visuals

## [v3.10.0] - 2022-06-24

- Add support for Glycam saccharide names
- Add ``PluginConfig.Viewport.ShowTrajectoryControls`` config option

## [v3.9.1] - 2022-06-19

- Fix missing ``super.componentWillUnmount()`` calls (@simeonborko)
- Fix missing ``uGroupCount`` update for visuals
- Fix missing aromatic bond display

## [v3.9.0] - 2022-05-30

- Improve picking by using drawbuffers (when available) to reduce number of drawcalls
- GPU timing support
    - Add ``timing-mode`` Viewer GET param
    - Add support for webgl timer queries
    - Add timer marks around GPU render & compute operations
- Volume Server CIF: Add check that a data block contains volume data before parsing
- Fix ``Scene.clear`` not clearing primitives & volumes arrays (@JonStargaryen)
- Fix rendering volumes when wboit is switched off and postprocessing is enabled

## [v3.8.2] - 2022-05-22

- Fix ``Scene.opacityAverage`` not taking xray shaded into account

## [v3.8.1] - 2022-05-14

- Fix issues with marking camera/handle helper (#433)
- Fix issues with array uniforms when running with headless-gl
- Fix Polymer Chain Instance coloring
- Improve performance of scene marker/opacity average calculation

## [v3.8.0] - 2022-04-30

- Add support for outlines around transparent objects
- Improve per-group transparency when wboit is switched off
- Improve ``ColorTheme`` typing with ``ColorType`` generic.
    - Defaults to ``ColorTypeLocation``
    - Set when using ``ColorTypeDirect`` or ``ColorTypeGrid``
- Fix case handling of ``struct_conf`` mmCIF enumeration field (#425)
- Fix ``allowTransparentBackfaces`` for per-group transparency
- Fix ``FormatRegistry.isApplicable`` returning true for unregistered formats
- Fix: handle building of ``GridLookup3D`` with zero cell size
- Fix ``ignoreLight`` for direct-volume rendering with webgl1
- Fix (non-black) outlines when using transparent background

## [v3.7.0] - 2022-04-13

- Fix ``xrayShaded`` for texture-mesh geometries
- [Breaking] Change ``allowTransparentBackfaces`` to ``transparentBackfaces`` with options ``off``, ``on``, ``opaque``. This was only added in 3.6.0, so allowing a breaking change here.
    - ``off``: don't show (default)
    - ``on``: show with transparency
    - ``opaque``: show fully opaque
- Add option to disable file drop overlay.

## [v3.6.2] - 2022-04-05

- ModelServer ligand queries: fixes for alternate locations, additional atoms & UNL ligand
- React 18 friendly ``useBehavior`` hook.

## [v3.6.1] - 2022-04-03

- Fix React18 related UI regressions.

## [v3.6.0] - 2022-04-03

- Check that model and coordinates have same element count when creating a trajectory
- Fix aromatic rings assignment: do not mix flags and planarity test
- Improve bonds assignment of coarse grained models: check for IndexPairBonds and exhaustive StructConn
- Fix unit mapping in bondedAtomicPairs MolScript query
- Improve pdb parsing: handle non unique atom and chain names (fixes #156)
- Fix volume streaming for entries with multiple contour lists
- Add ``allowTransparentBackfaces`` parameter to support double-sided rendering of transparent geometries
- Fix handling of case insensitive mmCIF enumeration fields (including entity.type)
- Fix ``disable-wboit`` Viewer GET param
- Add support for React 18.
    - Used by importing ``createPluginUI`` from ``mol-plugin-ui/react18``;
    - In Mol* 4.0, React 18 will become the default option.

## [v3.5.0] - 2022-03-25

- Fix issues with bounding-sphere & color-smoothing (mostly for small geometries)
- Support BCIF => CIF conversion in ``cif2bcif`` CLI tool

## [v3.4.0] - 2022-03-13

- Fix handling of mmcif with empty ``label_*`` fields
- Improve saccharide detection (compare against list from CCD)
- Fix legend label of hydrophobicity color theme
- Add ``LoadTrajectory`` action
- Add ``CustomImportControls`` to left panel
- Add Zenodo import extension (load structures, trajectories, volumes, and zip files)
- Fix loading of some compressed files within sessions
- Fix wrong element assignment for atoms with Charmm ion names
- Fix handling of empty symmetry cell data
- Add support for ``trr`` and ``nctraj`` coordinates files
- Add support for ``prmtop`` and ``top`` topology files

## [v3.3.1] - 2022-02-27

- Fix issue with unit boundary reuse (do at visual level instead)
- Add option to ignore ions for inter-unit bond computation

## [v3.3.0] - 2022-02-27

- Fix parsing contour-level from emdb v3 header files
- Fix invalid CSS (#376)
- Fix "texture not renderable" & "texture not bound" warnings (#319)
- Fix visual for bonds between two aromatic rings
- Fix visual for delocalized bonds (parsed from mmcif and mol2)
- Fix ring computation algorithm
- Add ``UnitResonance`` property with info about delocalized triplets
- Resolve marking in main renderer loop to improve overall performance
- Use ``throttleTime`` instead of ``debounceTime`` in sequence viewer for better responsiveness
- Change line geometry default ``scaleFactor`` to 2 (3 is too big after fixing line rendering)
- Trajectory animation performance improvements
    - Reuse ``Model.CoarseGrained`` for coordinate trajectories
    - Avoid calculating ``InterUnitBonds`` when ``Structure.parent`` ones are empty
    - Reuse unit boundary if sphere has not changed too much
    - Don't show 'inter-bond' and 'element-cross' visuals in line representations of polymerAndLigand preset
- Fix additional mononucleotides detected as polymer components
- Fix and improve ``canRemap`` handling in ``IntraUnitBonds``
- Reuse occlusion for secondary passes during multi-sampling
- Check if marking passes are needed before doing them
- Add ``resolutionScale`` parameter to allow trading quality of occlusion for performance

## [v3.2.0] - 2022-02-17

- Rename "best database mapping" to "SIFTS Mapping"
- Add schema and export support for ``atom_site.pdbx_sifts_xref_*`` fields
- Add schema export support for ``atom_site.pdbx_label_index`` field
- Add `traceOnly` parameter to chain/UniProt-based structure alignment
- Store ``IndexPairBonds`` as a dynamic property.

## [v3.1.0] - 2022-02-06

- Fix ``xrayShaded`` & ``ignoreLight`` params not working at the same time
- Add ``ignoreLight`` to component params
- Tweaks for cleaner default representation style
    - Cartoon: use ``nucleotide-ring`` instead of ``nucleotide-block``
    - Focus: use ``xrayShaded`` instead of opacity; adjust target size; don't show non-covalent interactions twice
- Fix representation preset side effects (changing post-processing parameters, see #363)
- Add Quick Styles panel (default, illustrative, stylized)
- Fix exported structure missing secondary-structure categories (#364)
- Fix volume streaming error message: distinguish between missing data and server error (#364)

## [v3.0.2] - 2022-01-30

- Fix color smoothing of elongated structures (by fixing ``Sphere.expand`` for spheres with highly directional extrema)
- Fix entity label not displayed when multiple instances of the same entity are highlighted
- Fix empty elements created in ``StructureElement.Loci.extendToAllInstances``
- Measurement options tweaks (allow larger ``textSize``; make ``customText`` essential)
- Fix visual visibility sync edge case when changing state snapshots

## [v3.0.1] - 2022-01-27

- Fix marking pass not working with ``transparentBackground``
- Fix pdbe xray maps url not https
- Fix entity-id color theme broken for non-IHM models
- Improve/fix marking of ``InteractionsInterUnitVisual`` (mark when all contact-feature members are given)
- Add missing "entity-id" and "enity-source" options for carbon coloring to "element-symbol" color theme
- Fix VolumeServer/query CLI
- Support automatic iso-value adjustment for VolumeServer data in ``Viewer.loadVolumeFromUrl``
- Emit drag event whenever started within viewport (not only for non-empty loci)

## [v3.0.0] - 2022-01-23

- Assembly handling tweaks:
    - Do not include suffix for "identity assembly operators"
    - Do not include assembly-related categories to export if the structure was composed from an assembly
    - Special case for ``structAsymMap`` if Mol* asym id operator mapping is present
- Support for opening ZIP files with multiple entries
- Add Model Export extension
- Bugfix: Automatically treat empty string as "non-present" value in BinaryCIF writer.
- Fix coarse model support in entity-id color theme
- Fix marking of carbohydrate visuals (whole chain could get marked instead of single residue)
- Add custom colors to "element-symbol", "molecule-type", "residue-name", and "secondary-structure" themes
- Support/bugfixes for ``atom_site.pdbx_sifts_xref`` categories
- Improve/fix marking of ``InteractionsIntraUnitVisual`` (mark when all contact-feature members are given)

## [v3.0.0-dev.10] - 2022-01-17

- Fix ``getOperatorsForIndex``
- Pass animation info (current frame & count) to state animations
    - Fix camera stutter for "camera spin" animation
- Add formal charge parsing support for MOL/SDF files (thanks @ptourlas)
- [Breaking] Cleaner looking ``MembraneOrientationVisuals`` defaults
- [Breaking] Add rock animation to trackball controls
    - Add ``animate`` to ``TrackballControlsParams``, remove ``spin`` and ``spinSpeed``
    - Add ``animate`` to ``SimpleSettingsParams``, remove ``spin``
- Add "camera rock" state animation
- Add support for custom colors to "molecule-type" theme
- [Breaking] Add style parameter to "illustrative" color theme
    - Defaults to "entity-id" style instead of "chain-id"
- Add "illustrative" representation preset

## [v3.0.0-dev.9] - 2022-01-09

- Add PDBj as a ``pdb-provider`` option
- Move Viewer APP to a separate file to allow use without importing light theme & index.html
- Add symmetry support for mol2 files (only spacegroup setting 1)
- Fix mol2 files element symbol assignment
- Improve bond assignment from ``IndexPairBonds``
    - Add ``key`` field for mapping to source data
    - Fix assignment of bonds with unphysical length
- Fix label/stats of single atom selection in multi-chain units

## [v3.0.0-dev.8] - 2021-12-31

- Add ``PluginFeatureDetection`` and disable WBOIT in Safari 15.
- Add ``disable-wboit`` Viewer GET param
- Add ``prefer-webgl1`` Viewer GET param
- [Breaking] Refactor direct-volume rendering
    - Remove isosurface render-mode (use GPU MC instead)
    - Move coloring into theme (like for other geometries/renderables)
        - Add ``direct`` color type
        - Remove color from transfer-function (now only alpha)
        - Add direct-volume color theme support
        - Add volume-value color theme
- [Breaking] Use size theme in molecular/gaussian surface & label representations
    - This is breaking because it was hardcoded to ``physical`` internally but the repr size theme default was ``uniform`` (now ``physical``)

## [v3.0.0-dev.7] - 2021-12-20

- Reduce number of created programs/shaders
    - Support specifying variants when creating graphics render-items
    - Change double-side shader param from define to uniform
    - Remove dMarkerType shader define (use uMarker as needed)
    - Support to ignore defines depending on the shader variant
    - Combine pickObject/pickInstance/pickGroup shader variants into one
    - Combine markingDepth/markingMask shader variants into one
    - Correctly set shader define flags for overpaint, transparency, substance, clipping
- [Breaking] Add per-object clip rendering properties (variant/objects)
    - ``SimpleSettingsParams.clipping.variant/objects`` and ``RendererParams.clip`` were removed

## [v3.0.0-dev.6] - 2021-12-19

- Enable temporal multi-sampling by default
    - Fix flickering during marking with camera at rest
- Enable ``aromaticBonds`` in structure representations by default
- Add ``PluginConfig.Structure.DefaultRepresentationPreset``
- Add ModelArchive support
    - schema extensions (e.g., AlphaFold uses it for the pLDDT score)
    - ModelArchive option in DownloadStructure action
    - ``model-archive`` GET parameter for Viewer app
    - ``Viewer.loadModelArchive`` method
- Improve support for loading AlphaFold structures
    - Automatic coloring by pLDDT
    - AlphaFold DB option in DownloadStructure action
    - ``afdb`` GET parameter for Viewer app
    - ``Viewer.loadAlphaFoldDb`` method
- Add QualityAssessment extension (using data from ma_qa_metric_local mmcif category)
    - pLDDT & qmean score: coloring, repr presets, molql symbol, loci labels (including avg for mutli-residue selections)
    - pLDDT: selection query
- Warn about erroneous symmetry operator matrix (instead of throwing an error)
- Added ``createPluginUI`` to ``mol-plugin-ui``
    - Support ``onBeforeUIRender`` to make sure initial UI works with custom presets and similar features.
- [Breaking] Removed ``createPlugin`` and ``createPluginAsync`` from ``mol-plugin-ui``
    - Please use ``createPluginUI`` instead
- Improve aromatic bonds handling
    - Don't detect aromatic bonds for rings < 5 atoms based on planarity
    - Prefer atoms in aromatic rings as bond reference positions

## [v3.0.0-dev.5] - 2021-12-16

- Fix initial camera reset not triggering for some entries.

## [v3.0.0-dev.4] - 2021-12-14

- Add ``bumpiness`` (per-object and per-group), ``bumpFrequency`` & ``bumpAmplitude`` (per-object) render parameters (#299)
- Change ``label`` representation defaults: Use text border instead of rectangle background
- Add outline color option to renderer
- Fix false positives in Model.isFromPdbArchive
- Add drag and drop support for loading any file, including multiple at once
    - If there are session files (.molx or .molj) among the dropped files, only the first session will be loaded
- Add drag and drop overlay
- Safari 15.1 - 15.3 WebGL 2 support workaround
- [Breaking] Move ``react`` and ``react-dom`` to ``peerDependencies``. This might break some builds.

## [v3.0.0-dev.3] - 2021-12-4

- Fix OBJ and USDZ export

## [v3.0.0-dev.2] - 2021-12-1

- Do not include tests and source maps in NPM package

## [v3.0.0-dev.0] - 2021-11-28

- Add multiple lights support (with color, intensity, and direction parameters)
- [Breaking] Add per-object material rendering properties
    - ``SimpleSettingsParams.lighting.renderStyle`` and ``RendererParams.style`` were removed
- Add substance theme with per-group material rendering properties
- ``StructureComponentManager.Options`` state saving support
- ``ParamDefinition.Group.presets`` support

## [v2.4.1] - 2021-11-28

- Fix: allow atoms in aromatic rings to do hydrogen bonds

## [v2.4.0] - 2021-11-25

- Fix secondary-structure property handling
    - StructureElement.Property was incorrectly resolving type & key
    - StructureSelectionQuery helpers 'helix' & 'beta' were not ensuring property availability
- Re-enable VAO with better workaround (bind null elements buffer before deleting)
- Add ``Representation.geometryVersion`` (increments whenever the geometry of any of its visuals changes)
- Add support for grid-based smoothing of Overpaint and Transparency visual state for surfaces

## [v2.3.9] - 2021-11-20

- Workaround: switch off VAO support for now

## [v2.3.8] - 2021-11-20

- Fix double canvas context creation (in plugin context)
- Fix unused vertex attribute handling (track which are used, disable the rest)
- Workaround for VAO issue in Chrome 96 (can cause WebGL to crash on geometry updates)

## [v2.3.7] - 2021-11-15

- Added ``ViewerOptions.collapseRightPanel``
- Added ``Viewer.loadTrajectory`` to support loading "composed" trajectories (e.g. from gro + xtc)
- Fix: handle parent in Structure.remapModel
- Add ``rounded`` and ``square`` helix profile options to Cartoon representation (in addition to the default ``elliptical``)

## [v2.3.6] - 2021-11-8

- Add additional measurement controls: orientation (box, axes, ellipsoid) & plane (best fit)
- Improve aromatic bond visuals (add ``aromaticScale``, ``aromaticSpacing``, ``aromaticDashCount`` params)
- [Breaking] Change ``adjustCylinderLength`` default to ``false`` (set to true for focus representation)
- Fix marker highlight color overriding select color
- CellPack extension update
    - add binary model support
    - add compartment (including membrane) geometry support
    - add latest mycoplasma model example
- Prefer WebGL1 in Safari 15.1.

## [v2.3.5] - 2021-10-19

- Fix sequence viewer for PDB files with COMPND record and multichain entities.
- Fix index pair bonds order assignment

## [v2.3.4] - 2021-10-12

- Fix pickScale not taken into account in line/point shader
- Add pixel-scale, pick-scale & pick-padding GET params to Viewer app
- Fix selecting bonds not adding their atoms in selection manager
- Add ``preferAtoms`` option to SelectLoci/HighlightLoci behaviors
- Make the implicit atoms of bond visuals pickable
    - Add ``preferAtomPixelPadding`` to Canvas3dInteractionHelper
- Add points & crosses visuals to Line representation
- Add ``pickPadding`` config option (look around in case target pixel is empty)
- Add ``multipleBonds`` param to bond visuals with options: off, symmetric, offset
- Fix ``argparse`` config in servers.

## [v2.3.3] - 2021-10-01

- Fix direct volume shader

## [v2.3.2] - 2021-10-01

- Prefer WebGL1 on iOS devices until WebGL2 support has stabilized.

## [v2.3.1] - 2021-09-28

- Add Charmm saccharide names
- Treat missing occupancy column as occupancy of 1
- Fix line shader not accounting for aspect ratio
- [Breaking] Fix point repr & shader
    - Was unusable with ``wboit``
    - Replaced ``pointFilledCircle`` & ``pointEdgeBleach`` params by ``pointStyle`` (square, circle, fuzzy)
    - Set ``pointSizeAttenuation`` to false by default
    - Set ``sizeTheme`` to ``uniform`` by default
- Add ``markerPriority`` option to Renderer (useful in combination with edges of marking pass)
- Add support support for ``chem_comp_bond`` and ``struct_conn`` categories (fixes ModelServer behavior where these categories should have been present)
- Model and VolumeServer: fix argparse config

## [v2.3.0] - 2021-09-06

- Take include/exclude flags into account when displaying aromatic bonds
- Improve marking performance
    - Avoid unnecessary draw calls/ui updates when marking
    - Check if loci is superset of visual
    - Check if loci overlaps with unit visual
    - Ensure ``Interval`` is used for ranges instead of ``SortedArray``
    - Add uniform marker type
    - Special case for reversing previous mark
- Add optional marking pass
    - Outlines visible and hidden parts of highlighted/selected groups
    - Add highlightStrength/selectStrength renderer params

## [v2.2.3] - 2021-08-25

- Add ``invertCantorPairing`` helper function
- Add ``Mesh`` processing helper ``.smoothEdges``
- Smooth border of molecular-surface with ``includeParent`` enabled
- Hide ``includeParent`` option from gaussian-surface visuals (not particularly useful)
- Improved ``StructureElement.Loci.size`` performance (for marking large cellpack models)
- Fix new ``TransformData`` issues (camera/bounding helper not showing up)
- Improve marking performance (avoid superfluous calls to ``StructureElement.Loci.isWholeStructure``)

## [v2.2.2] - 2021-08-11

- Fix ``TransformData`` issues [#133](https://github.com/molstar/molstar/issues/133)
- Fix ``mol-script`` query compiler const expression recognition.

## [v2.2.1] - 2021-08-02

- Add surrounding atoms (5 Angstrom) structure selection query
- [Breaking] Add maxDistance prop to ``IndexPairBonds``
- Fix coordinateSystem not handled in ``Structure.asParent``
- Add ``dynamicBonds`` to ``Structure`` props (force re-calc on model change)
    - Expose as optional param in root structure transform helper
- Add overpaint support to geometry exporters
- ``InputObserver`` improvements
  - normalize wheel speed across browsers/platforms
  - support Safari gestures (used by ``TrackballControls``)
  - ``PinchInput.fractionDelta`` and use it in ``TrackballControls``

## [v2.2.0] - 2021-07-31

- Add ``tubularHelices`` parameter to Cartoon representation
- Add ``SdfFormat`` and update SDF parser to be able to parse data headers according to spec (hopefully :)) #230
- Fix mononucleotides detected as polymer components (#229)
- Set default outline scale back to 1
- Improved DCD reader cell angle handling (interpret near 0 angles as 90 deg)
- Handle more residue/atom names commonly used in force-fields
- Add USDZ support to ``geo-export`` extension.
- Fix ``includeParent`` support for multi-instance bond visuals.
- Add ``operator`` Loci granularity, selecting everything with the same operator name.
- Prefer ``_label_seq_id`` fields in secondary structure assignment.
- Support new EMDB API (https://www.ebi.ac.uk/emdb/api/entry/map/[EMBD-ID]) for EM volume contour levels.
- ``Canvas3D`` tweaks:
    - Update ``forceDraw`` logic.
    - Ensure the scene is re-rendered when viewport size changes.
    - Support ``noDraw`` mode in ``PluginAnimationLoop``.

## [v2.1.0] - 2021-07-05

- Add parameter for to display aromatic bonds as dashes next to solid cylinder/line.
- Add backbone representation
- Fix outline in orthographic mode and set default scale to 2.

## [v2.0.7] - 2021-06-23

- Add ability to specify ``volumeIndex`` in ``Viewer.loadVolumeFromUrl`` to better support Volume Server inputs.
- Support in-place reordering for trajectory ``Frame.x/y/z`` arrays for better memory efficiency.
- Fixed text CIF encoder edge cases (most notably single whitespace not being escaped).

## [v2.0.6] - 2021-06-01

- Add glTF (GLB) and STL support to ``geo-export`` extension.
- Protein crosslink improvements
    - Change O-S bond distance to allow for NOS bridges (doi:10.1038/s41586-021-03513-3)
    - Added NOS-bridges query & improved disulfide-bridges query
- Fix #178: ``IndexPairBonds`` for non-single residue structures (bug due to atom reordering).
- Add volumetric color smoothing for MolecularSurface and GaussianSurface representations (#173)
- Fix nested 3d grid lookup that caused results being overwritten in non-covalent interactions computation.
- Basic implementation of ``BestDatabaseSequenceMapping`` (parse from CIF, color theme, superposition).
- Add atom id ranges support to Selection UI.

## [v2.0.5] - 2021-04-26

- Ability to pass ``Canvas3DContext`` to ``PluginContext.fromCanvas``.
- Relative frame support for ``Canvas3D`` viewport.
- Fix bug in screenshot copy UI.
- Add ability to select residues from a list of identifiers to the Selection UI.
- Fix SSAO bugs when used with ``Canvas3D`` viewport.
- Support for  full pausing (no draw) rendering: ``Canvas3D.pause(true)``.
- Add ``MeshBuilder.addMesh``.
- Add ``Torus`` primitive.
- Lazy volume loading support.
- [Breaking] ``Viewer.loadVolumeFromUrl`` signature change.
    - ``loadVolumeFromUrl(url, format, isBinary, isovalues, entryId)`` => ``loadVolumeFromUrl({ url, format, isBinary }, isovalues, { entryId, isLazy })``
- Add ``TextureMesh`` support to ``geo-export`` extension.

## [v2.0.4] - 2021-04-20

- [WIP] Mesh export extension
- ``Structure.eachAtomicHierarchyElement`` (#161)
- Fixed reading multi-line values in SDF format
- Fixed Measurements UI labels (#166)

## [v2.0.3] - 2021-04-09

- Add support for ``ColorTheme.palette`` designed for providing gradient-like coloring.
- [Breaking] The ``zip`` function is now asynchronous and expects a ``RuntimeContext``. Also added ``Zip()`` returning a ``Task``.
- [Breaking] Add ``CubeGridFormat`` in ``alpha-orbitals`` extension.

## [v2.0.2] - 2021-03-29

- Add ``Canvas3D.getRenderObjects``.
- [WIP] Animate state interpolating, including model trajectories
- Recognise MSE, SEP, TPO, PTR and PCA as non-standard amino-acids.
- Fix VolumeFromDensityServerCif transform label

## [v2.0.1] - 2021-03-23

- Exclude tsconfig.commonjs.tsbuildinfo from npm bundle

## [v2.0.0] - 2021-03-23

Too many changes to list as this is the start of the changelog... Notably, default exports are now forbidden.<|MERGE_RESOLUTION|>--- conflicted
+++ resolved
@@ -4,9 +4,7 @@
 Note that since we don't clearly distinguish between a public and private interfaces there will be changes in non-major versions that are potentially breaking. If we make breaking changes to less used interfaces we will highlight it in here.
 
 ## [Unreleased]
-<<<<<<< HEAD
 - Fix createColorScaleByType when offsets are available
-=======
 - Get bond orders from non-standard CONECT records in PDB files
 - Remove outdated `gl_FrontFacing` workaround for buggy drivers
 - Fix clip objects for direct-volume rendering
@@ -26,7 +24,6 @@
   - Tidy up MVS builder:
     - Add `sphere` and `angle` methods
     - [Breaking] Rename builder method primitives_from_uri -> primitivesFromUri
->>>>>>> d7beb288
 
 ## [v5.0.0] - 2025-09-28
 - [Breaking] Renamed some color schemes ('inferno' -> 'inferno-no-black', 'magma' -> 'magma-no-black', 'turbo' -> 'turbo-no-black', 'rainbow' -> 'simple-rainbow')
