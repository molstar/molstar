# Change Log
All notable changes to this project will be documented in this file, following the suggestions of [Keep a CHANGELOG](http://keepachangelog.com/). This project adheres to [Semantic Versioning](http://semver.org/) for its most widely used - and defacto - public interfaces.

Note that since we don't clearly distinguish between a public and private interfaces there will be changes in non-major versions that are potentially breaking. If we make breaking changes to less used interfaces we will highlight it in here.


## [Unreleased]

- Avoid rendering of fully transparent renderables
- Add occlusion color parameter
- Fix issue with outlines and orthographic camera
- Reduce over-blurring occlusion at larger view distances
- Fix occlusion artefact with non-canvas viewport and pixel-ratio > 1
- Update nodejs-shims conditionals to handle polyfilled document object in NodeJS environment.
- Ensure marking edges are at least one pixel wide
<<<<<<< HEAD
- Selection toggle buttons hidden if selection mode is off
- Camera focus loci bindings allow reset on click-away to be overridden
=======
- Fix blurry occlusion in screenshots
>>>>>>> 2114c4a3

## [v3.31.4] - 2023-02-24

- Allow link cylinder/line `dashCount` set to '0'
- Stop animation loop when disposing `PluginContext` (thanks @gfrn for identifying the issue)

## [v3.31.3] - 2023-02-22

- Fix impostor bond visuals not correctly updating on `sizeFactor` changes
- Fix degenerate case in PCA
- Fix near clipping avoidance in impostor shaders
- Update `fs` import in `data-source.ts`

## [v3.31.2] - 2023-02-12

- Fix exit code of volume pack executable (pack.ts). Now exits with non-0 status when an error happens
- Remove pca transform from components ui focus (too distracting)
- Fix artefacts with opaque outlines behind transparent objects
- Fix polymer trace visual not updating
- Fix use of `WEBGL_provoking_vertex`

## [v3.31.1] - 2023-02-05

- Improve Component camera focus based on the PCA of the structure and the following rules:
    - The first residue should be in first quadrant if there is only one chain
    - The average position of the residues of the first chain should be in the first quadrant if there is more than one chain
- Add `HeadlessPluginContext` and `HeadlessScreenshotHelper` to be used in Node.js
- Add example `image-renderer`
- Fix wrong offset when rendering text with orthographic projection
- Update camera/handle helper when `devicePixelRatio` changes
- Add various options to customize the axes camera-helper
- Fix issue with texture-mesh color smoothing when changing themes
- Add fast boundary helper and corresponding unit trait
- Add Observable for Canvas3D commits

## [v3.30.0] - 2023-01-29

- Improve `Dnatco` extension
    - Factor out common code in `Dnatco` extension
    - Add `NtC tube` visual. Applicable for structures with NtC annotation
    - [Breaking] Rename `DnatcoConfalPyramids` to `DnatcoNtCs`
- Improve boundary calculation performance
- Add option to create & include images in state snapshots
- Fix SSAO artefacts with high bias values
- Fix SSAO resolution scale parameter handling
- Improve outlines, visually more stable at different view distances

## [v3.29.0] - 2023-01-15

- `meshes` extension: Fixed a bug in mesh visualization (show backfaces when opacity < 1)
- Add color quick select control to Volume controls
- Fix `dropFiles` bug
- Fix some cyclic imports and reduce the use of const enums. This should make it easier to use the library with the `isolatedModules: true` TS config.
- Fix `dropFiles` bug (#679)
- Add `input type='color'` picker to `CombinedColorControl`
- Set `ParameterMappingControl` disabled when state is updating
- Performance tweaks
    - Update clip `defines` only when changed
    - Check for identity in structure/unit areEqual methods
    - Avoid cloning of structure representation parameters
    - Make SymmetryOperator.createMapping monomorphic
    - Improve bonding-sphere calculation
    - Defer Scene properties calculation (markerAverage, opacityAverage, hasOpaque)
    - Improve checks in in UnitsRepresentation setVisualState
- Add StructureElement.Loci.forEachLocation
- Add RepresentationRegistry.clear and ThemeRegistry.clear
- Add generic Loci support for overpaint, substance, clipping themes
- Add `.getCenter` and `.center` to `Camera`
- Add support to dim unmarked groups
- Add support for marker edge strength

## [v3.28.0] - 2022-12-20

- Show histogram in direct volume control point settings
- Add `solidInterior` parameter to sphere/cylinder impostors
- [Breaking] Tweak `ignoreHydrogens` non-polar handling (introduced in 3.27.0)
- Add `meshes` and `volumes-and-segmentations` extensions
    - See https://molstarvolseg.ncbr.muni.cz/ for more info
- Fix missing support for info in `ParamDefinition.Converted`
- Add support for multi-visual volume representations
- Improve volume isosurface bounding-sphere
- Add basic volume segmentation support to core
    - Add `Volume.Segment` model
    - Add `Segmentation` custom volume property
    - Add `SegmentRepresentation` representation
    - Add `volume-segment` color theme
- Fix GPU marching cubes failing for large meshes with webgl2 (due to use of float16)

## [v3.27.0] - 2022-12-15

- Add an `includeTransparent` parameter to hide/show outlines of components that are transparent
- Fix 'once' for animations of systems with many frames
- Better guard against issue (black fringes) with bumpiness in impostors
- Improve impostor shaders
    - Fix sphere near-clipping with orthographic projection
    - Fix cylinder near-clipping
    - Add interior cylinder caps
    - Add per-pixel object clipping
- Fix `QualityAssessment` assignment bug for structures with different auth vs label sequence numbering
- Refresh `ApplyActionControl`'s param definition when toggling expanded state
- Fix `struct_conn` bond assignment for ions
- Ability to show only polar hydrogens

## [v3.26.0] - 2022-12-04

- Support for ``powerPreference`` webgl attribute. Add ``PluginConfig.General.PowerPreference`` and ``power-preference`` Viewer GET param.
- Excluded common protein caps `NME` and `ACE` from the ligand selection query
- Add screen-space shadow post-processing effect
- Add "Structure Molecular Surface" visual
- Add `external-volume` theme (coloring of arbitrary geometries by user-selected volume)

## [v3.25.1] - 2022-11-20

- Fix edge-case in `Structure.eachUnitPair` with single-element units
- Fix 'auto' structure-quality for coarse models

## [v3.25.0] - 2022-11-16

- Fix handling of gzipped assets (reverts #615)

## [v3.24.0] - 2022-11-13

- Make `PluginContext.initContainer` checkered canvas background optional
- Store URL of downloaded assets to detect zip/gzip based on extension (#615)
- Add optional `operator.key`; can be referenced in `IndexPairBonds`
- Add overpaint/transparency/substance theme strength to representations
- Fix viewport color for transparent background

## [v3.23.0] - 2022-10-19

- Add `PluginContext.initContainer/mount/unmount` methods; these should make it easier to reuse a plugin context with both custom and built-in UI
- Add `PluginContext.canvas3dInitialized`
- `createPluginUI` now resolves after the 3d canvas has been initialized
- Change EM Volume Streaming default from `Whole Structure` to `Auto`

## [v3.22.0] - 2022-10-17

- Replace `VolumeIsosurfaceParams.pickingGranularity` param with `Volume.PickingGranuality`

## [v3.21.0] - 2022-10-17

- Add `VolumeIsosurfaceParams.pickingGranularity` param
- Prevent component controls collapsing when option is selected

## [v3.20.0] - 2022-10-16

- [Breaking] Rename the ``model-index`` color theme to ``trajectory-index``
- Add a new ``model-index`` color theme that uniquely colors each loaded model
- Add the new ``model-index`` and ``structure-index`` color themes as an option for the carbon color in the ``element-symbol`` and ``ilustrative`` color themes
- Add ``structure-index`` color theme that uniquely colors each root structure
- Add ``nearest`` method to ``Lookup3D``
- Add mipmap-based blur for skybox backgrounds

## [v3.19.0] - 2022-10-01

- Fix "empty textures" error on empty canvas
- Optimize BinaryCIF integer packing encoder
- Fix dual depth peeling when post-processing is off or when rendering direct-volumes
- Add ``cameraClipping.minNear`` parameter
- Fix black artifacts on specular highlights with transparent background

## [v3.18.0] - 2022-09-17

- Integration of Dual depth peeling - OIT method
- Stereo camera improvements
    - Fix param updates not applied
    - Better param ranges and description
    - Add timer.mark for left/right camera

## [v3.17.0] - 2022-09-11

- [Fix] Clone ``Canvas3DParams`` when creating a ``Canvas3D`` instance to prevent shared state between multiple instances
- Add ``includeResidueTest`` option to ``alignAndSuperposeWithSIFTSMapping``
- Add ``parentDisplay`` param for interactions representation.
- [Experimental] Add support for PyMOL, VMD, and Jmol atom expressions in selection scripts
- Support for ``failIfMajorPerformanceCaveat`` webgl attribute. Add ``PluginConfig.General.AllowMajorPerformanceCaveat`` and ``allow-major-performance-caveat`` Viewer GET param.
- Fix handling of PDB TER records (#549)
- Add support for getting multiple loci from a representation (``.getAllLoci()``)
- Add ``key`` property to intra- and inter-bonds for referencing source data
- Fix click event triggered after move

## [v3.16.0] - 2022-08-25

- Support ``globalColorParams`` and ``globalSymmetryParams`` in common representation params
- Support ``label`` parameter in ``Viewer.loadStructureFromUrl``
- Fix ``ViewportHelpContent`` Mouse Controls section

## [v3.15.0] - 2022-08-23

- Fix wboit in Safari >=15 (add missing depth renderbuffer to wboit pass)
- Add 'Around Camera' option to Volume streaming
- Avoid queuing more than one update in Volume streaming

## [v3.14.0] - 2022-08-20

- Expose inter-bonds compute params in structure
- Improve performance of inter/intra-bonds compute
- Fix defaultAttribs handling in Canvas3DContext.fromCanvas
- Confal pyramids extension improvements
    - Add custom labels to Confal pyramids
    - Improve naming of some internal types in Confal pyramids extension coordinate
    - Add example mmCIF file with categories necessary to display Confal pyramids
    - Change the lookup logic of NtC steps from residues
- Add support for download of gzipped files
- Don't filter IndexPairBonds by element-based rules in MOL/SDF and MOL2 (without symmetry) models
- Fix Glycam Saccharide Names used by default
- Fix GPU surfaces rendering in Safari with WebGL2
- Add ``fov`` (Field of View) Canvas3D parameter
- Add ``sceneRadiusFactor`` Canvas3D parameter
- Add background pass (skybox, image, horizontal/radial gradient)
    - Set simple-settings presets via ``PluginConfig.Background.Styles``
    - Example presets in new backgrounds extension
    - Load skybox/image from URL or File (saved in session)
    - Opacity, saturation, lightness controls for skybox/image
    - Coverage (viewport or canvas) controls for image/gradient
- [Breaking] ``AssetManager`` needs to be passed to various graphics related classes
- Fix SSAO renderable initialization
- Reduce number of webgl state changes
    - Add ``viewport`` and ``scissor`` to state object
    - Add ``hasOpaque`` to scene object
- Handle edge cases where some renderables would not get (correctly) rendered
    - Fix text background rendering for opaque text
    - Fix helper scenes not shown when rendering directly to draw target
- Fix ``CustomElementProperty`` coloring not working

## [v3.13.0] - 2022-07-24

- Fix: only update camera state if manualReset is off (#494)
- Improve handling principal axes of points in a plane
- Add 'material' annotation support for textures
- More effort to avoid using ``flat`` qualifier in shaders: add ``dVaryingGroup``
- Enable ``immediateUpdate`` for iso level in isosurface and volume streaming controls
- Add support to download CCD from configurable URL

## [v3.12.1] - 2022-07-20

- Fix plugin behavior dispose logic to correctly unsubscribe observables.

## [v3.12.0] - 2022-07-17

- Add ``colorMarker`` option to Renderer. This disables the highlight and select marker at a shader level for faster rendering of large scenes in some cases.
- Bind shared textures only once per pass, not for each render item
- Fix missing 'material' annotation for some uniforms, causing unnecessary uniform updates
- Remove use of ``isnan`` in impostor shaders, not needed and causing slowdown
- Avoid using ``flat`` qualifier in shaders, causing slowdown
- Improve CellPack's ``adjustStyle`` option (disable ``colorMarker``, set component options, enable marking w/o ghost)
- Scan all entities when looking for ``struct_conn`` entries (fixes issue when the same ``label_asym_id`` is used in more than one entity)

## [v3.11.0] - 2022-07-04

- Add ``instanceGranularity`` option for marker, transparency, clipping, overpaint, substance data to save memory
- CellPack extension tweaks
    - Use instancing to create DNA/RNA curves to save memory
    - Enable ``instanceGranularity`` by default
    - Add ``adjustStyle`` option to LoadCellPackModel action (stylized, no multi-sample, no far clipping, chain picking)
- Structure Superposition now respects pivot's coordinate system

## [v3.10.2] - 2022-06-26

- Fix superfluous shader varying
- Improve use of gl_VertexID when possible

## [v3.10.1] - 2022-06-26

- Fix groupCount when updating TextureMesh-based visuals

## [v3.10.0] - 2022-06-24

- Add support for Glycam saccharide names
- Add ``PluginConfig.Viewport.ShowTrajectoryControls`` config option

## [v3.9.1] - 2022-06-19

- Fix missing ``super.componentWillUnmount()`` calls (@simeonborko)
- Fix missing ``uGroupCount`` update for visuals
- Fix missing aromatic bond display

## [v3.9.0] - 2022-05-30

- Improve picking by using drawbuffers (when available) to reduce number of drawcalls
- GPU timing support
    - Add ``timing-mode`` Viewer GET param
    - Add support for webgl timer queries
    - Add timer marks around GPU render & compute operations
- Volume Server CIF: Add check that a data block contains volume data before parsing
- Fix ``Scene.clear`` not clearing primitives & volumes arrays (@JonStargaryen)
- Fix rendering volumes when wboit is switched off and postprocessing is enabled

## [v3.8.2] - 2022-05-22

- Fix ``Scene.opacityAverage`` not taking xray shaded into account

## [v3.8.1] - 2022-05-14

- Fix issues with marking camera/handle helper (#433)
- Fix issues with array uniforms when running with headless-gl
- Fix Polymer Chain Instance coloring
- Improve performance of scene marker/opacity average calculation

## [v3.8.0] - 2022-04-30

- Add support for outlines around transparent objects
- Improve per-group transparency when wboit is switched off
- Improve ``ColorTheme`` typing with ``ColorType`` generic.
    - Defaults to ``ColorTypeLocation``
    - Set when using ``ColorTypeDirect`` or ``ColorTypeGrid``
- Fix case handling of ``struct_conf`` mmCIF enumeration field (#425)
- Fix ``allowTransparentBackfaces`` for per-group transparency
- Fix ``FormatRegistry.isApplicable`` returning true for unregistered formats
- Fix: handle building of ``GridLookup3D`` with zero cell size
- Fix ``ignoreLight`` for direct-volume rendering with webgl1
- Fix (non-black) outlines when using transparent background

## [v3.7.0] - 2022-04-13

- Fix ``xrayShaded`` for texture-mesh geometries
- [Breaking] Change ``allowTransparentBackfaces`` to ``transparentBackfaces`` with options ``off``, ``on``, ``opaque``. This was only added in 3.6.0, so allowing a breaking change here.
    - ``off``: don't show (default)
    - ``on``: show with transparency
    - ``opaque``: show fully opaque
- Add option to disable file drop overlay.

## [v3.6.2] - 2022-04-05

- ModelServer ligand queries: fixes for alternate locations, additional atoms & UNL ligand
- React 18 friendly ``useBehavior`` hook.

## [v3.6.1] - 2022-04-03

- Fix React18 related UI regressions.

## [v3.6.0] - 2022-04-03

- Check that model and coordinates have same element count when creating a trajectory
- Fix aromatic rings assignment: do not mix flags and planarity test
- Improve bonds assignment of coarse grained models: check for IndexPairBonds and exhaustive StructConn
- Fix unit mapping in bondedAtomicPairs MolScript query
- Improve pdb parsing: handle non unique atom and chain names (fixes #156)
- Fix volume streaming for entries with multiple contour lists
- Add ``allowTransparentBackfaces`` parameter to support double-sided rendering of transparent geometries
- Fix handling of case insensitive mmCIF enumeration fields (including entity.type)
- Fix ``disable-wboit`` Viewer GET param
- Add support for React 18.
    - Used by importing ``createPluginUI`` from ``mol-plugin-ui/react18``;
    - In Mol* 4.0, React 18 will become the default option.

## [v3.5.0] - 2022-03-25

- Fix issues with bounding-sphere & color-smoothing (mostly for small geometries)
- Support BCIF => CIF conversion in ``cif2bcif`` CLI tool

## [v3.4.0] - 2022-03-13

- Fix handling of mmcif with empty ``label_*`` fields
- Improve saccharide detection (compare against list from CCD)
- Fix legend label of hydrophobicity color theme
- Add ``LoadTrajectory`` action
- Add ``CustomImportControls`` to left panel
- Add Zenodo import extension (load structures, trajectories, volumes, and zip files)
- Fix loading of some compressed files within sessions
- Fix wrong element assignment for atoms with Charmm ion names
- Fix handling of empty symmetry cell data
- Add support for ``trr`` and ``nctraj`` coordinates files
- Add support for ``prmtop`` and ``top`` topology files

## [v3.3.1] - 2022-02-27

- Fix issue with unit boundary reuse (do at visual level instead)
- Add option to ignore ions for inter-unit bond computation

## [v3.3.0] - 2022-02-27

- Fix parsing contour-level from emdb v3 header files
- Fix invalid CSS (#376)
- Fix "texture not renderable" & "texture not bound" warnings (#319)
- Fix visual for bonds between two aromatic rings
- Fix visual for delocalized bonds (parsed from mmcif and mol2)
- Fix ring computation algorithm
- Add ``UnitResonance`` property with info about delocalized triplets
- Resolve marking in main renderer loop to improve overall performance
- Use ``throttleTime`` instead of ``debounceTime`` in sequence viewer for better responsiveness
- Change line geometry default ``scaleFactor`` to 2 (3 is too big after fixing line rendering)
- Trajectory animation performance improvements
    - Reuse ``Model.CoarseGrained`` for coordinate trajectories
    - Avoid calculating ``InterUnitBonds`` when ``Structure.parent`` ones are empty
    - Reuse unit boundary if sphere has not changed too much
    - Don't show 'inter-bond' and 'element-cross' visuals in line representations of polymerAndLigand preset
- Fix additional mononucleotides detected as polymer components
- Fix and improve ``canRemap`` handling in ``IntraUnitBonds``
- Reuse occlusion for secondary passes during multi-sampling
- Check if marking passes are needed before doing them
- Add ``resolutionScale`` parameter to allow trading quality of occlusion for performance

## [v3.2.0] - 2022-02-17

- Rename "best database mapping" to "SIFTS Mapping"
- Add schema and export support for ``atom_site.pdbx_sifts_xref_*`` fields
- Add schema export support for ``atom_site.pdbx_label_index`` field
- Add `traceOnly` parameter to chain/UniProt-based structure alignment
- Store ``IndexPairBonds`` as a dynamic property.

## [v3.1.0] - 2022-02-06

- Fix ``xrayShaded`` & ``ignoreLight`` params not working at the same time
- Add ``ignoreLight`` to component params
- Tweaks for cleaner default representation style
    - Cartoon: use ``nucleotide-ring`` instead of ``nucleotide-block``
    - Focus: use ``xrayShaded`` instead of opacity; adjust target size; don't show non-covalent interactions twice
- Fix representation preset side effects (changing post-processing parameters, see #363)
- Add Quick Styles panel (default, illustrative, stylized)
- Fix exported structure missing secondary-structure categories (#364)
- Fix volume streaming error message: distinguish between missing data and server error (#364)

## [v3.0.2] - 2022-01-30

- Fix color smoothing of elongated structures (by fixing ``Sphere.expand`` for spheres with highly directional extrema)
- Fix entity label not displayed when multiple instances of the same entity are highlighted
- Fix empty elements created in ``StructureElement.Loci.extendToAllInstances``
- Measurement options tweaks (allow larger ``textSize``; make ``customText`` essential)
- Fix visual visibility sync edge case when changing state snapshots

## [v3.0.1] - 2022-01-27

- Fix marking pass not working with ``transparentBackground``
- Fix pdbe xray maps url not https
- Fix entity-id color theme broken for non-IHM models
- Improve/fix marking of ``InteractionsInterUnitVisual`` (mark when all contact-feature members are given)
- Add missing "entity-id" and "enity-source" options for carbon coloring to "element-symbol" color theme
- Fix VolumeServer/query CLI
- Support automatic iso-value adjustment for VolumeServer data in ``Viewer.loadVolumeFromUrl``
- Emit drag event whenever started within viewport (not only for non-empty loci)

## [v3.0.0] - 2022-01-23

- Assembly handling tweaks:
    - Do not include suffix for "identity assembly operators"
    - Do not include assembly-related categories to export if the structure was composed from an assembly
    - Special case for ``structAsymMap`` if Mol* asym id operator mapping is present
- Support for opening ZIP files with multiple entries
- Add Model Export extension
- Bugfix: Automatically treat empty string as "non-present" value in BinaryCIF writer.
- Fix coarse model support in entity-id color theme
- Fix marking of carbohydrate visuals (whole chain could get marked instead of single residue)
- Add custom colors to "element-symbol", "molecule-type", "residue-name", and "secondary-structure" themes
- Support/bugfixes for ``atom_site.pdbx_sifts_xref`` categories
- Improve/fix marking of ``InteractionsIntraUnitVisual`` (mark when all contact-feature members are given)

## [v3.0.0-dev.10] - 2022-01-17

- Fix ``getOperatorsForIndex``
- Pass animation info (current frame & count) to state animations
    - Fix camera stutter for "camera spin" animation
- Add formal charge parsing support for MOL/SDF files (thanks @ptourlas)
- [Breaking] Cleaner looking ``MembraneOrientationVisuals`` defaults
- [Breaking] Add rock animation to trackball controls
    - Add ``animate`` to ``TrackballControlsParams``, remove ``spin`` and ``spinSpeed``
    - Add ``animate`` to ``SimpleSettingsParams``, remove ``spin``
- Add "camera rock" state animation
- Add support for custom colors to "molecule-type" theme
- [Breaking] Add style parameter to "illustrative" color theme
    - Defaults to "entity-id" style instead of "chain-id"
- Add "illustrative" representation preset

## [v3.0.0-dev.9] - 2022-01-09

- Add PDBj as a ``pdb-provider`` option
- Move Viewer APP to a separate file to allow use without importing light theme & index.html
- Add symmetry support for mol2 files (only spacegroup setting 1)
- Fix mol2 files element symbol assignment
- Improve bond assignment from ``IndexPairBonds``
    - Add ``key`` field for mapping to source data
    - Fix assignment of bonds with unphysical length
- Fix label/stats of single atom selection in multi-chain units

## [v3.0.0-dev.8] - 2021-12-31

- Add ``PluginFeatureDetection`` and disable WBOIT in Safari 15.
- Add ``disable-wboit`` Viewer GET param
- Add ``prefer-webgl1`` Viewer GET param
- [Breaking] Refactor direct-volume rendering
    - Remove isosurface render-mode (use GPU MC instead)
    - Move coloring into theme (like for other geometries/renderables)
        - Add ``direct`` color type
        - Remove color from transfer-function (now only alpha)
        - Add direct-volume color theme support
        - Add volume-value color theme
- [Breaking] Use size theme in molecular/gaussian surface & label representations
    - This is breaking because it was hardcoded to ``physical`` internally but the repr size theme default was ``uniform`` (now ``physical``)

## [v3.0.0-dev.7] - 2021-12-20

- Reduce number of created programs/shaders
    - Support specifying variants when creating graphics render-items
    - Change double-side shader param from define to uniform
    - Remove dMarkerType shader define (use uMarker as needed)
    - Support to ignore defines depending on the shader variant
    - Combine pickObject/pickInstance/pickGroup shader variants into one
    - Combine markingDepth/markingMask shader variants into one
    - Correctly set shader define flags for overpaint, transparency, substance, clipping
- [Breaking] Add per-object clip rendering properties (variant/objects)
    - ``SimpleSettingsParams.clipping.variant/objects`` and ``RendererParams.clip`` were removed

## [v3.0.0-dev.6] - 2021-12-19

- Enable temporal multi-sampling by default
    - Fix flickering during marking with camera at rest
- Enable ``aromaticBonds`` in structure representations by default
- Add ``PluginConfig.Structure.DefaultRepresentationPreset``
- Add ModelArchive support
    - schema extensions (e.g., AlphaFold uses it for the pLDDT score)
    - ModelArchive option in DownloadStructure action
    - ``model-archive`` GET parameter for Viewer app
    - ``Viewer.loadModelArchive`` method
- Improve support for loading AlphaFold structures
    - Automatic coloring by pLDDT
    - AlphaFold DB option in DownloadStructure action
    - ``afdb`` GET parameter for Viewer app
    - ``Viewer.loadAlphaFoldDb`` method
- Add QualityAssessment extension (using data from ma_qa_metric_local mmcif category)
    - pLDDT & qmean score: coloring, repr presets, molql symbol, loci labels (including avg for mutli-residue selections)
    - pLDDT: selection query
- Warn about erroneous symmetry operator matrix (instead of throwing an error)
- Added ``createPluginUI`` to ``mol-plugin-ui``
    - Support ``onBeforeUIRender`` to make sure initial UI works with custom presets and similar features.
- [Breaking] Removed ``createPlugin`` and ``createPluginAsync`` from ``mol-plugin-ui``
    - Please use ``createPluginUI`` instead
- Improve aromatic bonds handling
    - Don't detect aromatic bonds for rings < 5 atoms based on planarity
    - Prefer atoms in aromatic rings as bond reference positions

## [v3.0.0-dev.5] - 2021-12-16

- Fix initial camera reset not triggering for some entries.

## [v3.0.0-dev.4] - 2021-12-14

- Add ``bumpiness`` (per-object and per-group), ``bumpFrequency`` & ``bumpAmplitude`` (per-object) render parameters (#299)
- Change ``label`` representation defaults: Use text border instead of rectangle background
- Add outline color option to renderer
- Fix false positives in Model.isFromPdbArchive
- Add drag and drop support for loading any file, including multiple at once
    - If there are session files (.molx or .molj) among the dropped files, only the first session will be loaded
- Add drag and drop overlay
- Safari 15.1 - 15.3 WebGL 2 support workaround
- [Breaking] Move ``react`` and ``react-dom`` to ``peerDependencies``. This might break some builds.

## [v3.0.0-dev.3] - 2021-12-4

- Fix OBJ and USDZ export

## [v3.0.0-dev.2] - 2021-12-1

- Do not include tests and source maps in NPM package

## [v3.0.0-dev.0] - 2021-11-28

- Add multiple lights support (with color, intensity, and direction parameters)
- [Breaking] Add per-object material rendering properties
    - ``SimpleSettingsParams.lighting.renderStyle`` and ``RendererParams.style`` were removed
- Add substance theme with per-group material rendering properties
- ``StructureComponentManager.Options`` state saving support
- ``ParamDefinition.Group.presets`` support

## [v2.4.1] - 2021-11-28

- Fix: allow atoms in aromatic rings to do hydrogen bonds

## [v2.4.0] - 2021-11-25

- Fix secondary-structure property handling
    - StructureElement.Property was incorrectly resolving type & key
    - StructureSelectionQuery helpers 'helix' & 'beta' were not ensuring property availability
- Re-enable VAO with better workaround (bind null elements buffer before deleting)
- Add ``Representation.geometryVersion`` (increments whenever the geometry of any of its visuals changes)
- Add support for grid-based smoothing of Overpaint and Transparency visual state for surfaces

## [v2.3.9] - 2021-11-20

- Workaround: switch off VAO support for now

## [v2.3.8] - 2021-11-20

- Fix double canvas context creation (in plugin context)
- Fix unused vertex attribute handling (track which are used, disable the rest)
- Workaround for VAO issue in Chrome 96 (can cause WebGL to crash on geometry updates)

## [v2.3.7] - 2021-11-15

- Added ``ViewerOptions.collapseRightPanel``
- Added ``Viewer.loadTrajectory`` to support loading "composed" trajectories (e.g. from gro + xtc)
- Fix: handle parent in Structure.remapModel
- Add ``rounded`` and ``square`` helix profile options to Cartoon representation (in addition to the default ``elliptical``)

## [v2.3.6] - 2021-11-8

- Add additional measurement controls: orientation (box, axes, ellipsoid) & plane (best fit)
- Improve aromatic bond visuals (add ``aromaticScale``, ``aromaticSpacing``, ``aromaticDashCount`` params)
- [Breaking] Change ``adjustCylinderLength`` default to ``false`` (set to true for focus representation)
- Fix marker highlight color overriding select color
- CellPack extension update
    - add binary model support
    - add compartment (including membrane) geometry support
    - add latest mycoplasma model example
- Prefer WebGL1 in Safari 15.1.

## [v2.3.5] - 2021-10-19

- Fix sequence viewer for PDB files with COMPND record and multichain entities.
- Fix index pair bonds order assignment

## [v2.3.4] - 2021-10-12

- Fix pickScale not taken into account in line/point shader
- Add pixel-scale, pick-scale & pick-padding GET params to Viewer app
- Fix selecting bonds not adding their atoms in selection manager
- Add ``preferAtoms`` option to SelectLoci/HighlightLoci behaviors
- Make the implicit atoms of bond visuals pickable
    - Add ``preferAtomPixelPadding`` to Canvas3dInteractionHelper
- Add points & crosses visuals to Line representation
- Add ``pickPadding`` config option (look around in case target pixel is empty)
- Add ``multipleBonds`` param to bond visuals with options: off, symmetric, offset
- Fix ``argparse`` config in servers.

## [v2.3.3] - 2021-10-01

- Fix direct volume shader

## [v2.3.2] - 2021-10-01

- Prefer WebGL1 on iOS devices until WebGL2 support has stabilized.

## [v2.3.1] - 2021-09-28

- Add Charmm saccharide names
- Treat missing occupancy column as occupancy of 1
- Fix line shader not accounting for aspect ratio
- [Breaking] Fix point repr & shader
    - Was unusable with ``wboit``
    - Replaced ``pointFilledCircle`` & ``pointEdgeBleach`` params by ``pointStyle`` (square, circle, fuzzy)
    - Set ``pointSizeAttenuation`` to false by default
    - Set ``sizeTheme`` to ``uniform`` by default
- Add ``markerPriority`` option to Renderer (useful in combination with edges of marking pass)
- Add support support for ``chem_comp_bond`` and ``struct_conn`` categories (fixes ModelServer behavior where these categories should have been present)
- Model and VolumeServer: fix argparse config

## [v2.3.0] - 2021-09-06

- Take include/exclude flags into account when displaying aromatic bonds
- Improve marking performance
    - Avoid unnecessary draw calls/ui updates when marking
    - Check if loci is superset of visual
    - Check if loci overlaps with unit visual
    - Ensure ``Interval`` is used for ranges instead of ``SortedArray``
    - Add uniform marker type
    - Special case for reversing previous mark
- Add optional marking pass
    - Outlines visible and hidden parts of highlighted/selected groups
    - Add highlightStrength/selectStrength renderer params

## [v2.2.3] - 2021-08-25

- Add ``invertCantorPairing`` helper function
- Add ``Mesh`` processing helper ``.smoothEdges``
- Smooth border of molecular-surface with ``includeParent`` enabled
- Hide ``includeParent`` option from gaussian-surface visuals (not particularly useful)
- Improved ``StructureElement.Loci.size`` performance (for marking large cellpack models)
- Fix new ``TransformData`` issues (camera/bounding helper not showing up)
- Improve marking performance (avoid superfluous calls to ``StructureElement.Loci.isWholeStructure``)

## [v2.2.2] - 2021-08-11

- Fix ``TransformData`` issues [#133](https://github.com/molstar/molstar/issues/133)
- Fix ``mol-script`` query compiler const expression recognition.

## [v2.2.1] - 2021-08-02

- Add surrounding atoms (5 Angstrom) structure selection query
- [Breaking] Add maxDistance prop to ``IndexPairBonds``
- Fix coordinateSystem not handled in ``Structure.asParent``
- Add ``dynamicBonds`` to ``Structure`` props (force re-calc on model change)
    - Expose as optional param in root structure transform helper
- Add overpaint support to geometry exporters
- ``InputObserver`` improvements
  - normalize wheel speed across browsers/platforms
  - support Safari gestures (used by ``TrackballControls``)
  - ``PinchInput.fractionDelta`` and use it in ``TrackballControls``

## [v2.2.0] - 2021-07-31

- Add ``tubularHelices`` parameter to Cartoon representation
- Add ``SdfFormat`` and update SDF parser to be able to parse data headers according to spec (hopefully :)) #230
- Fix mononucleotides detected as polymer components (#229)
- Set default outline scale back to 1
- Improved DCD reader cell angle handling (interpret near 0 angles as 90 deg)
- Handle more residue/atom names commonly used in force-fields
- Add USDZ support to ``geo-export`` extension.
- Fix ``includeParent`` support for multi-instance bond visuals.
- Add ``operator`` Loci granularity, selecting everything with the same operator name.
- Prefer ``_label_seq_id`` fields in secondary structure assignment.
- Support new EMDB API (https://www.ebi.ac.uk/emdb/api/entry/map/[EMBD-ID]) for EM volume contour levels.
- ``Canvas3D`` tweaks:
    - Update ``forceDraw`` logic.
    - Ensure the scene is re-rendered when viewport size changes.
    - Support ``noDraw`` mode in ``PluginAnimationLoop``.

## [v2.1.0] - 2021-07-05

- Add parameter for to display aromatic bonds as dashes next to solid cylinder/line.
- Add backbone representation
- Fix outline in orthographic mode and set default scale to 2.

## [v2.0.7] - 2021-06-23

- Add ability to specify ``volumeIndex`` in ``Viewer.loadVolumeFromUrl`` to better support Volume Server inputs.
- Support in-place reordering for trajectory ``Frame.x/y/z`` arrays for better memory efficiency.
- Fixed text CIF encoder edge cases (most notably single whitespace not being escaped).

## [v2.0.6] - 2021-06-01

- Add glTF (GLB) and STL support to ``geo-export`` extension.
- Protein crosslink improvements
    - Change O-S bond distance to allow for NOS bridges (doi:10.1038/s41586-021-03513-3)
    - Added NOS-bridges query & improved disulfide-bridges query
- Fix #178: ``IndexPairBonds`` for non-single residue structures (bug due to atom reordering).
- Add volumetric color smoothing for MolecularSurface and GaussianSurface representations (#173)
- Fix nested 3d grid lookup that caused results being overwritten in non-covalent interactions computation.
- Basic implementation of ``BestDatabaseSequenceMapping`` (parse from CIF, color theme, superposition).
- Add atom id ranges support to Selection UI.

## [v2.0.5] - 2021-04-26

- Ability to pass ``Canvas3DContext`` to ``PluginContext.fromCanvas``.
- Relative frame support for ``Canvas3D`` viewport.
- Fix bug in screenshot copy UI.
- Add ability to select residues from a list of identifiers to the Selection UI.
- Fix SSAO bugs when used with ``Canvas3D`` viewport.
- Support for  full pausing (no draw) rendering: ``Canvas3D.pause(true)``.
- Add ``MeshBuilder.addMesh``.
- Add ``Torus`` primitive.
- Lazy volume loading support.
- [Breaking] ``Viewer.loadVolumeFromUrl`` signature change.
    - ``loadVolumeFromUrl(url, format, isBinary, isovalues, entryId)`` => ``loadVolumeFromUrl({ url, format, isBinary }, isovalues, { entryId, isLazy })``
- Add ``TextureMesh`` support to ``geo-export`` extension.

## [v2.0.4] - 2021-04-20

- [WIP] Mesh export extension
- ``Structure.eachAtomicHierarchyElement`` (#161)
- Fixed reading multi-line values in SDF format
- Fixed Measurements UI labels (#166)

## [v2.0.3] - 2021-04-09

- Add support for ``ColorTheme.palette`` designed for providing gradient-like coloring.
- [Breaking] The ``zip`` function is now asynchronous and expects a ``RuntimeContext``. Also added ``Zip()`` returning a ``Task``.
- [Breaking] Add ``CubeGridFormat`` in ``alpha-orbitals`` extension.

## [v2.0.2] - 2021-03-29

- Add ``Canvas3D.getRenderObjects``.
- [WIP] Animate state interpolating, including model trajectories
- Recognise MSE, SEP, TPO, PTR and PCA as non-standard amino-acids.
- Fix VolumeFromDensityServerCif transform label

## [v2.0.1] - 2021-03-23

- Exclude tsconfig.commonjs.tsbuildinfo from npm bundle

## [v2.0.0] - 2021-03-23

Too many changes to list as this is the start of the changelog... Notably, default exports are now forbidden.<|MERGE_RESOLUTION|>--- conflicted
+++ resolved
@@ -13,12 +13,9 @@
 - Fix occlusion artefact with non-canvas viewport and pixel-ratio > 1
 - Update nodejs-shims conditionals to handle polyfilled document object in NodeJS environment.
 - Ensure marking edges are at least one pixel wide
-<<<<<<< HEAD
+- Fix blurry occlusion in screenshots
 - Selection toggle buttons hidden if selection mode is off
 - Camera focus loci bindings allow reset on click-away to be overridden
-=======
-- Fix blurry occlusion in screenshots
->>>>>>> 2114c4a3
 
 ## [v3.31.4] - 2023-02-24
 
