# Change Log
All notable changes to this project will be documented in this file, following the suggestions of [Keep a CHANGELOG](http://keepachangelog.com/). This project adheres to [Semantic Versioning](http://semver.org/) for its most widely used - and defacto - public interfaces.

Note that since we don't clearly distinguish between a public and private interfaces there will be changes in non-major versions that are potentially breaking. If we make breaking changes to less used interfaces we will highlight it in here.

## [Unreleased]
- Fix ugly camera clipping in snapshot transitions
- Add viewport button to toggle illumination mode
- Fix bounding sphere computation for 3D text
- Structure bounding sphere includes atom VDW radii / coarse sphere radii
- Relax camera limits to allow focusing any selection with >1 atom
- MolViewSpec
  - Fix `appendSnapshots` when loading MVSX
  - Fix all-selector color not applying on substructure
  - Fix primitives in root not being transformed with reference structure
  - Color themes do not prefer smoothing (improves performance in animations)
  - Allow canvas background interpolation
- Fix `direct-volume` not drawn in illumination mode
- Fix default trackball animated spin speed
- Use `PluginCommands` to set canvas3d props in camera behavior
<<<<<<< HEAD
- Volume improvements
  - Add `Volume.periodicity`
  - Wrap isosurfaces for periodic volumes
  - Fix dimensions for slices
=======
- Add support for Input Method Editor (IME) to text params input
>>>>>>> 194092ed

## [v5.3.0] - 2025-11-5
- Update loading message in MVS Stories Viewer
- Add `Canvas3D.setAttribs`
- Fix `normalizeWheel` "spin" calculation fallback
- MolViewSpec
  - Add support for "topology" formats (TOP, PRMTOP, PSF)
  - Add support for additional "coordiates" formats (NCTRAJ, DCD, TRR)
  - Fix coarse structure selection
  - Fix missing default param values in `primitives_from_uri`

## [v5.2.0] - 2025-10-31
- Handle transparency updates on ImagePass
- Fix CIF parser edge case when the last token is escaped
- MolViewSpec
  - Fix tooltips persisting across snapshots
  - Fix CIF annotations with no selector columns being ignored
  - Fix trackpad lock when camera up parallel to direction
  - Add clipping support for primitives
  - Support near camera distance

## [v5.1.2] - 2025-10-25
- Fix createColorScaleByType when offsets are available
- Get bond orders from non-standard CONECT records in PDB files
- Remove outdated `gl_FrontFacing` workaround for buggy drivers
- Fix clip objects for direct-volume rendering
- Support "magic window" style AR (via WebXR)
- Fix `PluginState.getStateTransitionFrameIndex`
- Update `GlycamSaccharideNames` and `Monosaccharides` in `carbohydrates/constants.ts`
- Support custom ref resolvers in `State`
- Add full-screen mode support to layout manager
  - Add `show-toggle-fullscreen` URL param option to Viewer app
- MolViewSpec
  - Support accessing Mol* State nodes by MVS-provided ref
  - Add support for DX map format
  - Better support for coarse structures in MVS:
    - Support for MVS annotations on coarse structures (color_from_*, tooltip_from_*)
    - Support for MVS labels on coarse structures (label, label_from_*)
    - (Other things already worked on coarse structures before: tooltip, color,component, primitives, component_from_*, primitives_from_*)
  - Tidy up MVS builder:
    - Add `sphere` and `angle` methods
    - [Breaking] Rename builder method primitives_from_uri -> primitivesFromUri

## [v5.0.0] - 2025-09-28
- [Breaking] Renamed some color schemes ('inferno' -> 'inferno-no-black', 'magma' -> 'magma-no-black', 'turbo' -> 'turbo-no-black', 'rainbow' -> 'simple-rainbow')
- [Breaking] `Box3D.nearestIntersectionWithRay` -> `Ray3D.intersectBox3D`
- [Breaking] `Plane3D.distanceToSpher3D` -> `distanceToSphere3D` (fix spelling)
- [Breaking] fix typo `MarchinCubes` -> `MarchingCubes`
- [Breaking] `PluginContext.initViewer/initContainer/mount` are now async and have been renamed to include `Async` postfix
- [Breaking] Add `Volume.instances` support and a `VolumeInstances` transform to dynamically assign it
  - This change is breaking because all volume objects require the `instances` field now.
- [Breaking] `Canvas3D.identify` now expects `Vec2` or `Ray3D`
- [Breaking] `TrackballControlsParams.animate.spin.speed` now means "Number of rotations per second" instead of "radians per second"
- [Breaking] `PluginStateSnapshotManager.play` now accepts an options object instead of a single boolean value
- Update production build to use `esbuild`
- Emit explicit paths in `import`s in `lib/`
- Fix outlines on opaque elements using illumination mode
- Change `Representation.Empty` to a lazy property to avoid issue with some bundlers
- MolViewSpec extension:
  - Generic color schemes (`palette` parameter for color_from_* nodes)
  - Annotation field remapping (`field_remapping` parameter for color_from_* nodes)
  - `representation` node: support custom property `molstar_representation_params`
  - Add `backbone` and `line` representation types
  - `primitives` node: support custom property `molstar_mesh/label/line_params`
  - `canvas` node: support custom property `molstar_postprocessing` with the ability to customize outline, depth of field, bloom, shadow, occlusion (SSAO), fog, and background
  - `clip` node support for structure and volume representations
  - `grid_slice` representation support for volumes
  - Support tethers and background for primitive labels
  - Support `snapshot_key` parameter on primitives that enables transition between states via clicking on 3D objects
  - Inline selectors and MVS annotations support `instance_id`
  - Support `matrix` on transform params
  - Support `surface_type` (`molecular` / `gaussian`) on for `surface` representation nodes
  - Add `instance` node type
  - Add `transform.rotation_center` property that enables rotating an object around its centroid or a specific point
  - Support transforming and instancing of structures, components, and volumes
  - Use params hash for node version for more performant tree diffs
  - Add `Snapshot.animation` support that enables animating almost every property in a given tree
  - Add `createMVSX` helper function
  - Support Mol* trackball animation via `animation.custom.molstar_trackball`
  - MVSX - use Murmur hash instead of FNV in archive URI
  - Support additional file formats (pdbqt, gro, xyz, mol, sdf, mol2, xtc, lammpstrj)
  - Support loading trajectory coordinates from separate nodes
  - Trigger markdown commands from primitives using `molstar_markdown_commands` custom extensions
  - Support `molstar_on_load_markdown_commands` custom state on the `root` node
  - Print tree validation errors to plugin log
- Added new color schemes, synchronized with D3.js ('inferno', 'magma', 'turbo', 'rainbow', 'sinebow', 'warm', 'cool', 'cubehelix-default', 'category-10', 'observable-10', 'tableau-10')
- Snapshot Markdown improvements
  - Add `MarkdownExtensionManager` (`PluginContext.managers.markdownExtensions`)
  - Support custom markdown commands to control the plugin via the `[link](!command)` pattern
  - Support rendering custom elements via the `![alt](!parameters)` pattern
  - Support tables
  - Support loading images and audio from MVSX files
  - Indicate external links with ⤴
  - Audio support
  - Add `PluginState.Snapshot.onLoadMarkdownCommands`
- Avoid calculating rings for coarse-grained structures
- Fix isosurface compute shader normals when transformation matrix is applied to volume
- Symmetry operator naming for spacegroup symmetry - parenthesize multi-character indices (1_111-1 -> 1_(11)1(-1))
- Add `SymmetryOperator.instanceId` that corresponds to a canonical operator name (e.g. ASM-1, ASM-X0-1 for assemblies, 1_555, 1_(11)1(-1) for crystals)
- Mol2 Reader
    - Fix column count parsing
    - Add support for substructure
- Fix shader error when clipping flags are set without clip objects present
- Fix wrong group count calculation on geometry update (#1562)
- Fix wrong instance index in `calcMeshColorSmoothing`
- Add `Ray3D` object and helpers
- Volume slice representation: add `relativeX/Y/Z` options for dimension
- Add `StructureInstances` transform
- `mvs-stories` app
  - Add `story-id` URL arg support
  - Add `story-session-url` URL arg support
  - Add "Download MVS State" link
  - Add "Open in Mol*" link
  - Add "Edit in MolViewStories" link for story states
- Add ray-based picking
    - Render narrow view of scene scene from ray origin & direction to a few pixel sized viewport
    - Cast ray on every input as opposed to the standard "whole screen" picking
    - Can be enabled with new `Canvas3dInteractionHelperParams.convertCoordsToRay` param
    - Allows to have input methods that are 3D pointers in the scene
    - Add `ray: Ray3D` property to `DragInput`, `ClickInput`, and `MoveInput`
- Add async, non-blocking picking (only WebGL2)
    - Refactor `Canvas3dInteractionHelper` internals to use async picking for move events
- Add `enable` param for post-processing effects. If false, no effects are applied.
- Dot volume representation improvements
    - Add positional perturbation to avoid camera artifacts
    - Fix handling of negative isoValues by considering only volume cells with values lower than isoValue (#1559)
    - Fix volume-value size theme
- Change the parsing of residue names in PDB files from 3-letter to 4-letter.
- Support versioning transform using a hash function in `mol-state`
- Support for "state snapshot transitions"
    - Add `PluginState.Snapshot.transition` that enables associating a state snapshot with a list states that can be animated
    - Add `AnimateStateSnapshotTransition` animation
    - Update the snapshots UI to support this feature
- Use "proper time" in the animation loop to prevent animation skips during blocking operations (e.g., shader complication)
- Add `Hsl` and (normalized) `Rgb` color spaces
- Add `Color.interpolateHsl`
- Add `rotationCenter` property to `TransformParam`
- Add Monolayer transparency (exploiting dpoit).
- Add plugin config item ShowReset (shows/hides "Reset Zoom" button)
- Fix transform params not being normalized when used together with param hash version
- Replace `immer` with `mutative`
- Fix renderer transparency check
- Add outlines improvements
- VolumeServer & "VolumeCIF": default to P 1 spacegroup
- Fix `ColorScale` for continuous case without offsets (broke in v4.13.0)
- Experimental: support for custom color themes in Sequence Panel
- Switch files.rcsb.org validation report URL to new endpoint /validation/view
- Improve picking of objects with too many groups, pick whole instance/object
- Add WebXR support
    - Requires immersive AR/VR headset
    - Supplements non-XR: enter/exit XR anytime and see (mostly) the same scene
    - Add `Canvas3D.xr` for managing XR sessions
    - Add `PointerHelper` for rendering XR input devices
    - Add XR button to Viewer and Mesoscale Explorer
    - Add XR button to render-structure in tests/browser
- Fix illumination denoising with transparency on transparent background
- Change the `to_mmCIF` function parameter from `structure` to `structures` to support either a single structure or an array of structures
- ModelServer and VolumeServer: add configurable robots.txt
- Adaptive parallel shader compilation
    - Split shader compilation into linking and finalizing
    - Start linking as early as possible and wait with finalizing to avoid blocking main thread
        - Use of `KHR_parallel_shader_compile` extension when available to check status
    - Add `ShaderManager` to compile shaders based on `Canvas3D` params and `Scene` content
    - Draw `Scene` only when shaders are ready
- Fix incorrect animation loop handling in the screenshot code

## [v4.18.0] - 2025-06-08
- MolViewSpec extension:
  - Support for label_comp_id and auth_comp_id in annotations
  - Geometric primitives - do not render if position refers to empty substructure
  - Primitive arrow - nicer default cap size (relative to tube_radius)
  - Primitive angle_measurement - added vector_radius param
  - Fix MVSX file assets being disposed in multi-snapshot states
- Add `mol-utils/camera.ts` with `fovAdjustedPosition` and `fovNormalizedCameraPosition`
- Show FOV normalized position in `CameraInfo` UI and use it in "Copy MVS State"
- Support static resources in `AssetManager`
- General:
  - Use `isolatedModules` tsconfig flag
  - Fix TurboPack build when using ES6 modules
- Support `pickingAlphaThreshold` when `xrayShaded` is enabled
- Support sampling from arbitrary planes for structure plane and volume slice representations
- Refactor SCSS to not use `@import` (fixes deprecation warnings)

## [v4.17.0] - 2025-05-22
- Remove `xhr2` dependency for NodeJS, use `fetch`
- Add `mvs-stories` app included in the `molstar` NPM package
  - Use the app in the corresponding example
- Interactions extension: remove `salt-bridge` interaction kind (since `ionic` is supported too)

## [v4.16.0] - 2025-05-20
- Load potentially big text files as `StringLike` to bypass string size limit
- MolViewSpec extension:
  - Load single-state MVS as if it were multi-state with one state
  - Merged `loadMVS` options `keepCamera` and `keepSnapshotCamera` -> `keepCamera`
  - Removed `loadMVS` option `replaceExisting` (is now default)
  - Added `loadMVS` option `appendSnapshots`
- Fix camera not being interpolated in MP4 export due to updates in WebGL ContextLost handling

## [v4.15.0] - 2025-05-19
- IHM improvements:
  - Disable volume streaming
  - Disable validation report visualization
  - Enable assembly symmetry for integrative models
- Fix transparency rendering with occlusion in NodeJS
- mmCIF Support
  - Add custom `molstar_bond_site` category that enables serializing explicit bonds by referencing `atom_site.id`
  - Add `includeCategoryNames`, `keepAtomSiteId`, `exportExplicitBonds`, `encoder` properties to `to_mmCIF` exporter
- Add support for attachment points property (`M APO`) to the MOL V2000 parser
- Add `json-cif` extension that should pave way towards structure editing capabilities in Mol\*
  - JSON-based encoding of the CIF data format
  - `JSONCifLigandGraph` that enables editing of small molecules via modifying `atom_site` and `molstar_bond_site` categories
- Add `ligand-editor` example that showcases possible use-cases of the `json-cif` extension
- Breaking (minor): Changed `atom_site.id` indexing to 1-based in `mol-model-formats/structure/mol.ts::getMolModels`.
- WebGL ContextLost handling
    - Fix missing framebuffer & drawbuffer re-attachments
    - Fix missing cube texture re-initialization
    - Fix missing extensions reset
    - Fix timer clearing edge case
    - Add reset support for geometry generated on the GPU

## [v4.14.1] - 2025-05-09
- Do not raise error when creating duplicate state transformers and print console warning instead

## [v4.14.0] - 2025-05-07
- Fix `Viewer.loadTrajectory` when loading a topology file
- Fix `StructConn.residueCantorPairs` to not include identity pairs
- Add format selection option to image export UI (PNG, WebP, JPEG)
- Add `StateBuilder.To.updateState`
- MVS:
  - Support updating transform states
  - Add support for `is_hidden` custom state as an extension
  - Add `queryMVSRef` and `createMVSRefMap` utility functions
- Adjust max resolution of surfaces for auto quality (#1501)
- Fix switching representation type in Volume UI
- VolumeServer: Avoid grid expansion when requiring unit cell (avoids including an extra layer of cells outside the unit cell query box)

## [v4.13.0] - 2025-04-14
- Support `--host` option for build-dev.mjs script
- Add `Viewer.loadFiles` to open supported files
- Support installing the viewer as a Progressive Web App (PWA)
- `ihm-restraints` example: show entity labels
- Fix `element-point` visual not using child unit
- Ignore `renderables` with empty draw count
- Add experimental support for `esbuild` for development
  - Use `npm run dev` for faster development builds
- Use `StructureElement.Bundle` instead of expressions to serialize measurement elements
  - Fixes measurements not being supported for coarse models
- Implementation of `ColorScale.createDiscrete` (#1458)
- Add `ColorScale.createDiscrete` to the `uncertainty` color theme
- Fix color palette shown in the UI (for non-gradient palettes)
- Fix colors description in the UI (when using custom thresholds)
- Fix an edge case in the UI when the user deletes all colors from the color list
- Add `interactions` extension and a corresponding example that utilizes it
- Add element source index to default atomic granularity hover labels
- Add `StructureElement.Schema` based on corresponding MolViewSpec implementation that allows data-driven selection of structural elements
- Add `StructureElement.Loci/Bundle.fromExpression/Query/Schema` helper functions
- Add `addLinkCylinderMesh` (from `createLinkCylinderMesh`)
- Add `Unit.transientCache` and `Unit.getCopy`
- Fix `ElementBondIterator` indices mapping logic for inter-unit bonds
- Fix `pickPadding` and `pickScale` not updating `PickHelper`
- MolViewSpec extension: support loading extensions when loading multistate files
- Do not add bonds for pairs of residues that have a `struct_conn` entry
- Improved `ma_qa_metric` support
  - Parse all local metrics
  - Ability to select alternate metrics in the pLDDT/qmean themes
  - Do not assume PAE plot is symmetric
- Added `PluginConfig.Viewport.ShowScreenshotControls` to control visibility of screenshot controls
- Fix MolViewSpec builder for volumes.
- Generalize `mvs-kinase-story` example to `mvs-stories`
  - Add TATA-binding protein story
  - Improve the Kinase story
- Fix alpha orbitals example

## [v4.12.0] - 2025-02-28

- Fix PDBj structure data URL
- Improve logic when to cull in renderer
- Add `atom.ihm.has-seq-id` and `atom.ihm.overlaps-seq-id-range` symbol to the query language
- MolViewSpec extension:
  - Add box, arrow, ellipse, ellipsoid, angle primitives
  - Add basic support for volumetric data (map, Volume Server)
  - Add support for `molstar_color_theme_name` custom extension
  - Better IH/M support:
    - Support `coarse` components
    - Support `spacefill` representation
    - Support `carbohydrate` representation
    - Support for `custom.molstar_use_default_coloring` property on Color node.
    - Use `atom.ihm.has-seq-id` and `atom.ihm.overlaps-seq-id-range` for matching `label_seq_id` locations to support querying coarse elements.
    - Add ihm-restraints example
- Add `mvs-kinase-story` example
- Remove static uses of `ColorTheme` and `SizeTheme` fields. Should resolvent "undefined" errors in certain builds
- Add `transform` property to clip objects
- Add support for trimming `image` geometry to a box
- Improve/fix iso-level support of `slice` representation
- Add support for rotating `slice` representation around an axis
- Add default color support for palette based themes
- Add `plane` structure representation
    - Can be colored with any structure theme
    - Can be colored with the `external-volume` theme
    - Can show atoms as a cutout
    - Supports principal axes and bounding box as a reference frame
- Add `Camera` section to "Screenshot / State" controls
- Add `CoarseIndex` for fast lookup of coarse elements

## [v4.11.0] - 2025-01-26

- Fix for tubular helices issue (Fixes #1422)
- Volume UI improvements
    - Render all volume entries instead of selecting them one-by-one
    - Toggle visibility of all volumes
    - More accessible iso value control
- Support wheel event on sliders
- MolViewSpec extension:
    - Add validation for discriminated union params
    - Primitives: remove triangle_colors, line_colors, have implicit grouping instead; rename many parameters
- UI configuration options
    - Support removal of independent selection controls in the viewport
    - Support custom selection controls
    - Support for custom granularity dropdown options
    - Support for custom Sequence Viewer mode options
- Add `external-structure` theme that colors any geometry by structure properties
- Support float and half-float data type for direct-volume rendering and GPU isosurface extraction
- Minor documentation updates
- Add support for position-location to `volume-value` color theme
- Add support for color themes to `slice` representation
- Improve/fix palette support in volume color themes
- Fix `Plane3D.projectPoint`
- Fix marking related `image` rendering issues
    - Handle pixels without a group
    - Take fog into account
- MolViewSpec extension: Initial support for customizable representation parameters
- Quick Styles section reorganized
- UI color improvements (scrollbar contrast, toggle button hover color)
- Add `overrideWater` param for entity-id color theme
- Renames PDB-Dev to PDB-IHM and adjusts data source
- Fix vertex based themes for spheres shader
- Add volume dot representation
- Add volume-value size theme
- Sequence panel: Mark focused loci (bold+underline)
- Change modifier key behavior in Normal Mode (default = select only, Ctrl/Cmd = add to selection, Shift = extend last selected range)
- Handle Firefox's limit on vertex ids per draw (#1116)
- Fix behavior of `Vec3.makeRotation(out, a, b)` when `a ≈ -b`

## [v4.10.0] - 2024-12-15

- Add `ModelWithCoordinates` decorator transform.
- Fix outlines on transparent background using illumination mode (#1364)
- Fix transparent depth texture artifacts using illumination mode
- Fix marking of consecutive gap elements (#876)
- Allow React 19 in dependencies
- Fix missing deflate header if `CompressionStream` is available
- Fix is_iOS check for NodeJS
- Added PluginCommands.Camera.FocusObject
- Plugin state snapshot can have instructions to focus objects (PluginState.Snapshot.camera.focus)
- MolViewSpec extension: Support for multi-state files (animations)
- Fix units transform data not fully updated when structure child changes
- Fix `addIndexPairBonds` quadratic runtime case
- Use adjoint matrix to transform normals in shaders
- Fix resize handling in `tests/browser`

## [v4.9.1] - 2024-12-05

- Fix iOS check when running on Node

## [v4.9.0] - 2024-12-01

- Fix artifacts when using xray shading with high xrayEdgeFalloff values
- Enable double rounded capping on tubular helices
- Fix single residue tubular helices not showing up
- Fix outlines on volume and surface reps that do not disappear (#1326)
- Add example `glb-export`
- Membrane orientation: Improve `isApplicable` check and error handling (#1316)
- Fix set fenceSync to null after deleteSync.
- Fix operator key-based `IndexPairBonds` assignment
    - Don't add bonds twice
    - Add `IndexPairs.bySameOperator` to avoid looping over all bonds for each unit
- Add `Structure.intraUnitBondMapping`
- Add more structure-based visuals to avoid too many (small) render-objects
    - `structure-intra-bond`, `structure-ellipsoid-mesh`, `structure-element-point`, `structure-element-cross`
- Upgrade to express v5 (#1311)
- Fix occupancy check using wrong index for inter-unit bond computation (@rxht, #1321)
- Fix transparent SSAO for image rendering, e.g., volumne slices (#1332)
- Fix bonds not shown with `ignoreHydrogens` on (#1315)
    - Better handle mmCIF files with no entities defined by using `label_asym_id`
    - Show bonds in water chains when `ignoreHydorgensVariant` is `non-polar`
- Add MembraneServer API, generating data to be consumed in the context of MolViewSpec
- Fix `StructConn.isExhaustive` for partial models (e.g., returned by the model server)
- Refactor value swapping in molstar-math to fix SWC (Next.js) build (#1345)
- Fix transform data not updated when structure child changes
- Fix `PluginStateSnapshotManager.syncCurrent` to work as expected on re-loaded states.
- Fix do not compute implicit hydrogens when unit is explicitly protonated (#1257)
- ModelServer and VolumeServer: support for input files from Google Cloud Storage (gs://)
- Fix color of missing partial charges for SB partial charges extension

## [v4.8.0] - 2024-10-27

- Add SSAO support for transparent geometry
- Fix SSAO color not updating
- Improve blending of overlapping outlines from transparent & opaque geometries
- Default to `blended` transparency on iOS due to `wboit` not being supported.
- Fix direct-volume with fog off (and on with `dpoit`) and transparent background on (#1286)
- Fix missing pre-multiplied alpha for `blended` & `wboit` with no fog (#1284)
- Fix backfaces visible using blended transparency on impostors (#1285)
- Fix StructureElement.Loci.isSubset() only considers common units (#1292)
- Fix `Scene.opacityAverage` calculation never 1
- Fix bloom in illumination mode
- Fix `findPredecessorIndex` bug when repeating values
- MolViewSpec: Support for transparency and custom properties
- MolViewSpec: MVP Support for geometrical primitives (mesh, lines, line, label, distance measurement)
- Mesoscale Explorer: Add support for 4-character PDB IDs (e.g., 8ZZC) in PDB-IHM/PDB-Dev loader
- Fix Sequence View in Safari 18
- Improve performance of `IndexPairBonds` assignment when operator keys are available
- ModelArchive QualityAssessment extension:
    - Add support for ma_qa_metric_local_pairwise mmCIF category
    - Add PAE plot component
- Add new AlphaFoldDB-PAE example app
- Add support for LAMMPS data and dump formats
- Remove extra anti-aliasing from text shader (fixes #1208 & #1306)

## [v4.7.1] - 2024-09-30

- Improve `resolutionMode` (#1279)
    - Add `auto` that picks `scaled` for mobile devices and `native` elsewhere
    - Add `resolution-mode` Viewer GET param
    - Add `PluginConfig.General.ResolutionMode` config item

## [v4.7.0] - 2024-09-29

- Add illumination mode
    - Path-traced SSGI
    - Automatic thickness (estimate)
        - Base thickness as max(backface depth) - min(frontface depth)
        - Per object density factor to adjust thickness
    - Progressively trace samples to keep viewport interactive
    - Toggle on/off by pressing "G"
    - `illumination` Viewer GET param
- Enables dXrayShaded define when rendering depth
- Fix handling of PDB files that have chains with same id separated by TER record (#1245)
- Sequence Panel: Improve visuals of unmodeled sequence positions (#1248)
- Fix no-compression xtc parser (#1258)
- Mol2 Reader: Fix mol2 status_bit read error (#1251)
- Fix shadows with multiple lights
- Fix impostor sphere interior normal when using orthographic projection
- Add `resolutionMode` parameter to `Canvas3DContext`
    - `scaled`, divides by `devicePixelRatio`
    - `native`, no changes
- Add `CustomProperty.Context.errorContext` to support reporting errors during loading of custom properties (#1254)
    - Use in MolViewSpec extension
- Mesoscale Explorer: fix color & style issues
- Remove use of deprecated SASS explicit color functions
- Allow "Components" section to display nested components created by "Apply Action > Selection".

## [v4.6.0] - 2024-08-28

- Add round-caps option on tubular alpha helices
- Fix missing Sequence UI update on state object removal (#1219)
- Improved prmtop format support (CTITLE, %COMMENT)
- Avoid calculating bonds for water units when `ignoreHydrogens` is on
- Add `Water` trait to `Unit`
- Improve entity-id coloring for structures with multiple models from the same source (#1221)
- Wrap screenshot & image generation in a `Task`
- AlphaFold DB: Add BinaryCIF support when fetching data
- PDB-IHM/PDB-Dev: Add support for 4-character PDB IDs (e.g., 8ZZC)
- Fix polymer-gap visual coloring with cartoon theme
- Add formal-charge color theme (#328)
- Add more coloring options to cartoon theme
- Use `CompressionStream` Browser API when available
- Add `pdbx_structure_determination_methodology` mmcif field and `Model` helpers
- Fix cartoon representation not updated when secondary structure changes
- Add Zhang-Skolnick secondary-structure assignment method which handles coarse-grained models (#49)
- Calculate bonds for coarse-grained models
- VolumeServer: Add `health-check` endpoint + `healthCheckPath` config prop to report service health
- ModelServer: Add `health-check` endpoint + `healthCheckPath` config prop to report service health

## [v4.5.0] - 2024-07-28

- Separated postprocessing passes
- Take into account explicit hydrogens when computing hydrogen bonds
- Fix DoF with pixel ratios =! 1
- Fix DoF missing transparent depth
- Fix trackball pinch zoom and add pan
- Fix aromatic link rendering when `adjustCylinderLength` is true
- Change trackball animate spin speed unit to radians per second
- Fix `mol-plugin-ui/skin/base/components/misc.scss` syntax to be in line with latest Sass syntax
- Handle missing theme updates
    - Fix trajectory-index color-theme not always updated (#896)
    - Fix bond cylinders not updated on size-theme change with `adjustCylinderLength` enabled (#1215)
- Use `OES_texture_float_linear` for SSAO when available

## [v4.4.1] - 2024-06-30

- Clean `solidInterior` transparent cylinders
- Create a transformer to deflate compressed data
- Adjust Quick Styles panel button labels
- Improve camera interpolation code (interpolate camera rotation instead of just position)
- Mesoscale Explorer
    - Add `illustrative` coloring option
    - Press 'C' to toggle between center and zoom & center on click
    - Add entities selection description
    - Clicking a leaf node in the right panel tree will center each instance in turn
    - Add measurement controls to right panel
    - Mouse left click on label with snapshot key will load snapshot
    - Mouse hover over label with protein name highlight entities with the same name
    - Custom ViewportSnapshotDescription with custom MarkdowAnchor
        - \# other snapshots with a given key \[...](#key)
        - i highlight a protein with a given NAME \[...](iNAME)
        - g highlight a group with a given group type and group name \[...](ggrouptype.groupname)
        - h URLs with a given link \[...](http...)
    - Snapshot description panel window size and text can be resized and hidden with new icons
    - Add styles controls to right panel
    - Add viewport settings to left panel
    - Add app info component to left panel with interactive tour and doc link
- Fixes SSAO edge artifacts (#1122)
    - Add `reuseOcclusion` parameter to multi-sample pass
    - Add `blurDepthBias` parameter to occlusion pass
    - Handle near clip in SSAO blur
- Support reading score from B-factor in pLDDT color theme
- Add Cel-shading support
    - `celShaded` geometry parameter
    - `celSteps` renderer parameter
- Add the ability to customize the Snapshot Description component via `PluginUISpec.components.viewport.snapshotDescription`
- Add `doNotDisposeCanvas3DContext` option to `PluginContext.dispose`
- Remove support for density data from edmaps.rcsb.org

## [v4.3.0] - 2024-05-26

- Fix State Snapshots export animation (#1140)
- Add depth of field (dof) postprocessing effect
- Add `SbNcbrTunnels` extension for for visualizing tunnels in molecular structures from ChannelsDB (more info in [tunnels.md](./docs/docs/extensions/tunnels.md))
- Fix edge case in minimizing RMSD transform computation

## [v4.2.0] - 2024-05-04

- Add emissive material support
- Add bloom post-processing
- MolViewSpec extension: `loadMVS` supports `keepCamera` parameter
- Return StateTransform selectors from measurements API (addDistance, addAngle, etc.)
- Refactor transparency rendering
    - More uniform behavior for blended, wboit, dpoit
    - Fix issues with text & image geometry
- Fix render-spheres example (#1100)
    - Wrong step size in sphere geometry boundingSphere & groupmapping
    - Handle empty `instanceGrid` in renderer & renderable
- Fix bond assignment from `IndexPairBonds`
    - Can not always be cached in `ElementSetIntraBondCache`
    - Wrong operator checks in `findPairBonds`
- Fix SSAO artifacts (@corredD, #1082)
- Fix bumpiness artifacts (#1107, #1084)

## [v4.1.0] - 2024-03-31

- Add `VolumeTransform` to translate/rotate a volume like in a structure superposition
- Fix BinaryCIF encoder edge cases caused by re-encoding an existing BinaryCIF file
- Fix edge-case where width/height in InputObserver are not correct
- Fix transparency rendering fallback (#1058)
- Fix SSAO broken when `OES_texture_float_linear` is unavailable
- Add `normalOffset` to `external-volume` color theme
    - This can give results similar to pymol's surface_ramp_above_mode=1
- Add `rotation` parameter to skybox background

## [v4.0.1] - 2024-02-19

- Fix BinaryCIF decoder edge cases. Fixes mmCIF model export from data provided by ModelServer.
- MolViewSpec extension: support for MVSX file format
- Revert "require WEBGL_depth_texture extension" & "remove renderbuffer use"

## [v4.0.0] - 2024-02-04

- Add Mesoscale Explorer app for investigating large systems
- [Breaking] Remove `cellpack` extension (superseded by Mesoscale Explorer app)
- [Breaking] Set minimal node.js version to 18
- [Breaking] Generalize rcsb/assembly-symmetry/ extension
    - Move to assembly-symmetry/
    - Remove RCSB specific dependencies and prefixes
- [Breaking] Require `WEBGL_depth_texture` webgl extension
    - Remove `renderbuffer` use
- [Breaking] Change build target to ES2018
    - Custom builds only require ES6 for dependencies like immer.js
- [Breaking] Changed `createPluginUI`
    - The function now takes a single `options` argument
    - The caller must specify a `render` method that mounts the Mol* react component to DOM
        - A default `renderReact18` method is provided, but needs to be imported separately
        - To support React 16 and 17, `ReactDOM.render` can be passed
- Improve `SetUtils` performance using ES6 features
- [Breaking] Reduce memory usage of `SymmetryOperator.ArrayMapping`
    - Requires calling methods from instance
- [Breaking] Fix `mol-model/structure/model/properties/seconday-structure.ts` file name (#938)
- [Breaking] Add `Canvas3DContext` runtime props
    - Props: pixelScale, pickScale, transparency (blended, wboit, dpoit)
    - Replaces instantiation-time attribs
- [Breaking] Change default compile target to ES2018
- [Breaking] Add culling & LOD support
    - Cull per-object and per-instance
    - Cull based on frustum and camera distance
    - LOD visibility based on camera distance
    - Special LOD mode for spheres with automatic levels
    - Occlusion culling (only WebGL2)
        - Hi-Z pass
        - Cull based on previous frame's Hi-Z buffer
- Add stochastic/dithered transparency to fade overlapping LODs in and out
- Add "Automatic Detail" preset that shows surface/cartoon/ball & stick based on camera distance

## [v3.45.0] - 2024-02-03

- Add color interpolation to impostor cylinders
- MolViewSpec components are applicable only when the model has been loaded from MolViewSpec
- Add `snapshotKey` and `tooltip` params to loci `LabelRepresentation`
- Update `FocusLoci` behavior to support `snapshotKey` param
  - Clicking a visual with `snapshotKey` will trigger that snapshot
- Render multiline loci label tooltips as Markdown
- `ParamDefinition.Text` updates:
  - Support `multiline` inputs
  - Support `placeholder` parameter
  - Support `disableInteractiveUpdates` to only trigger updates once the control loses focus
- Move dependencies related to the headless context from optional deps to optional peer deps

## [v3.44.0] - 2024-01-06

- Add new `cartoon` visuals to support atomic nucleotide base with sugar
- Add `thicknessFactor` to `cartoon` representation for scaling nucleotide block/ring/atomic-fill visuals
- Use bonds from `_struct_conn` in mmCIF files that use `label_seq_id`
- Fix measurement label `offsetZ` default: not needed when `scaleByRadius` is enbaled
- Support for label rendering in HeadlessPluginContext
- MolViewSpec extension
  - Support all X11 colors
  - Support relative URIs
  - CLI tools: mvs-validate, mvs-render, mvs-print-schema
  - Labels applied in one node
- ModelServer SDF/MOL2 ligand export: fix atom indices when additional atoms are present
- Avoid showing (and calculating) inter-unit bonds for huge structures
- Fixed `DragOverlay` on WebKit/Safari browsers

## [v3.43.1] - 2023-12-04

- Fix `react-markdown` dependency

## [v3.43.0] - 2023-12-02

- Fix `State.tryGetCellData` (return type & data check)
- Don't change camera.target unless flyMode or pointerLock are enabled
- Handle empty CIF files
- Snapshot improvements:
    - Add `key` property
    - Ability to existing snapshot name, key, and description
    - Support markdown in descriptions (ignores all HTML tags)
    - Ability to link to snapshots by key from descriptions
    - Separate UI control showing description of the current snapshot
- Do not activate drag overlay for non-file content
- Add `structure-element-sphere` visual to `spacefill` representation
- Fix missing `await` in `HeadlessPluginContext.saveStateSnapshot`
- Added support for providing custom sequence viewers to the plugin spec
- MolViewSpec extension (MVS)
- Add URL parameters `mvs-url`, `mvs-data`, `mvs-format`
- Add drag&drop for `.mvsj` files
- Fix `bumpiness` scaling with `ignoreLight` enabled
- Add `transforms` & `label` params to `ShapeFromPly`
- Optimize `LociSelectManager.selectOnly` to avoid superfluous loci set operations
- Dispose of viewer on `unload` event to aid GC

## [v3.42.0] - 2023-11-05

- Fix handling of PDB files with insertion codes (#945)
- Fix de-/saturate of colors with no hue
- Improve `distinctColors` function
    - Add `sort` and `sampleCountFactor` parameters
    - Fix clustering issues
- Add `clipPrimitive` option to spheres geometry, clipping whole spheres instead of cutting them
- Add `DragAndDropManager`
- Add `options` support for default bond labels

## [v3.41.0] - 2023-10-15

- Add `PluginContext.initialized` promise & support for it in the `Plugin` UI component.
- Fix undesired interaction between settings panel and the panel on the right.
- Add ability to customize server parameters for `RCSBAssemblySymmetry`.

## [v3.40.1] - 2023-09-30

- Do not call `updateFocusRepr` if default `StructureFocusRepresentation` isn't present.
- Treat "tap" as a click in `InputObserver`
- ModelServer ligand queries: fix atom count reported by SDF/MOL/MOL2 export
- CCD extension: Make visuals for aromatic bonds configurable
- Add optional `file?: CifFile` to `MmcifFormat.data`
- Add support for webgl extensions
    - `WEBGL_clip_cull_distance`
    - `EXT_conservative_depth`
    - `WEBGL_stencil_texturing`
    - `EXT_clip_control`
- Add `MultiSampleParams.reduceFlicker` (to be able to switch it off)
- Add `alphaThickness` parameter to adjust alpha of spheres for radius
- Ability to hide "right" panel from simplified viewport controls
- Add `blockIndex` parameter to TrajectoryFromMmCif
- Fix bounding sphere calculation for "element-like" visuals
- Fix RCSB PDB validation report URL
- Add sharpening postprocessing option
- Take pixel-ratio into account for outline scale
- Gracefully handle missing HTMLImageElement
- Fix pixel-ratio changes not applied to all render passes

## [v3.39.0] - 2023-09-02

- Add some elements support for `guessElementSymbolString` function
- Faster bounding rectangle calculation for imposter spheres
- Allow toggling of hydrogens as part of `LabelTextVisual`

## [v3.38.3] - 2023-07-29

- Fix imposter spheres not updating, e.g. in trajectories (broke in v3.38.0)

## [v3.38.2] - 2023-07-24

- Don't rely solely on `chem_comp_atom` when detecting CCD files (#877)
- Actually support non-physical keys in `Bindings.Trigger.code`

## [v3.38.1] - 2023-07-22

- Fix pixel-scale not updated in SSAO pass

## [v3.38.0] - 2023-07-18

- Fix display issue with SIFTS mapping
- Support non-physical keys in `Bindings.Trigger.code`
- Update `getStateSnapshot` to only overwrite current snapshot if it was created automatically
- Fix distinct palette's `getSamples` infinite loop
- Add 'NH2', 'FOR', 'FMT' to `CommonProteinCaps`
- Add `opened` event to `PluginStateSnapshotManager`
- Properly switch-off fog
- Add `approximate` option for spheres rendering
- Reduce `Spheres` memory usage
    - Derive mapping from VertexID
    - Pull position and group from texture
- Add `Euler` math primitive
- Add stride option to element sphere & point visuals
- Add `disabledExtensions` field to default viewer's options
- Add `LRUCache.remove`
- Add 'Chain Instance' and 'Uniform' options for 'Carbon Color' param (in Color Theme: Element Symbol)

## [v3.37.1] - 2023-06-20

- Fix issues with wboit/dpoit in large scenes
- Fix lines, text, points rendering (broken in v3.37.0)

## [v3.37.0] - 2023-06-17

- Add `inverted` option to `xrayShaded` parameter
- Model-export extension: Add ability to set a file name for structures
- Add `contextHash` to `SizeTheme`
- Add mipmap-based blur for image backgrounds

## [v3.36.1] - 2023-06-11

- Allow parsing of CCD ligand files
- Add dedicated wwPDB CCD extension to align and visualize ideal & model CCD coordinates
- Make operators in `IndexPairBonds` a directed property
- Remove erroneous bounding-box overlap test in `Structure.eachUnitPair`
- Fix `EdgeBuilder.addNextEdge` for loop edges
- Optimize inter unit bond compute
- Ensure consistent state for volume representation (#210)
- Improve SSAO for thin geometry (e.g. lines)
- Add snapshot support for structure selections
- Add `nucleicProfile` parameter to cartoon representation
- Add `cartoon` theme with separate colorings for for mainchain and sidechain visuals

## [v3.35.0] - 2023-05-14

- Enable odd dash count (1,3,5)
- Add principal axes spec and fix edge cases
- Add a uniform color theme for NtC tube that still paints residue and segment dividers in a different color
- Mesh exporter improvements
    - Support points & lines in glTF export
    - Set alphaMode and doubleSided in glTF export
    - Fix flipped cylinder caps
- Fix bond assignments `struct_conn` records referencing waters
- Add StructConn extension providing functions for inspecting struct_conns
- Fix `PluginState.setSnapshot` triggering unnecessary state updates
- Fix an edge case in the `mol-state`'s `State` when trying to apply a transform to an existing Null object
- Add `SbNcbrPartialCharges` extension for coloring and labeling atoms and residues by partial atomic charges
  - uses custom mmcif categories `_sb_ncbr_partial_atomic_charges_meta` and `_sb_ncbr_partial_atomic_charges` (more info in [README.md](./src/extensions/sb-ncbr/README.md))
- Parse HEADER record when reading PDB file
- Support `ignoreHydrogens` in interactions representation
- Add hydroxyproline (HYP) commonly present in collagen molecules to the list of amino acids
- Fix assemblies for Archive PDB files (do not generate unique `label_asym_id` if `REMARK 350` is present)
- Add additional functions to `core.math` in `mol-script`
    - `cantorPairing`, `sortedCantorPairing`, `invertCantorPairing`,
    - `trunc`, `sign`

## [v3.34.0] - 2023-04-16

- Avoid `renderMarkingDepth` for fully transparent renderables
- Remove `camera.far` doubling workaround
- Add `ModifiersKeys.areNone` helper function
- Do not render NtC tube segments unless all required atoms are present in the structure
- Fix rendering issues caused by VAO reuse
- Add "Zoom All", "Orient Axes", "Reset Axes" buttons to the "Reset Camera" button
- Improve trackball move-state handling when key bindings use modifiers
- Fix rendering with very small viewport and SSAO enabled
- Fix `.getAllLoci` for structure representations with `structure.child`
- Fix `readAllLinesAsync` refering to dom length property
- Make mol-util/file-info node compatible
- Add `eachLocation` to representation/visual interface

## [v3.33.0] - 2023-04-02

- Handle resizes of viewer element even when window remains the same size
- Throttle canvas resize events
- Selection toggle buttons hidden if selection mode is off
- Camera focus loci bindings allow reset on click-away to be overridden
- Input/controls improvements
    - Move or fly around the scene using keys
    - Pointer lock to look around scene
    - Toggle spin/rock animation using keys
- Apply bumpiness as lightness variation with `ignoreLight`
- Remove `JSX` reference from `loci-labels.ts`
- Fix overpaint/transparency/substance smoothing not updated when geometry changes
- Fix camera project/unproject when using offset viewport
- Add support for loading all blocks from a mmcif file as a trajectory
- Add `Frustum3D` and `Plane3D` math primitives
- Include `occupancy` and `B_iso_or_equiv` when creating `Conformation` from `Model`
- Remove LazyImports (introduced in v3.31.1)

## [v3.32.0] - 2023-03-20

- Avoid rendering of fully transparent renderables
- Add occlusion color parameter
- Fix issue with outlines and orthographic camera
- Reduce over-blurring occlusion at larger view distances
- Fix occlusion artefact with non-canvas viewport and pixel-ratio > 1
- Update nodejs-shims conditionals to handle polyfilled document object in NodeJS environment.
- Ensure marking edges are at least one pixel wide
- Add exposure parameter to renderer
- Only trigger marking when mouse is directly over canvas
- Fix blurry occlusion in screenshots
- [Breaking] Add `setFSModule` to `mol-util/data-source` instead of trying to trick WebPack

## [v3.31.4] - 2023-02-24

- Allow link cylinder/line `dashCount` set to '0'
- Stop animation loop when disposing `PluginContext` (thanks @gfrn for identifying the issue)

## [v3.31.3] - 2023-02-22

- Fix impostor bond visuals not correctly updating on `sizeFactor` changes
- Fix degenerate case in PCA
- Fix near clipping avoidance in impostor shaders
- Update `fs` import in `data-source.ts`

## [v3.31.2] - 2023-02-12

- Fix exit code of volume pack executable (pack.ts). Now exits with non-0 status when an error happens
- Remove pca transform from components ui focus (too distracting)
- Fix artefacts with opaque outlines behind transparent objects
- Fix polymer trace visual not updating
- Fix use of `WEBGL_provoking_vertex`

## [v3.31.1] - 2023-02-05

- Improve Component camera focus based on the PCA of the structure and the following rules:
    - The first residue should be in first quadrant if there is only one chain
    - The average position of the residues of the first chain should be in the first quadrant if there is more than one chain
- Add `HeadlessPluginContext` and `HeadlessScreenshotHelper` to be used in Node.js
- Add example `image-renderer`
- Fix wrong offset when rendering text with orthographic projection
- Update camera/handle helper when `devicePixelRatio` changes
- Add various options to customize the axes camera-helper
- Fix issue with texture-mesh color smoothing when changing themes
- Add fast boundary helper and corresponding unit trait
- Add Observable for Canvas3D commits

## [v3.30.0] - 2023-01-29

- Improve `Dnatco` extension
    - Factor out common code in `Dnatco` extension
    - Add `NtC tube` visual. Applicable for structures with NtC annotation
    - [Breaking] Rename `DnatcoConfalPyramids` to `DnatcoNtCs`
- Improve boundary calculation performance
- Add option to create & include images in state snapshots
- Fix SSAO artefacts with high bias values
- Fix SSAO resolution scale parameter handling
- Improve outlines, visually more stable at different view distances

## [v3.29.0] - 2023-01-15

- `meshes` extension: Fixed a bug in mesh visualization (show backfaces when opacity < 1)
- Add color quick select control to Volume controls
- Fix `dropFiles` bug
- Fix some cyclic imports and reduce the use of const enums. This should make it easier to use the library with the `isolatedModules: true` TS config.
- Fix `dropFiles` bug (#679)
- Add `input type='color'` picker to `CombinedColorControl`
- Set `ParameterMappingControl` disabled when state is updating
- Performance tweaks
    - Update clip `defines` only when changed
    - Check for identity in structure/unit areEqual methods
    - Avoid cloning of structure representation parameters
    - Make SymmetryOperator.createMapping monomorphic
    - Improve bonding-sphere calculation
    - Defer Scene properties calculation (markerAverage, opacityAverage, hasOpaque)
    - Improve checks in in UnitsRepresentation setVisualState
- Add StructureElement.Loci.forEachLocation
- Add RepresentationRegistry.clear and ThemeRegistry.clear
- Add generic Loci support for overpaint, substance, clipping themes
- Add `.getCenter` and `.center` to `Camera`
- Add support to dim unmarked groups
- Add support for marker edge strength

## [v3.28.0] - 2022-12-20

- Show histogram in direct volume control point settings
- Add `solidInterior` parameter to sphere/cylinder impostors
- [Breaking] Tweak `ignoreHydrogens` non-polar handling (introduced in 3.27.0)
- Add `meshes` and `volumes-and-segmentations` extensions
    - See https://molstarvolseg.ncbr.muni.cz/ for more info
- Fix missing support for info in `ParamDefinition.Converted`
- Add support for multi-visual volume representations
- Improve volume isosurface bounding-sphere
- Add basic volume segmentation support to core
    - Add `Volume.Segment` model
    - Add `Segmentation` custom volume property
    - Add `SegmentRepresentation` representation
    - Add `volume-segment` color theme
- Fix GPU marching cubes failing for large meshes with webgl2 (due to use of float16)

## [v3.27.0] - 2022-12-15

- Add an `includeTransparent` parameter to hide/show outlines of components that are transparent
- Fix 'once' for animations of systems with many frames
- Better guard against issue (black fringes) with bumpiness in impostors
- Improve impostor shaders
    - Fix sphere near-clipping with orthographic projection
    - Fix cylinder near-clipping
    - Add interior cylinder caps
    - Add per-pixel object clipping
- Fix `QualityAssessment` assignment bug for structures with different auth vs label sequence numbering
- Refresh `ApplyActionControl`'s param definition when toggling expanded state
- Fix `struct_conn` bond assignment for ions
- Ability to show only polar hydrogens

## [v3.26.0] - 2022-12-04

- Support for ``powerPreference`` webgl attribute. Add ``PluginConfig.General.PowerPreference`` and ``power-preference`` Viewer GET param.
- Excluded common protein caps `NME` and `ACE` from the ligand selection query
- Add screen-space shadow post-processing effect
- Add "Structure Molecular Surface" visual
- Add `external-volume` theme (coloring of arbitrary geometries by user-selected volume)

## [v3.25.1] - 2022-11-20

- Fix edge-case in `Structure.eachUnitPair` with single-element units
- Fix 'auto' structure-quality for coarse models

## [v3.25.0] - 2022-11-16

- Fix handling of gzipped assets (reverts #615)

## [v3.24.0] - 2022-11-13

- Make `PluginContext.initContainer` checkered canvas background optional
- Store URL of downloaded assets to detect zip/gzip based on extension (#615)
- Add optional `operator.key`; can be referenced in `IndexPairBonds`
- Add overpaint/transparency/substance theme strength to representations
- Fix viewport color for transparent background

## [v3.23.0] - 2022-10-19

- Add `PluginContext.initContainer/mount/unmount` methods; these should make it easier to reuse a plugin context with both custom and built-in UI
- Add `PluginContext.canvas3dInitialized`
- `createPluginUI` now resolves after the 3d canvas has been initialized
- Change EM Volume Streaming default from `Whole Structure` to `Auto`

## [v3.22.0] - 2022-10-17

- Replace `VolumeIsosurfaceParams.pickingGranularity` param with `Volume.PickingGranuality`

## [v3.21.0] - 2022-10-17

- Add `VolumeIsosurfaceParams.pickingGranularity` param
- Prevent component controls collapsing when option is selected

## [v3.20.0] - 2022-10-16

- [Breaking] Rename the ``model-index`` color theme to ``trajectory-index``
- Add a new ``model-index`` color theme that uniquely colors each loaded model
- Add the new ``model-index`` and ``structure-index`` color themes as an option for the carbon color in the ``element-symbol`` and ``ilustrative`` color themes
- Add ``structure-index`` color theme that uniquely colors each root structure
- Add ``nearest`` method to ``Lookup3D``
- Add mipmap-based blur for skybox backgrounds

## [v3.19.0] - 2022-10-01

- Fix "empty textures" error on empty canvas
- Optimize BinaryCIF integer packing encoder
- Fix dual depth peeling when post-processing is off or when rendering direct-volumes
- Add ``cameraClipping.minNear`` parameter
- Fix black artifacts on specular highlights with transparent background

## [v3.18.0] - 2022-09-17

- Integration of Dual depth peeling - OIT method
- Stereo camera improvements
    - Fix param updates not applied
    - Better param ranges and description
    - Add timer.mark for left/right camera

## [v3.17.0] - 2022-09-11

- [Fix] Clone ``Canvas3DParams`` when creating a ``Canvas3D`` instance to prevent shared state between multiple instances
- Add ``includeResidueTest`` option to ``alignAndSuperposeWithSIFTSMapping``
- Add ``parentDisplay`` param for interactions representation.
- [Experimental] Add support for PyMOL, VMD, and Jmol atom expressions in selection scripts
- Support for ``failIfMajorPerformanceCaveat`` webgl attribute. Add ``PluginConfig.General.AllowMajorPerformanceCaveat`` and ``allow-major-performance-caveat`` Viewer GET param.
- Fix handling of PDB TER records (#549)
- Add support for getting multiple loci from a representation (``.getAllLoci()``)
- Add ``key`` property to intra- and inter-bonds for referencing source data
- Fix click event triggered after move

## [v3.16.0] - 2022-08-25

- Support ``globalColorParams`` and ``globalSymmetryParams`` in common representation params
- Support ``label`` parameter in ``Viewer.loadStructureFromUrl``
- Fix ``ViewportHelpContent`` Mouse Controls section

## [v3.15.0] - 2022-08-23

- Fix wboit in Safari >=15 (add missing depth renderbuffer to wboit pass)
- Add 'Around Camera' option to Volume streaming
- Avoid queuing more than one update in Volume streaming

## [v3.14.0] - 2022-08-20

- Expose inter-bonds compute params in structure
- Improve performance of inter/intra-bonds compute
- Fix defaultAttribs handling in Canvas3DContext.fromCanvas
- Confal pyramids extension improvements
    - Add custom labels to Confal pyramids
    - Improve naming of some internal types in Confal pyramids extension coordinate
    - Add example mmCIF file with categories necessary to display Confal pyramids
    - Change the lookup logic of NtC steps from residues
- Add support for download of gzipped files
- Don't filter IndexPairBonds by element-based rules in MOL/SDF and MOL2 (without symmetry) models
- Fix Glycam Saccharide Names used by default
- Fix GPU surfaces rendering in Safari with WebGL2
- Add ``fov`` (Field of View) Canvas3D parameter
- Add ``sceneRadiusFactor`` Canvas3D parameter
- Add background pass (skybox, image, horizontal/radial gradient)
    - Set simple-settings presets via ``PluginConfig.Background.Styles``
    - Example presets in new backgrounds extension
    - Load skybox/image from URL or File (saved in session)
    - Opacity, saturation, lightness controls for skybox/image
    - Coverage (viewport or canvas) controls for image/gradient
- [Breaking] ``AssetManager`` needs to be passed to various graphics related classes
- Fix SSAO renderable initialization
- Reduce number of webgl state changes
    - Add ``viewport`` and ``scissor`` to state object
    - Add ``hasOpaque`` to scene object
- Handle edge cases where some renderables would not get (correctly) rendered
    - Fix text background rendering for opaque text
    - Fix helper scenes not shown when rendering directly to draw target
- Fix ``CustomElementProperty`` coloring not working

## [v3.13.0] - 2022-07-24

- Fix: only update camera state if manualReset is off (#494)
- Improve handling principal axes of points in a plane
- Add 'material' annotation support for textures
- More effort to avoid using ``flat`` qualifier in shaders: add ``dVaryingGroup``
- Enable ``immediateUpdate`` for iso level in isosurface and volume streaming controls
- Add support to download CCD from configurable URL

## [v3.12.1] - 2022-07-20

- Fix plugin behavior dispose logic to correctly unsubscribe observables.

## [v3.12.0] - 2022-07-17

- Add ``colorMarker`` option to Renderer. This disables the highlight and select marker at a shader level for faster rendering of large scenes in some cases.
- Bind shared textures only once per pass, not for each render item
- Fix missing 'material' annotation for some uniforms, causing unnecessary uniform updates
- Remove use of ``isnan`` in impostor shaders, not needed and causing slowdown
- Avoid using ``flat`` qualifier in shaders, causing slowdown
- Improve CellPack's ``adjustStyle`` option (disable ``colorMarker``, set component options, enable marking w/o ghost)
- Scan all entities when looking for ``struct_conn`` entries (fixes issue when the same ``label_asym_id`` is used in more than one entity)

## [v3.11.0] - 2022-07-04

- Add ``instanceGranularity`` option for marker, transparency, clipping, overpaint, substance data to save memory
- CellPack extension tweaks
    - Use instancing to create DNA/RNA curves to save memory
    - Enable ``instanceGranularity`` by default
    - Add ``adjustStyle`` option to LoadCellPackModel action (stylized, no multi-sample, no far clipping, chain picking)
- Structure Superposition now respects pivot's coordinate system

## [v3.10.2] - 2022-06-26

- Fix superfluous shader varying
- Improve use of gl_VertexID when possible

## [v3.10.1] - 2022-06-26

- Fix groupCount when updating TextureMesh-based visuals

## [v3.10.0] - 2022-06-24

- Add support for Glycam saccharide names
- Add ``PluginConfig.Viewport.ShowTrajectoryControls`` config option

## [v3.9.1] - 2022-06-19

- Fix missing ``super.componentWillUnmount()`` calls (@simeonborko)
- Fix missing ``uGroupCount`` update for visuals
- Fix missing aromatic bond display

## [v3.9.0] - 2022-05-30

- Improve picking by using drawbuffers (when available) to reduce number of drawcalls
- GPU timing support
    - Add ``timing-mode`` Viewer GET param
    - Add support for webgl timer queries
    - Add timer marks around GPU render & compute operations
- Volume Server CIF: Add check that a data block contains volume data before parsing
- Fix ``Scene.clear`` not clearing primitives & volumes arrays (@JonStargaryen)
- Fix rendering volumes when wboit is switched off and postprocessing is enabled

## [v3.8.2] - 2022-05-22

- Fix ``Scene.opacityAverage`` not taking xray shaded into account

## [v3.8.1] - 2022-05-14

- Fix issues with marking camera/handle helper (#433)
- Fix issues with array uniforms when running with headless-gl
- Fix Polymer Chain Instance coloring
- Improve performance of scene marker/opacity average calculation

## [v3.8.0] - 2022-04-30

- Add support for outlines around transparent objects
- Improve per-group transparency when wboit is switched off
- Improve ``ColorTheme`` typing with ``ColorType`` generic.
    - Defaults to ``ColorTypeLocation``
    - Set when using ``ColorTypeDirect`` or ``ColorTypeGrid``
- Fix case handling of ``struct_conf`` mmCIF enumeration field (#425)
- Fix ``allowTransparentBackfaces`` for per-group transparency
- Fix ``FormatRegistry.isApplicable`` returning true for unregistered formats
- Fix: handle building of ``GridLookup3D`` with zero cell size
- Fix ``ignoreLight`` for direct-volume rendering with webgl1
- Fix (non-black) outlines when using transparent background

## [v3.7.0] - 2022-04-13

- Fix ``xrayShaded`` for texture-mesh geometries
- [Breaking] Change ``allowTransparentBackfaces`` to ``transparentBackfaces`` with options ``off``, ``on``, ``opaque``. This was only added in 3.6.0, so allowing a breaking change here.
    - ``off``: don't show (default)
    - ``on``: show with transparency
    - ``opaque``: show fully opaque
- Add option to disable file drop overlay.

## [v3.6.2] - 2022-04-05

- ModelServer ligand queries: fixes for alternate locations, additional atoms & UNL ligand
- React 18 friendly ``useBehavior`` hook.

## [v3.6.1] - 2022-04-03

- Fix React18 related UI regressions.

## [v3.6.0] - 2022-04-03

- Check that model and coordinates have same element count when creating a trajectory
- Fix aromatic rings assignment: do not mix flags and planarity test
- Improve bonds assignment of coarse grained models: check for IndexPairBonds and exhaustive StructConn
- Fix unit mapping in bondedAtomicPairs MolScript query
- Improve pdb parsing: handle non unique atom and chain names (fixes #156)
- Fix volume streaming for entries with multiple contour lists
- Add ``allowTransparentBackfaces`` parameter to support double-sided rendering of transparent geometries
- Fix handling of case insensitive mmCIF enumeration fields (including entity.type)
- Fix ``disable-wboit`` Viewer GET param
- Add support for React 18.
    - Used by importing ``createPluginUI`` from ``mol-plugin-ui/react18``;
    - In Mol* 4.0, React 18 will become the default option.

## [v3.5.0] - 2022-03-25

- Fix issues with bounding-sphere & color-smoothing (mostly for small geometries)
- Support BCIF => CIF conversion in ``cif2bcif`` CLI tool

## [v3.4.0] - 2022-03-13

- Fix handling of mmcif with empty ``label_*`` fields
- Improve saccharide detection (compare against list from CCD)
- Fix legend label of hydrophobicity color theme
- Add ``LoadTrajectory`` action
- Add ``CustomImportControls`` to left panel
- Add Zenodo import extension (load structures, trajectories, volumes, and zip files)
- Fix loading of some compressed files within sessions
- Fix wrong element assignment for atoms with Charmm ion names
- Fix handling of empty symmetry cell data
- Add support for ``trr`` and ``nctraj`` coordinates files
- Add support for ``prmtop`` and ``top`` topology files

## [v3.3.1] - 2022-02-27

- Fix issue with unit boundary reuse (do at visual level instead)
- Add option to ignore ions for inter-unit bond computation

## [v3.3.0] - 2022-02-27

- Fix parsing contour-level from emdb v3 header files
- Fix invalid CSS (#376)
- Fix "texture not renderable" & "texture not bound" warnings (#319)
- Fix visual for bonds between two aromatic rings
- Fix visual for delocalized bonds (parsed from mmcif and mol2)
- Fix ring computation algorithm
- Add ``UnitResonance`` property with info about delocalized triplets
- Resolve marking in main renderer loop to improve overall performance
- Use ``throttleTime`` instead of ``debounceTime`` in sequence viewer for better responsiveness
- Change line geometry default ``scaleFactor`` to 2 (3 is too big after fixing line rendering)
- Trajectory animation performance improvements
    - Reuse ``Model.CoarseGrained`` for coordinate trajectories
    - Avoid calculating ``InterUnitBonds`` when ``Structure.parent`` ones are empty
    - Reuse unit boundary if sphere has not changed too much
    - Don't show 'inter-bond' and 'element-cross' visuals in line representations of polymerAndLigand preset
- Fix additional mononucleotides detected as polymer components
- Fix and improve ``canRemap`` handling in ``IntraUnitBonds``
- Reuse occlusion for secondary passes during multi-sampling
- Check if marking passes are needed before doing them
- Add ``resolutionScale`` parameter to allow trading quality of occlusion for performance

## [v3.2.0] - 2022-02-17

- Rename "best database mapping" to "SIFTS Mapping"
- Add schema and export support for ``atom_site.pdbx_sifts_xref_*`` fields
- Add schema export support for ``atom_site.pdbx_label_index`` field
- Add `traceOnly` parameter to chain/UniProt-based structure alignment
- Store ``IndexPairBonds`` as a dynamic property.

## [v3.1.0] - 2022-02-06

- Fix ``xrayShaded`` & ``ignoreLight`` params not working at the same time
- Add ``ignoreLight`` to component params
- Tweaks for cleaner default representation style
    - Cartoon: use ``nucleotide-ring`` instead of ``nucleotide-block``
    - Focus: use ``xrayShaded`` instead of opacity; adjust target size; don't show non-covalent interactions twice
- Fix representation preset side effects (changing post-processing parameters, see #363)
- Add Quick Styles panel (default, illustrative, stylized)
- Fix exported structure missing secondary-structure categories (#364)
- Fix volume streaming error message: distinguish between missing data and server error (#364)

## [v3.0.2] - 2022-01-30

- Fix color smoothing of elongated structures (by fixing ``Sphere.expand`` for spheres with highly directional extrema)
- Fix entity label not displayed when multiple instances of the same entity are highlighted
- Fix empty elements created in ``StructureElement.Loci.extendToAllInstances``
- Measurement options tweaks (allow larger ``textSize``; make ``customText`` essential)
- Fix visual visibility sync edge case when changing state snapshots

## [v3.0.1] - 2022-01-27

- Fix marking pass not working with ``transparentBackground``
- Fix pdbe xray maps url not https
- Fix entity-id color theme broken for non-IHM models
- Improve/fix marking of ``InteractionsInterUnitVisual`` (mark when all contact-feature members are given)
- Add missing "entity-id" and "enity-source" options for carbon coloring to "element-symbol" color theme
- Fix VolumeServer/query CLI
- Support automatic iso-value adjustment for VolumeServer data in ``Viewer.loadVolumeFromUrl``
- Emit drag event whenever started within viewport (not only for non-empty loci)

## [v3.0.0] - 2022-01-23

- Assembly handling tweaks:
    - Do not include suffix for "identity assembly operators"
    - Do not include assembly-related categories to export if the structure was composed from an assembly
    - Special case for ``structAsymMap`` if Mol* asym id operator mapping is present
- Support for opening ZIP files with multiple entries
- Add Model Export extension
- Bugfix: Automatically treat empty string as "non-present" value in BinaryCIF writer.
- Fix coarse model support in entity-id color theme
- Fix marking of carbohydrate visuals (whole chain could get marked instead of single residue)
- Add custom colors to "element-symbol", "molecule-type", "residue-name", and "secondary-structure" themes
- Support/bugfixes for ``atom_site.pdbx_sifts_xref`` categories
- Improve/fix marking of ``InteractionsIntraUnitVisual`` (mark when all contact-feature members are given)

## [v3.0.0-dev.10] - 2022-01-17

- Fix ``getOperatorsForIndex``
- Pass animation info (current frame & count) to state animations
    - Fix camera stutter for "camera spin" animation
- Add formal charge parsing support for MOL/SDF files (thanks @ptourlas)
- [Breaking] Cleaner looking ``MembraneOrientationVisuals`` defaults
- [Breaking] Add rock animation to trackball controls
    - Add ``animate`` to ``TrackballControlsParams``, remove ``spin`` and ``spinSpeed``
    - Add ``animate`` to ``SimpleSettingsParams``, remove ``spin``
- Add "camera rock" state animation
- Add support for custom colors to "molecule-type" theme
- [Breaking] Add style parameter to "illustrative" color theme
    - Defaults to "entity-id" style instead of "chain-id"
- Add "illustrative" representation preset

## [v3.0.0-dev.9] - 2022-01-09

- Add PDBj as a ``pdb-provider`` option
- Move Viewer APP to a separate file to allow use without importing light theme & index.html
- Add symmetry support for mol2 files (only spacegroup setting 1)
- Fix mol2 files element symbol assignment
- Improve bond assignment from ``IndexPairBonds``
    - Add ``key`` field for mapping to source data
    - Fix assignment of bonds with unphysical length
- Fix label/stats of single atom selection in multi-chain units

## [v3.0.0-dev.8] - 2021-12-31

- Add ``PluginFeatureDetection`` and disable WBOIT in Safari 15.
- Add ``disable-wboit`` Viewer GET param
- Add ``prefer-webgl1`` Viewer GET param
- [Breaking] Refactor direct-volume rendering
    - Remove isosurface render-mode (use GPU MC instead)
    - Move coloring into theme (like for other geometries/renderables)
        - Add ``direct`` color type
        - Remove color from transfer-function (now only alpha)
        - Add direct-volume color theme support
        - Add volume-value color theme
- [Breaking] Use size theme in molecular/gaussian surface & label representations
    - This is breaking because it was hardcoded to ``physical`` internally but the repr size theme default was ``uniform`` (now ``physical``)

## [v3.0.0-dev.7] - 2021-12-20

- Reduce number of created programs/shaders
    - Support specifying variants when creating graphics render-items
    - Change double-side shader param from define to uniform
    - Remove dMarkerType shader define (use uMarker as needed)
    - Support to ignore defines depending on the shader variant
    - Combine pickObject/pickInstance/pickGroup shader variants into one
    - Combine markingDepth/markingMask shader variants into one
    - Correctly set shader define flags for overpaint, transparency, substance, clipping
- [Breaking] Add per-object clip rendering properties (variant/objects)
    - ``SimpleSettingsParams.clipping.variant/objects`` and ``RendererParams.clip`` were removed

## [v3.0.0-dev.6] - 2021-12-19

- Enable temporal multi-sampling by default
    - Fix flickering during marking with camera at rest
- Enable ``aromaticBonds`` in structure representations by default
- Add ``PluginConfig.Structure.DefaultRepresentationPreset``
- Add ModelArchive support
    - schema extensions (e.g., AlphaFold uses it for the pLDDT score)
    - ModelArchive option in DownloadStructure action
    - ``model-archive`` GET parameter for Viewer app
    - ``Viewer.loadModelArchive`` method
- Improve support for loading AlphaFold structures
    - Automatic coloring by pLDDT
    - AlphaFold DB option in DownloadStructure action
    - ``afdb`` GET parameter for Viewer app
    - ``Viewer.loadAlphaFoldDb`` method
- Add QualityAssessment extension (using data from ma_qa_metric_local mmcif category)
    - pLDDT & qmean score: coloring, repr presets, molql symbol, loci labels (including avg for mutli-residue selections)
    - pLDDT: selection query
- Warn about erroneous symmetry operator matrix (instead of throwing an error)
- Added ``createPluginUI`` to ``mol-plugin-ui``
    - Support ``onBeforeUIRender`` to make sure initial UI works with custom presets and similar features.
- [Breaking] Removed ``createPlugin`` and ``createPluginAsync`` from ``mol-plugin-ui``
    - Please use ``createPluginUI`` instead
- Improve aromatic bonds handling
    - Don't detect aromatic bonds for rings < 5 atoms based on planarity
    - Prefer atoms in aromatic rings as bond reference positions

## [v3.0.0-dev.5] - 2021-12-16

- Fix initial camera reset not triggering for some entries.

## [v3.0.0-dev.4] - 2021-12-14

- Add ``bumpiness`` (per-object and per-group), ``bumpFrequency`` & ``bumpAmplitude`` (per-object) render parameters (#299)
- Change ``label`` representation defaults: Use text border instead of rectangle background
- Add outline color option to renderer
- Fix false positives in Model.isFromPdbArchive
- Add drag and drop support for loading any file, including multiple at once
    - If there are session files (.molx or .molj) among the dropped files, only the first session will be loaded
- Add drag and drop overlay
- Safari 15.1 - 15.3 WebGL 2 support workaround
- [Breaking] Move ``react`` and ``react-dom`` to ``peerDependencies``. This might break some builds.

## [v3.0.0-dev.3] - 2021-12-4

- Fix OBJ and USDZ export

## [v3.0.0-dev.2] - 2021-12-1

- Do not include tests and source maps in NPM package

## [v3.0.0-dev.0] - 2021-11-28

- Add multiple lights support (with color, intensity, and direction parameters)
- [Breaking] Add per-object material rendering properties
    - ``SimpleSettingsParams.lighting.renderStyle`` and ``RendererParams.style`` were removed
- Add substance theme with per-group material rendering properties
- ``StructureComponentManager.Options`` state saving support
- ``ParamDefinition.Group.presets`` support

## [v2.4.1] - 2021-11-28

- Fix: allow atoms in aromatic rings to do hydrogen bonds

## [v2.4.0] - 2021-11-25

- Fix secondary-structure property handling
    - StructureElement.Property was incorrectly resolving type & key
    - StructureSelectionQuery helpers 'helix' & 'beta' were not ensuring property availability
- Re-enable VAO with better workaround (bind null elements buffer before deleting)
- Add ``Representation.geometryVersion`` (increments whenever the geometry of any of its visuals changes)
- Add support for grid-based smoothing of Overpaint and Transparency visual state for surfaces

## [v2.3.9] - 2021-11-20

- Workaround: switch off VAO support for now

## [v2.3.8] - 2021-11-20

- Fix double canvas context creation (in plugin context)
- Fix unused vertex attribute handling (track which are used, disable the rest)
- Workaround for VAO issue in Chrome 96 (can cause WebGL to crash on geometry updates)

## [v2.3.7] - 2021-11-15

- Added ``ViewerOptions.collapseRightPanel``
- Added ``Viewer.loadTrajectory`` to support loading "composed" trajectories (e.g. from gro + xtc)
- Fix: handle parent in Structure.remapModel
- Add ``rounded`` and ``square`` helix profile options to Cartoon representation (in addition to the default ``elliptical``)

## [v2.3.6] - 2021-11-8

- Add additional measurement controls: orientation (box, axes, ellipsoid) & plane (best fit)
- Improve aromatic bond visuals (add ``aromaticScale``, ``aromaticSpacing``, ``aromaticDashCount`` params)
- [Breaking] Change ``adjustCylinderLength`` default to ``false`` (set to true for focus representation)
- Fix marker highlight color overriding select color
- CellPack extension update
    - add binary model support
    - add compartment (including membrane) geometry support
    - add latest mycoplasma model example
- Prefer WebGL1 in Safari 15.1.

## [v2.3.5] - 2021-10-19

- Fix sequence viewer for PDB files with COMPND record and multichain entities.
- Fix index pair bonds order assignment

## [v2.3.4] - 2021-10-12

- Fix pickScale not taken into account in line/point shader
- Add pixel-scale, pick-scale & pick-padding GET params to Viewer app
- Fix selecting bonds not adding their atoms in selection manager
- Add ``preferAtoms`` option to SelectLoci/HighlightLoci behaviors
- Make the implicit atoms of bond visuals pickable
    - Add ``preferAtomPixelPadding`` to Canvas3dInteractionHelper
- Add points & crosses visuals to Line representation
- Add ``pickPadding`` config option (look around in case target pixel is empty)
- Add ``multipleBonds`` param to bond visuals with options: off, symmetric, offset
- Fix ``argparse`` config in servers.

## [v2.3.3] - 2021-10-01

- Fix direct volume shader

## [v2.3.2] - 2021-10-01

- Prefer WebGL1 on iOS devices until WebGL2 support has stabilized.

## [v2.3.1] - 2021-09-28

- Add Charmm saccharide names
- Treat missing occupancy column as occupancy of 1
- Fix line shader not accounting for aspect ratio
- [Breaking] Fix point repr & shader
    - Was unusable with ``wboit``
    - Replaced ``pointFilledCircle`` & ``pointEdgeBleach`` params by ``pointStyle`` (square, circle, fuzzy)
    - Set ``pointSizeAttenuation`` to false by default
    - Set ``sizeTheme`` to ``uniform`` by default
- Add ``markerPriority`` option to Renderer (useful in combination with edges of marking pass)
- Add support support for ``chem_comp_bond`` and ``struct_conn`` categories (fixes ModelServer behavior where these categories should have been present)
- Model and VolumeServer: fix argparse config

## [v2.3.0] - 2021-09-06

- Take include/exclude flags into account when displaying aromatic bonds
- Improve marking performance
    - Avoid unnecessary draw calls/ui updates when marking
    - Check if loci is superset of visual
    - Check if loci overlaps with unit visual
    - Ensure ``Interval`` is used for ranges instead of ``SortedArray``
    - Add uniform marker type
    - Special case for reversing previous mark
- Add optional marking pass
    - Outlines visible and hidden parts of highlighted/selected groups
    - Add highlightStrength/selectStrength renderer params

## [v2.2.3] - 2021-08-25

- Add ``invertCantorPairing`` helper function
- Add ``Mesh`` processing helper ``.smoothEdges``
- Smooth border of molecular-surface with ``includeParent`` enabled
- Hide ``includeParent`` option from gaussian-surface visuals (not particularly useful)
- Improved ``StructureElement.Loci.size`` performance (for marking large cellpack models)
- Fix new ``TransformData`` issues (camera/bounding helper not showing up)
- Improve marking performance (avoid superfluous calls to ``StructureElement.Loci.isWholeStructure``)

## [v2.2.2] - 2021-08-11

- Fix ``TransformData`` issues [#133](https://github.com/molstar/molstar/issues/133)
- Fix ``mol-script`` query compiler const expression recognition.

## [v2.2.1] - 2021-08-02

- Add surrounding atoms (5 Angstrom) structure selection query
- [Breaking] Add maxDistance prop to ``IndexPairBonds``
- Fix coordinateSystem not handled in ``Structure.asParent``
- Add ``dynamicBonds`` to ``Structure`` props (force re-calc on model change)
    - Expose as optional param in root structure transform helper
- Add overpaint support to geometry exporters
- ``InputObserver`` improvements
  - normalize wheel speed across browsers/platforms
  - support Safari gestures (used by ``TrackballControls``)
  - ``PinchInput.fractionDelta`` and use it in ``TrackballControls``

## [v2.2.0] - 2021-07-31

- Add ``tubularHelices`` parameter to Cartoon representation
- Add ``SdfFormat`` and update SDF parser to be able to parse data headers according to spec (hopefully :)) #230
- Fix mononucleotides detected as polymer components (#229)
- Set default outline scale back to 1
- Improved DCD reader cell angle handling (interpret near 0 angles as 90 deg)
- Handle more residue/atom names commonly used in force-fields
- Add USDZ support to ``geo-export`` extension.
- Fix ``includeParent`` support for multi-instance bond visuals.
- Add ``operator`` Loci granularity, selecting everything with the same operator name.
- Prefer ``_label_seq_id`` fields in secondary structure assignment.
- Support new EMDB API (https://www.ebi.ac.uk/emdb/api/entry/map/[EMBD-ID]) for EM volume contour levels.
- ``Canvas3D`` tweaks:
    - Update ``forceDraw`` logic.
    - Ensure the scene is re-rendered when viewport size changes.
    - Support ``noDraw`` mode in ``PluginAnimationLoop``.

## [v2.1.0] - 2021-07-05

- Add parameter for to display aromatic bonds as dashes next to solid cylinder/line.
- Add backbone representation
- Fix outline in orthographic mode and set default scale to 2.

## [v2.0.7] - 2021-06-23

- Add ability to specify ``volumeIndex`` in ``Viewer.loadVolumeFromUrl`` to better support Volume Server inputs.
- Support in-place reordering for trajectory ``Frame.x/y/z`` arrays for better memory efficiency.
- Fixed text CIF encoder edge cases (most notably single whitespace not being escaped).

## [v2.0.6] - 2021-06-01

- Add glTF (GLB) and STL support to ``geo-export`` extension.
- Protein crosslink improvements
    - Change O-S bond distance to allow for NOS bridges (doi:10.1038/s41586-021-03513-3)
    - Added NOS-bridges query & improved disulfide-bridges query
- Fix #178: ``IndexPairBonds`` for non-single residue structures (bug due to atom reordering).
- Add volumetric color smoothing for MolecularSurface and GaussianSurface representations (#173)
- Fix nested 3d grid lookup that caused results being overwritten in non-covalent interactions computation.
- Basic implementation of ``BestDatabaseSequenceMapping`` (parse from CIF, color theme, superposition).
- Add atom id ranges support to Selection UI.

## [v2.0.5] - 2021-04-26

- Ability to pass ``Canvas3DContext`` to ``PluginContext.fromCanvas``.
- Relative frame support for ``Canvas3D`` viewport.
- Fix bug in screenshot copy UI.
- Add ability to select residues from a list of identifiers to the Selection UI.
- Fix SSAO bugs when used with ``Canvas3D`` viewport.
- Support for  full pausing (no draw) rendering: ``Canvas3D.pause(true)``.
- Add ``MeshBuilder.addMesh``.
- Add ``Torus`` primitive.
- Lazy volume loading support.
- [Breaking] ``Viewer.loadVolumeFromUrl`` signature change.
    - ``loadVolumeFromUrl(url, format, isBinary, isovalues, entryId)`` => ``loadVolumeFromUrl({ url, format, isBinary }, isovalues, { entryId, isLazy })``
- Add ``TextureMesh`` support to ``geo-export`` extension.

## [v2.0.4] - 2021-04-20

- [WIP] Mesh export extension
- ``Structure.eachAtomicHierarchyElement`` (#161)
- Fixed reading multi-line values in SDF format
- Fixed Measurements UI labels (#166)

## [v2.0.3] - 2021-04-09

- Add support for ``ColorTheme.palette`` designed for providing gradient-like coloring.
- [Breaking] The ``zip`` function is now asynchronous and expects a ``RuntimeContext``. Also added ``Zip()`` returning a ``Task``.
- [Breaking] Add ``CubeGridFormat`` in ``alpha-orbitals`` extension.

## [v2.0.2] - 2021-03-29

- Add ``Canvas3D.getRenderObjects``.
- [WIP] Animate state interpolating, including model trajectories
- Recognise MSE, SEP, TPO, PTR and PCA as non-standard amino-acids.
- Fix VolumeFromDensityServerCif transform label

## [v2.0.1] - 2021-03-23

- Exclude tsconfig.commonjs.tsbuildinfo from npm bundle

## [v2.0.0] - 2021-03-23

Too many changes to list as this is the start of the changelog... Notably, default exports are now forbidden.<|MERGE_RESOLUTION|>--- conflicted
+++ resolved
@@ -18,14 +18,11 @@
 - Fix `direct-volume` not drawn in illumination mode
 - Fix default trackball animated spin speed
 - Use `PluginCommands` to set canvas3d props in camera behavior
-<<<<<<< HEAD
 - Volume improvements
   - Add `Volume.periodicity`
   - Wrap isosurfaces for periodic volumes
   - Fix dimensions for slices
-=======
 - Add support for Input Method Editor (IME) to text params input
->>>>>>> 194092ed
 
 ## [v5.3.0] - 2025-11-5
 - Update loading message in MVS Stories Viewer
