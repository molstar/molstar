--- conflicted
+++ resolved
@@ -13,13 +13,9 @@
   - Annotation field remapping (`field_remapping` parameter for color_from_* nodes)
   - Representation node: support custom property `molstar_reprepresentation_params`,
   - Canvas node: support custom properties `molstar_enable_outline`, `molstar_enable_shadow`, `molstar_enable_ssao`
-<<<<<<< HEAD
+  - `clip` node support for structure and volume representations
   - Inline selectors and MVS annotations support `operator_name`
-- Renamed some color schemes ('inferno' -> 'inferno-no-black', 'magma' -> 'magma-no-black', 'turbo' -> 'turbo-no-black', 'rainbow' -> 'simple-rainbow')
-=======
-  - `clip` node support for structure and volume representations
 - [Breaking] Renamed some color schemes ('inferno' -> 'inferno-no-black', 'magma' -> 'magma-no-black', 'turbo' -> 'turbo-no-black', 'rainbow' -> 'simple-rainbow')
->>>>>>> dc55577e
 - Added new color schemes, synchronized with D3.js ('inferno', 'magma', 'turbo', 'rainbow', 'sinebow', 'warm', 'cool', 'cubehelix-default', 'category-10', 'observable-10', 'tableau-10')
 - Snapshot Markdown improvements
   - Add `MarkdownExtensionManager` (`PluginContext.managers.markdownExtensions`)
@@ -29,13 +25,9 @@
   - Support loading images from MVSX files
   - Indicate external links with ⤴
 - Avoid calculating rings for coarse-grained structures
-<<<<<<< HEAD
-- Fix isosurface compute shader normals when transformation matrix is applied to volume 
-- Breaking: `PluginContext.initViewer/initContainer/mount` are now async and have been renamed to include `Async` postfix
-- Change symmetry operator naming for assemblies (ASM_1, ASM_2 -> 1, X0-1)
+- Fix isosurface compute shader normals when transformation matrix is applied to volume
+- Change symmetry operator naming for assemblies (ASM_1, ASM_2 -> 1, X0-1) - TODO update
 - Symmetry operator naming for spacegroup symmetry - parenthesize multi-character indices (1_111-1 -> 1_(11)1(-1))
-=======
-- Fix isosurface compute shader normals when transformation matrix is applied to volume
 - [Breaking] `PluginContext.initViewer/initContainer/mount` are now async and have been renamed to include `Async` postfix
 - Mol2 Reader
     - Fix column count parsing
@@ -49,7 +41,6 @@
 - [Breaking] `Box3D.nearestIntersectionWithRay` -> `nearestIntersectionWithRay3D` (use `Ray3D`)
 - [Breaking] `Plane3D.distanceToSpher3D` -> `distanceToSphere3D` (fix spelling)
 - [Breaking] fix typo `MarchinCubes` -> `MarchingCubes`
->>>>>>> dc55577e
 
 ## [v4.18.0] - 2025-06-08
 - MolViewSpec extension:
