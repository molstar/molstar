# Change Log
All notable changes to this project will be documented in this file, following the suggestions of [Keep a CHANGELOG](http://keepachangelog.com/). This project adheres to [Semantic Versioning](http://semver.org/) for its most widely used - and defacto - public interfaces.

Note that since we don't clearly distinguish between a public and private interfaces there will be changes in non-major versions that are potentially breaking. If we make breaking changes to less used interfaces we will highlight it in here.

## [Unreleased]
- Update production build to use `esbuils`
- Emit explicit paths in `import`s in `lib/`
<<<<<<< HEAD
- Fix outlines on opaque elements using illumination mode 
=======
- Change `Representation.Empty` to a lazy property to avoid issue with some bundlers
- MolViewSpec extension:
  - Generic color schemes (`palette` parameter for color_from_* nodes)
  - Annotation field remapping (`field_remapping` parameter for color_from_* nodes)
  - Representation node: support custom property `molstar_reprepresentation_params`, 
  - Canvas node: support custom properties `molstar_enable_outline`, `molstar_enable_shadow`, `molstar_enable_ssao`
- Renamed some color schemes ('inferno' -> 'inferno-no-black', 'magma' -> 'magma-no-black', 'turbo' -> 'turbo-no-black', 'rainbow' -> 'simple-rainbow')
- Added new color schemes, synchronized with D3.js ('inferno', 'magma', 'turbo', 'rainbow', 'sinebow', 'warm', 'cool', 'cubehelix-default', 'category-10', 'observable-10', 'tableau-10')
>>>>>>> 3bee224e

## [v4.18.0] - 2025-06-08
- MolViewSpec extension:
  - Support for label_comp_id and auth_comp_id in annotations
  - Geometric primitives - do not render if position refers to empty substructure
  - Primitive arrow - nicer default cap size (relative to tube_radius)
  - Primitive angle_measurement - added vector_radius param
  - Fix MVSX file assets being disposed in multi-snapshot states
- Add `mol-utils/camera.ts` with `fovAdjustedPosition` and `fovNormalizedCameraPosition`
- Show FOV normalized position in `CameraInfo` UI and use it in "Copy MVS State"
- Support static resources in `AssetManager`
- General:
  - Use `isolatedModules` tsconfig flag
  - Fix TurboPack build when using ES6 modules
- Support `pickingAlphaThreshold` when `xrayShaded` is enabled
- Support sampling from arbitrary planes for structure plane and volume slice representations
- Refactor SCSS to not use `@import` (fixes deprecation warnings)

## [v4.17.0] - 2025-05-22
- Remove `xhr2` dependency for NodeJS, use `fetch`
- Add `mvs-stories` app included in the `molstar` NPM package
  - Use the app in the corresponding example
- Interactions extension: remove `salt-bridge` interaction kind (since `ionic` is supported too)

## [v4.16.0] - 2025-05-20
- Load potentially big text files as `StringLike` to bypass string size limit
- MolViewSpec extension:
  - Load single-state MVS as if it were multi-state with one state
  - Merged `loadMVS` options `keepCamera` and `keepSnapshotCamera` -> `keepCamera`
  - Removed `loadMVS` option `replaceExisting` (is now default)
  - Added `loadMVS` option `appendSnapshots`
- Fix camera not being interpolated in MP4 export due to updates in WebGL ContextLost handling

## [v4.15.0] - 2025-05-19
- IHM improvements:
  - Disable volume streaming
  - Disable validation report visualization
  - Enable assembly symmetry for integrative models
- Fix transparency rendering with occlusion in NodeJS
- mmCIF Support
  - Add custom `molstar_bond_site` category that enables serializing explicit bonds by referencing `atom_site.id`
  - Add `includeCategoryNames`, `keepAtomSiteId`, `exportExplicitBonds`, `encoder` properties to `to_mmCIF` exporter
- Add support for attachment points property (`M APO`) to the MOL V2000 parser
- Add `json-cif` extension that should pave way towards structure editing capabilities in Mol\*
  - JSON-based encoding of the CIF data format
  - `JSONCifLigandGraph` that enables editing of small molecules via modifying `atom_site` and `molstar_bond_site` categories
- Add `ligand-editor` example that showcases possible use-cases of the `json-cif` extension
- Breaking (minor): Changed `atom_site.id` indexing to 1-based in `mol-model-formats/structure/mol.ts::getMolModels`.
- WebGL ContextLost handling
    - Fix missing framebuffer & drawbuffer re-attachments
    - Fix missing cube texture re-initialization
    - Fix missing extensions reset
    - Fix timer clearing edge case
    - Add reset support for geometry generated on the GPU

## [v4.14.1] - 2025-05-09
- Do not raise error when creating duplicate state transformers and print console warning instead

## [v4.14.0] - 2025-05-07
- Fix `Viewer.loadTrajectory` when loading a topology file
- Fix `StructConn.residueCantorPairs` to not include identity pairs
- Add format selection option to image export UI (PNG, WebP, JPEG)
- Add `StateBuilder.To.updateState`
- MVS:
  - Support updating transform states
  - Add support for `is_hidden` custom state as an extension
  - Add `queryMVSRef` and `createMVSRefMap` utility functions
- Adjust max resolution of surfaces for auto quality (#1501)
- Fix switching representation type in Volume UI
- VolumeServer: Avoid grid expansion when requiring unit cell (avoids including an extra layer of cells outside the unit cell query box)

## [v4.13.0] - 2025-04-14
- Support `--host` option for build-dev.mjs script
- Add `Viewer.loadFiles` to open supported files
- Support installing the viewer as a Progressive Web App (PWA)
- `ihm-restraints` example: show entity labels
- Fix `element-point` visual not using child unit
- Ignore `renderables` with empty draw count
- Add experimental support for `esbuild` for development
  - Use `npm run dev` for faster development builds
- Use `StructureElement.Bundle` instead of expressions to serialize measurement elements
  - Fixes measurements not being supported for coarse models
- Implementation of `ColorScale.createDiscrete` (#1458)
- Add `ColorScale.createDiscrete` to the `uncertainty` color theme
- Fix color palette shown in the UI (for non-gradient palettes)
- Fix colors description in the UI (when using custom thresholds)
- Fix an edge case in the UI when the user deletes all colors from the color list
- Add `interactions` extension and a corresponding example that utilizes it
- Add element source index to default atomic granularity hover labels
- Add `StructureElement.Schema` based on corresponding MolViewSpec implementation that allows data-driven selection of structural elements
- Add `StructureElement.Loci/Bundle.fromExpression/Query/Schema` helper functions
- Add `addLinkCylinderMesh` (from `createLinkCylinderMesh`)
- Add `Unit.transientCache` and `Unit.getCopy`
- Fix `ElementBondIterator` indices mapping logic for inter-unit bonds
- Fix `pickPadding` and `pickScale` not updating `PickHelper`
- MolViewSpec extension: support loading extensions when loading multistate files
- Do not add bonds for pairs of residues that have a `struct_conn` entry
- Improved `ma_qa_metric` support
  - Parse all local metrics
  - Ability to select alternate metrics in the pLDDT/qmean themes
  - Do not assume PAE plot is symmetric
- Added `PluginConfig.Viewport.ShowScreenshotControls` to control visibility of screenshot controls
- Fix MolViewSpec builder for volumes.
- Generalize `mvs-kinase-story` example to `mvs-stories`
  - Add TATA-binding protein story
  - Improve the Kinase story
- Fix alpha orbitals example

## [v4.12.0] - 2025-02-28

- Fix PDBj structure data URL
- Improve logic when to cull in renderer
- Add `atom.ihm.has-seq-id` and `atom.ihm.overlaps-seq-id-range` symbol to the query language
- MolViewSpec extension:
  - Add box, arrow, ellipse, ellipsoid, angle primitives
  - Add basic support for volumetric data (map, Volume Server)
  - Add support for `molstar_color_theme_name` custom extension
  - Better IH/M support:
    - Support `coarse` components
    - Support `spacefill` representation
    - Support `carbohydrate` representation
    - Support for `custom.molstar_use_default_coloring` property on Color node.
    - Use `atom.ihm.has-seq-id` and `atom.ihm.overlaps-seq-id-range` for matching `label_seq_id` locations to support querying coarse elements.
    - Add ihm-restraints example
- Add `mvs-kinase-story` example
- Remove static uses of `ColorTheme` and `SizeTheme` fields. Should resolvent "undefined" errors in certain builds
- Add `transform` property to clip objects
- Add support for trimming `image` geometry to a box
- Improve/fix iso-level support of `slice` representation
- Add support for rotating `slice` representation around an axis
- Add default color support for palette based themes
- Add `plane` structure representation
    - Can be colored with any structure theme
    - Can be colored with the `external-volume` theme
    - Can show atoms as a cutout
    - Supports principal axes and bounding box as a reference frame
- Add `Camera` section to "Screenshot / State" controls
- Add `CoarseIndex` for fast lookup of coarse elements

## [v4.11.0] - 2025-01-26

- Fix for tubular helices issue (Fixes #1422)
- Volume UI improvements
    - Render all volume entries instead of selecting them one-by-one
    - Toggle visibility of all volumes
    - More accessible iso value control
- Support wheel event on sliders
- MolViewSpec extension:
    - Add validation for discriminated union params
    - Primitives: remove triangle_colors, line_colors, have implicit grouping instead; rename many parameters
- UI configuration options
    - Support removal of independent selection controls in the viewport
    - Support custom selection controls
    - Support for custom granularity dropdown options
    - Support for custom Sequence Viewer mode options
- Add `external-structure` theme that colors any geometry by structure properties
- Support float and half-float data type for direct-volume rendering and GPU isosurface extraction
- Minor documentation updates
- Add support for position-location to `volume-value` color theme
- Add support for color themes to `slice` representation
- Improve/fix palette support in volume color themes
- Fix `Plane3D.projectPoint`
- Fix marking related `image` rendering issues
    - Handle pixels without a group
    - Take fog into account
- MolViewSpec extension: Initial support for customizable representation parameters
- Quick Styles section reorganized
- UI color improvements (scrollbar contrast, toggle button hover color)
- Add `overrideWater` param for entity-id color theme
- Renames PDB-Dev to PDB-IHM and adjusts data source
- Fix vertex based themes for spheres shader
- Add volume dot representation
- Add volume-value size theme
- Sequence panel: Mark focused loci (bold+underline)
- Change modifier key behavior in Normal Mode (default = select only, Ctrl/Cmd = add to selection, Shift = extend last selected range)
- Handle Firefox's limit on vertex ids per draw (#1116)
- Fix behavior of `Vec3.makeRotation(out, a, b)` when `a ≈ -b`

## [v4.10.0] - 2024-12-15

- Add `ModelWithCoordinates` decorator transform.
- Fix outlines on transparent background using illumination mode (#1364)
- Fix transparent depth texture artifacts using illumination mode
- Fix marking of consecutive gap elements (#876)
- Allow React 19 in dependencies
- Fix missing deflate header if `CompressionStream` is available
- Fix is_iOS check for NodeJS
- Added PluginCommands.Camera.FocusObject
- Plugin state snapshot can have instructions to focus objects (PluginState.Snapshot.camera.focus)
- MolViewSpec extension: Support for multi-state files (animations)
- Fix units transform data not fully updated when structure child changes
- Fix `addIndexPairBonds` quadratic runtime case
- Use adjoint matrix to transform normals in shaders
- Fix resize handling in `tests/browser`

## [v4.9.1] - 2024-12-05

- Fix iOS check when running on Node

## [v4.9.0] - 2024-12-01

- Fix artifacts when using xray shading with high xrayEdgeFalloff values
- Enable double rounded capping on tubular helices
- Fix single residue tubular helices not showing up
- Fix outlines on volume and surface reps that do not disappear (#1326)
- Add example `glb-export`
- Membrane orientation: Improve `isApplicable` check and error handling (#1316)
- Fix set fenceSync to null after deleteSync.
- Fix operator key-based `IndexPairBonds` assignment
    - Don't add bonds twice
    - Add `IndexPairs.bySameOperator` to avoid looping over all bonds for each unit
- Add `Structure.intraUnitBondMapping`
- Add more structure-based visuals to avoid too many (small) render-objects
    - `structure-intra-bond`, `structure-ellipsoid-mesh`, `structure-element-point`, `structure-element-cross`
- Upgrade to express v5 (#1311)
- Fix occupancy check using wrong index for inter-unit bond computation (@rxht, #1321)
- Fix transparent SSAO for image rendering, e.g., volumne slices (#1332)
- Fix bonds not shown with `ignoreHydrogens` on (#1315)
    - Better handle mmCIF files with no entities defined by using `label_asym_id`
    - Show bonds in water chains when `ignoreHydorgensVariant` is `non-polar`
- Add MembraneServer API, generating data to be consumed in the context of MolViewSpec
- Fix `StructConn.isExhaustive` for partial models (e.g., returned by the model server)
- Refactor value swapping in molstar-math to fix SWC (Next.js) build (#1345)
- Fix transform data not updated when structure child changes
- Fix `PluginStateSnapshotManager.syncCurrent` to work as expected on re-loaded states.
- Fix do not compute implicit hydrogens when unit is explicitly protonated (#1257)
- ModelServer and VolumeServer: support for input files from Google Cloud Storage (gs://)
- Fix color of missing partial charges for SB partial charges extension

## [v4.8.0] - 2024-10-27

- Add SSAO support for transparent geometry
- Fix SSAO color not updating
- Improve blending of overlapping outlines from transparent & opaque geometries
- Default to `blended` transparency on iOS due to `wboit` not being supported.
- Fix direct-volume with fog off (and on with `dpoit`) and transparent background on (#1286)
- Fix missing pre-multiplied alpha for `blended` & `wboit` with no fog (#1284)
- Fix backfaces visible using blended transparency on impostors (#1285)
- Fix StructureElement.Loci.isSubset() only considers common units (#1292)
- Fix `Scene.opacityAverage` calculation never 1
- Fix bloom in illumination mode
- Fix `findPredecessorIndex` bug when repeating values
- MolViewSpec: Support for transparency and custom properties
- MolViewSpec: MVP Support for geometrical primitives (mesh, lines, line, label, distance measurement)
- Mesoscale Explorer: Add support for 4-character PDB IDs (e.g., 8ZZC) in PDB-IHM/PDB-Dev loader
- Fix Sequence View in Safari 18
- Improve performance of `IndexPairBonds` assignment when operator keys are available
- ModelArchive QualityAssessment extension:
    - Add support for ma_qa_metric_local_pairwise mmCIF category
    - Add PAE plot component
- Add new AlphaFoldDB-PAE example app
- Add support for LAMMPS data and dump formats
- Remove extra anti-aliasing from text shader (fixes #1208 & #1306)

## [v4.7.1] - 2024-09-30

- Improve `resolutionMode` (#1279)
    - Add `auto` that picks `scaled` for mobile devices and `native` elsewhere
    - Add `resolution-mode` Viewer GET param
    - Add `PluginConfig.General.ResolutionMode` config item

## [v4.7.0] - 2024-09-29

- Add illumination mode
    - Path-traced SSGI
    - Automatic thickness (estimate)
        - Base thickness as max(backface depth) - min(frontface depth)
        - Per object density factor to adjust thickness
    - Progressively trace samples to keep viewport interactive
    - Toggle on/off by pressing "G"
    - `illumination` Viewer GET param
- Enables dXrayShaded define when rendering depth
- Fix handling of PDB files that have chains with same id separated by TER record (#1245)
- Sequence Panel: Improve visuals of unmodeled sequence positions (#1248)
- Fix no-compression xtc parser (#1258)
- Mol2 Reader: Fix mol2 status_bit read error (#1251)
- Fix shadows with multiple lights
- Fix impostor sphere interior normal when using orthographic projection
- Add `resolutionMode` parameter to `Canvas3DContext`
    - `scaled`, divides by `devicePixelRatio`
    - `native`, no changes
- Add `CustomProperty.Context.errorContext` to support reporting errors during loading of custom properties (#1254)
    - Use in MolViewSpec extension
- Mesoscale Explorer: fix color & style issues
- Remove use of deprecated SASS explicit color functions
- Allow "Components" section to display nested components created by "Apply Action > Selection".

## [v4.6.0] - 2024-08-28

- Add round-caps option on tubular alpha helices
- Fix missing Sequence UI update on state object removal (#1219)
- Improved prmtop format support (CTITLE, %COMMENT)
- Avoid calculating bonds for water units when `ignoreHydrogens` is on
- Add `Water` trait to `Unit`
- Improve entity-id coloring for structures with multiple models from the same source (#1221)
- Wrap screenshot & image generation in a `Task`
- AlphaFold DB: Add BinaryCIF support when fetching data
- PDB-IHM/PDB-Dev: Add support for 4-character PDB IDs (e.g., 8ZZC)
- Fix polymer-gap visual coloring with cartoon theme
- Add formal-charge color theme (#328)
- Add more coloring options to cartoon theme
- Use `CompressionStream` Browser API when available
- Add `pdbx_structure_determination_methodology` mmcif field and `Model` helpers
- Fix cartoon representation not updated when secondary structure changes
- Add Zhang-Skolnick secondary-structure assignment method which handles coarse-grained models (#49)
- Calculate bonds for coarse-grained models
- VolumeServer: Add `health-check` endpoint + `healthCheckPath` config prop to report service health
- ModelServer: Add `health-check` endpoint + `healthCheckPath` config prop to report service health

## [v4.5.0] - 2024-07-28

- Separated postprocessing passes
- Take into account explicit hydrogens when computing hydrogen bonds
- Fix DoF with pixel ratios =! 1
- Fix DoF missing transparent depth
- Fix trackball pinch zoom and add pan
- Fix aromatic link rendering when `adjustCylinderLength` is true
- Change trackball animate spin speed unit to radians per second
- Fix `mol-plugin-ui/skin/base/components/misc.scss` syntax to be in line with latest Sass syntax
- Handle missing theme updates
    - Fix trajectory-index color-theme not always updated (#896)
    - Fix bond cylinders not updated on size-theme change with `adjustCylinderLength` enabled (#1215)
- Use `OES_texture_float_linear` for SSAO when available

## [v4.4.1] - 2024-06-30

- Clean `solidInterior` transparent cylinders
- Create a transformer to deflate compressed data
- Adjust Quick Styles panel button labels
- Improve camera interpolation code (interpolate camera rotation instead of just position)
- Mesoscale Explorer
    - Add `illustrative` coloring option
    - Press 'C' to toggle between center and zoom & center on click
    - Add entities selection description
    - Clicking a leaf node in the right panel tree will center each instance in turn
    - Add measurement controls to right panel
    - Mouse left click on label with snapshot key will load snapshot
    - Mouse hover over label with protein name highlight entities with the same name
    - Custom ViewportSnapshotDescription with custom MarkdowAnchor
        - \# other snapshots with a given key \[...](#key)
        - i highlight a protein with a given NAME \[...](iNAME)
        - g highlight a group with a given group type and group name \[...](ggrouptype.groupname)
        - h URLs with a given link \[...](http...)
    - Snapshot description panel window size and text can be resized and hidden with new icons
    - Add styles controls to right panel
    - Add viewport settings to left panel
    - Add app info component to left panel with interactive tour and doc link
- Fixes SSAO edge artifacts (#1122)
    - Add `reuseOcclusion` parameter to multi-sample pass
    - Add `blurDepthBias` parameter to occlusion pass
    - Handle near clip in SSAO blur
- Support reading score from B-factor in pLDDT color theme
- Add Cel-shading support
    - `celShaded` geometry parameter
    - `celSteps` renderer parameter
- Add the ability to customize the Snapshot Description component via `PluginUISpec.components.viewport.snapshotDescription`
- Add `doNotDisposeCanvas3DContext` option to `PluginContext.dispose`
- Remove support for density data from edmaps.rcsb.org

## [v4.3.0] - 2024-05-26

- Fix State Snapshots export animation (#1140)
- Add depth of field (dof) postprocessing effect
- Add `SbNcbrTunnels` extension for for visualizing tunnels in molecular structures from ChannelsDB (more info in [tunnels.md](./docs/docs/extensions/tunnels.md))
- Fix edge case in minimizing RMSD transform computation

## [v4.2.0] - 2024-05-04

- Add emissive material support
- Add bloom post-processing
- MolViewSpec extension: `loadMVS` supports `keepCamera` parameter
- Return StateTransform selectors from measurements API (addDistance, addAngle, etc.)
- Refactor transparency rendering
    - More uniform behavior for blended, wboit, dpoit
    - Fix issues with text & image geometry
- Fix render-spheres example (#1100)
    - Wrong step size in sphere geometry boundingSphere & groupmapping
    - Handle empty `instanceGrid` in renderer & renderable
- Fix bond assignment from `IndexPairBonds`
    - Can not always be cached in `ElementSetIntraBondCache`
    - Wrong operator checks in `findPairBonds`
- Fix SSAO artifacts (@corredD, #1082)
- Fix bumpiness artifacts (#1107, #1084)

## [v4.1.0] - 2024-03-31

- Add `VolumeTransform` to translate/rotate a volume like in a structure superposition
- Fix BinaryCIF encoder edge cases caused by re-encoding an existing BinaryCIF file
- Fix edge-case where width/height in InputObserver are not correct
- Fix transparency rendering fallback (#1058)
- Fix SSAO broken when `OES_texture_float_linear` is unavailable
- Add `normalOffset` to `external-volume` color theme
    - This can give results similar to pymol's surface_ramp_above_mode=1
- Add `rotation` parameter to skybox background

## [v4.0.1] - 2024-02-19

- Fix BinaryCIF decoder edge cases. Fixes mmCIF model export from data provided by ModelServer.
- MolViewSpec extension: support for MVSX file format
- Revert "require WEBGL_depth_texture extension" & "remove renderbuffer use"

## [v4.0.0] - 2024-02-04

- Add Mesoscale Explorer app for investigating large systems
- [Breaking] Remove `cellpack` extension (superseded by Mesoscale Explorer app)
- [Breaking] Set minimal node.js version to 18
- [Breaking] Generalize rcsb/assembly-symmetry/ extension
    - Move to assembly-symmetry/
    - Remove RCSB specific dependencies and prefixes
- [Breaking] Require `WEBGL_depth_texture` webgl extension
    - Remove `renderbuffer` use
- [Breaking] Change build target to ES2018
    - Custom builds only require ES6 for dependencies like immer.js
- [Breaking] Changed `createPluginUI`
    - The function now takes a single `options` argument
    - The caller must specify a `render` method that mounts the Mol* react component to DOM
        - A default `renderReact18` method is provided, but needs to be imported separately
        - To support React 16 and 17, `ReactDOM.render` can be passed
- Improve `SetUtils` performance using ES6 features
- [Breaking] Reduce memory usage of `SymmetryOperator.ArrayMapping`
    - Requires calling methods from instance
- [Breaking] Fix `mol-model/structure/model/properties/seconday-structure.ts` file name (#938)
- [Breaking] Add `Canvas3DContext` runtime props
    - Props: pixelScale, pickScale, transparency (blended, wboit, dpoit)
    - Replaces instantiation-time attribs
- [Breaking] Change default compile target to ES2018
- [Breaking] Add culling & LOD support
    - Cull per-object and per-instance
    - Cull based on frustum and camera distance
    - LOD visibility based on camera distance
    - Special LOD mode for spheres with automatic levels
    - Occlusion culling (only WebGL2)
        - Hi-Z pass
        - Cull based on previous frame's Hi-Z buffer
- Add stochastic/dithered transparency to fade overlapping LODs in and out
- Add "Automatic Detail" preset that shows surface/cartoon/ball & stick based on camera distance

## [v3.45.0] - 2024-02-03

- Add color interpolation to impostor cylinders
- MolViewSpec components are applicable only when the model has been loaded from MolViewSpec
- Add `snapshotKey` and `tooltip` params to loci `LabelRepresentation`
- Update `FocusLoci` behavior to support `snapshotKey` param
  - Clicking a visual with `snapshotKey` will trigger that snapshot
- Render multiline loci label tooltips as Markdown
- `ParamDefinition.Text` updates:
  - Support `multiline` inputs
  - Support `placeholder` parameter
  - Support `disableInteractiveUpdates` to only trigger updates once the control loses focus
- Move dependencies related to the headless context from optional deps to optional peer deps

## [v3.44.0] - 2024-01-06

- Add new `cartoon` visuals to support atomic nucleotide base with sugar
- Add `thicknessFactor` to `cartoon` representation for scaling nucleotide block/ring/atomic-fill visuals
- Use bonds from `_struct_conn` in mmCIF files that use `label_seq_id`
- Fix measurement label `offsetZ` default: not needed when `scaleByRadius` is enbaled
- Support for label rendering in HeadlessPluginContext
- MolViewSpec extension
  - Support all X11 colors
  - Support relative URIs
  - CLI tools: mvs-validate, mvs-render, mvs-print-schema
  - Labels applied in one node
- ModelServer SDF/MOL2 ligand export: fix atom indices when additional atoms are present
- Avoid showing (and calculating) inter-unit bonds for huge structures
- Fixed `DragOverlay` on WebKit/Safari browsers

## [v3.43.1] - 2023-12-04

- Fix `react-markdown` dependency

## [v3.43.0] - 2023-12-02

- Fix `State.tryGetCellData` (return type & data check)
- Don't change camera.target unless flyMode or pointerLock are enabled
- Handle empty CIF files
- Snapshot improvements:
    - Add `key` property
    - Ability to existing snapshot name, key, and description
    - Support markdown in descriptions (ignores all HTML tags)
    - Ability to link to snapshots by key from descriptions
    - Separate UI control showing description of the current snapshot
- Do not activate drag overlay for non-file content
- Add `structure-element-sphere` visual to `spacefill` representation
- Fix missing `await` in `HeadlessPluginContext.saveStateSnapshot`
- Added support for providing custom sequence viewers to the plugin spec
- MolViewSpec extension (MVS)
- Add URL parameters `mvs-url`, `mvs-data`, `mvs-format`
- Add drag&drop for `.mvsj` files
- Fix `bumpiness` scaling with `ignoreLight` enabled
- Add `transforms` & `label` params to `ShapeFromPly`
- Optimize `LociSelectManager.selectOnly` to avoid superfluous loci set operations
- Dispose of viewer on `unload` event to aid GC

## [v3.42.0] - 2023-11-05

- Fix handling of PDB files with insertion codes (#945)
- Fix de-/saturate of colors with no hue
- Improve `distinctColors` function
    - Add `sort` and `sampleCountFactor` parameters
    - Fix clustering issues
- Add `clipPrimitive` option to spheres geometry, clipping whole spheres instead of cutting them
- Add `DragAndDropManager`
- Add `options` support for default bond labels

## [v3.41.0] - 2023-10-15

- Add `PluginContext.initialized` promise & support for it in the `Plugin` UI component.
- Fix undesired interaction between settings panel and the panel on the right.
- Add ability to customize server parameters for `RCSBAssemblySymmetry`.

## [v3.40.1] - 2023-09-30

- Do not call `updateFocusRepr` if default `StructureFocusRepresentation` isn't present.
- Treat "tap" as a click in `InputObserver`
- ModelServer ligand queries: fix atom count reported by SDF/MOL/MOL2 export
- CCD extension: Make visuals for aromatic bonds configurable
- Add optional `file?: CifFile` to `MmcifFormat.data`
- Add support for webgl extensions
    - `WEBGL_clip_cull_distance`
    - `EXT_conservative_depth`
    - `WEBGL_stencil_texturing`
    - `EXT_clip_control`
- Add `MultiSampleParams.reduceFlicker` (to be able to switch it off)
- Add `alphaThickness` parameter to adjust alpha of spheres for radius
- Ability to hide "right" panel from simplified viewport controls
- Add `blockIndex` parameter to TrajectoryFromMmCif
- Fix bounding sphere calculation for "element-like" visuals
- Fix RCSB PDB validation report URL
- Add sharpening postprocessing option
- Take pixel-ratio into account for outline scale
- Gracefully handle missing HTMLImageElement
- Fix pixel-ratio changes not applied to all render passes

## [v3.39.0] - 2023-09-02

- Add some elements support for `guessElementSymbolString` function
- Faster bounding rectangle calculation for imposter spheres
- Allow toggling of hydrogens as part of `LabelTextVisual`

## [v3.38.3] - 2023-07-29

- Fix imposter spheres not updating, e.g. in trajectories (broke in v3.38.0)

## [v3.38.2] - 2023-07-24

- Don't rely solely on `chem_comp_atom` when detecting CCD files (#877)
- Actually support non-physical keys in `Bindings.Trigger.code`

## [v3.38.1] - 2023-07-22

- Fix pixel-scale not updated in SSAO pass

## [v3.38.0] - 2023-07-18

- Fix display issue with SIFTS mapping
- Support non-physical keys in `Bindings.Trigger.code`
- Update `getStateSnapshot` to only overwrite current snapshot if it was created automatically
- Fix distinct palette's `getSamples` infinite loop
- Add 'NH2', 'FOR', 'FMT' to `CommonProteinCaps`
- Add `opened` event to `PluginStateSnapshotManager`
- Properly switch-off fog
- Add `approximate` option for spheres rendering
- Reduce `Spheres` memory usage
    - Derive mapping from VertexID
    - Pull position and group from texture
- Add `Euler` math primitive
- Add stride option to element sphere & point visuals
- Add `disabledExtensions` field to default viewer's options
- Add `LRUCache.remove`
- Add 'Chain Instance' and 'Uniform' options for 'Carbon Color' param (in Color Theme: Element Symbol)

## [v3.37.1] - 2023-06-20

- Fix issues with wboit/dpoit in large scenes
- Fix lines, text, points rendering (broken in v3.37.0)

## [v3.37.0] - 2023-06-17

- Add `inverted` option to `xrayShaded` parameter
- Model-export extension: Add ability to set a file name for structures
- Add `contextHash` to `SizeTheme`
- Add mipmap-based blur for image backgrounds

## [v3.36.1] - 2023-06-11

- Allow parsing of CCD ligand files
- Add dedicated wwPDB CCD extension to align and visualize ideal & model CCD coordinates
- Make operators in `IndexPairBonds` a directed property
- Remove erroneous bounding-box overlap test in `Structure.eachUnitPair`
- Fix `EdgeBuilder.addNextEdge` for loop edges
- Optimize inter unit bond compute
- Ensure consistent state for volume representation (#210)
- Improve SSAO for thin geometry (e.g. lines)
- Add snapshot support for structure selections
- Add `nucleicProfile` parameter to cartoon representation
- Add `cartoon` theme with separate colorings for for mainchain and sidechain visuals

## [v3.35.0] - 2023-05-14

- Enable odd dash count (1,3,5)
- Add principal axes spec and fix edge cases
- Add a uniform color theme for NtC tube that still paints residue and segment dividers in a different color
- Mesh exporter improvements
    - Support points & lines in glTF export
    - Set alphaMode and doubleSided in glTF export
    - Fix flipped cylinder caps
- Fix bond assignments `struct_conn` records referencing waters
- Add StructConn extension providing functions for inspecting struct_conns
- Fix `PluginState.setSnapshot` triggering unnecessary state updates
- Fix an edge case in the `mol-state`'s `State` when trying to apply a transform to an existing Null object
- Add `SbNcbrPartialCharges` extension for coloring and labeling atoms and residues by partial atomic charges
  - uses custom mmcif categories `_sb_ncbr_partial_atomic_charges_meta` and `_sb_ncbr_partial_atomic_charges` (more info in [README.md](./src/extensions/sb-ncbr/README.md))
- Parse HEADER record when reading PDB file
- Support `ignoreHydrogens` in interactions representation
- Add hydroxyproline (HYP) commonly present in collagen molecules to the list of amino acids
- Fix assemblies for Archive PDB files (do not generate unique `label_asym_id` if `REMARK 350` is present)
- Add additional functions to `core.math` in `mol-script`
    - `cantorPairing`, `sortedCantorPairing`, `invertCantorPairing`,
    - `trunc`, `sign`

## [v3.34.0] - 2023-04-16

- Avoid `renderMarkingDepth` for fully transparent renderables
- Remove `camera.far` doubling workaround
- Add `ModifiersKeys.areNone` helper function
- Do not render NtC tube segments unless all required atoms are present in the structure
- Fix rendering issues caused by VAO reuse
- Add "Zoom All", "Orient Axes", "Reset Axes" buttons to the "Reset Camera" button
- Improve trackball move-state handling when key bindings use modifiers
- Fix rendering with very small viewport and SSAO enabled
- Fix `.getAllLoci` for structure representations with `structure.child`
- Fix `readAllLinesAsync` refering to dom length property
- Make mol-util/file-info node compatible
- Add `eachLocation` to representation/visual interface

## [v3.33.0] - 2023-04-02

- Handle resizes of viewer element even when window remains the same size
- Throttle canvas resize events
- Selection toggle buttons hidden if selection mode is off
- Camera focus loci bindings allow reset on click-away to be overridden
- Input/controls improvements
    - Move or fly around the scene using keys
    - Pointer lock to look around scene
    - Toggle spin/rock animation using keys
- Apply bumpiness as lightness variation with `ignoreLight`
- Remove `JSX` reference from `loci-labels.ts`
- Fix overpaint/transparency/substance smoothing not updated when geometry changes
- Fix camera project/unproject when using offset viewport
- Add support for loading all blocks from a mmcif file as a trajectory
- Add `Frustum3D` and `Plane3D` math primitives
- Include `occupancy` and `B_iso_or_equiv` when creating `Conformation` from `Model`
- Remove LazyImports (introduced in v3.31.1)

## [v3.32.0] - 2023-03-20

- Avoid rendering of fully transparent renderables
- Add occlusion color parameter
- Fix issue with outlines and orthographic camera
- Reduce over-blurring occlusion at larger view distances
- Fix occlusion artefact with non-canvas viewport and pixel-ratio > 1
- Update nodejs-shims conditionals to handle polyfilled document object in NodeJS environment.
- Ensure marking edges are at least one pixel wide
- Add exposure parameter to renderer
- Only trigger marking when mouse is directly over canvas
- Fix blurry occlusion in screenshots
- [Breaking] Add `setFSModule` to `mol-util/data-source` instead of trying to trick WebPack

## [v3.31.4] - 2023-02-24

- Allow link cylinder/line `dashCount` set to '0'
- Stop animation loop when disposing `PluginContext` (thanks @gfrn for identifying the issue)

## [v3.31.3] - 2023-02-22

- Fix impostor bond visuals not correctly updating on `sizeFactor` changes
- Fix degenerate case in PCA
- Fix near clipping avoidance in impostor shaders
- Update `fs` import in `data-source.ts`

## [v3.31.2] - 2023-02-12

- Fix exit code of volume pack executable (pack.ts). Now exits with non-0 status when an error happens
- Remove pca transform from components ui focus (too distracting)
- Fix artefacts with opaque outlines behind transparent objects
- Fix polymer trace visual not updating
- Fix use of `WEBGL_provoking_vertex`

## [v3.31.1] - 2023-02-05

- Improve Component camera focus based on the PCA of the structure and the following rules:
    - The first residue should be in first quadrant if there is only one chain
    - The average position of the residues of the first chain should be in the first quadrant if there is more than one chain
- Add `HeadlessPluginContext` and `HeadlessScreenshotHelper` to be used in Node.js
- Add example `image-renderer`
- Fix wrong offset when rendering text with orthographic projection
- Update camera/handle helper when `devicePixelRatio` changes
- Add various options to customize the axes camera-helper
- Fix issue with texture-mesh color smoothing when changing themes
- Add fast boundary helper and corresponding unit trait
- Add Observable for Canvas3D commits

## [v3.30.0] - 2023-01-29

- Improve `Dnatco` extension
    - Factor out common code in `Dnatco` extension
    - Add `NtC tube` visual. Applicable for structures with NtC annotation
    - [Breaking] Rename `DnatcoConfalPyramids` to `DnatcoNtCs`
- Improve boundary calculation performance
- Add option to create & include images in state snapshots
- Fix SSAO artefacts with high bias values
- Fix SSAO resolution scale parameter handling
- Improve outlines, visually more stable at different view distances

## [v3.29.0] - 2023-01-15

- `meshes` extension: Fixed a bug in mesh visualization (show backfaces when opacity < 1)
- Add color quick select control to Volume controls
- Fix `dropFiles` bug
- Fix some cyclic imports and reduce the use of const enums. This should make it easier to use the library with the `isolatedModules: true` TS config.
- Fix `dropFiles` bug (#679)
- Add `input type='color'` picker to `CombinedColorControl`
- Set `ParameterMappingControl` disabled when state is updating
- Performance tweaks
    - Update clip `defines` only when changed
    - Check for identity in structure/unit areEqual methods
    - Avoid cloning of structure representation parameters
    - Make SymmetryOperator.createMapping monomorphic
    - Improve bonding-sphere calculation
    - Defer Scene properties calculation (markerAverage, opacityAverage, hasOpaque)
    - Improve checks in in UnitsRepresentation setVisualState
- Add StructureElement.Loci.forEachLocation
- Add RepresentationRegistry.clear and ThemeRegistry.clear
- Add generic Loci support for overpaint, substance, clipping themes
- Add `.getCenter` and `.center` to `Camera`
- Add support to dim unmarked groups
- Add support for marker edge strength

## [v3.28.0] - 2022-12-20

- Show histogram in direct volume control point settings
- Add `solidInterior` parameter to sphere/cylinder impostors
- [Breaking] Tweak `ignoreHydrogens` non-polar handling (introduced in 3.27.0)
- Add `meshes` and `volumes-and-segmentations` extensions
    - See https://molstarvolseg.ncbr.muni.cz/ for more info
- Fix missing support for info in `ParamDefinition.Converted`
- Add support for multi-visual volume representations
- Improve volume isosurface bounding-sphere
- Add basic volume segmentation support to core
    - Add `Volume.Segment` model
    - Add `Segmentation` custom volume property
    - Add `SegmentRepresentation` representation
    - Add `volume-segment` color theme
- Fix GPU marching cubes failing for large meshes with webgl2 (due to use of float16)

## [v3.27.0] - 2022-12-15

- Add an `includeTransparent` parameter to hide/show outlines of components that are transparent
- Fix 'once' for animations of systems with many frames
- Better guard against issue (black fringes) with bumpiness in impostors
- Improve impostor shaders
    - Fix sphere near-clipping with orthographic projection
    - Fix cylinder near-clipping
    - Add interior cylinder caps
    - Add per-pixel object clipping
- Fix `QualityAssessment` assignment bug for structures with different auth vs label sequence numbering
- Refresh `ApplyActionControl`'s param definition when toggling expanded state
- Fix `struct_conn` bond assignment for ions
- Ability to show only polar hydrogens

## [v3.26.0] - 2022-12-04

- Support for ``powerPreference`` webgl attribute. Add ``PluginConfig.General.PowerPreference`` and ``power-preference`` Viewer GET param.
- Excluded common protein caps `NME` and `ACE` from the ligand selection query
- Add screen-space shadow post-processing effect
- Add "Structure Molecular Surface" visual
- Add `external-volume` theme (coloring of arbitrary geometries by user-selected volume)

## [v3.25.1] - 2022-11-20

- Fix edge-case in `Structure.eachUnitPair` with single-element units
- Fix 'auto' structure-quality for coarse models

## [v3.25.0] - 2022-11-16

- Fix handling of gzipped assets (reverts #615)

## [v3.24.0] - 2022-11-13

- Make `PluginContext.initContainer` checkered canvas background optional
- Store URL of downloaded assets to detect zip/gzip based on extension (#615)
- Add optional `operator.key`; can be referenced in `IndexPairBonds`
- Add overpaint/transparency/substance theme strength to representations
- Fix viewport color for transparent background

## [v3.23.0] - 2022-10-19

- Add `PluginContext.initContainer/mount/unmount` methods; these should make it easier to reuse a plugin context with both custom and built-in UI
- Add `PluginContext.canvas3dInitialized`
- `createPluginUI` now resolves after the 3d canvas has been initialized
- Change EM Volume Streaming default from `Whole Structure` to `Auto`

## [v3.22.0] - 2022-10-17

- Replace `VolumeIsosurfaceParams.pickingGranularity` param with `Volume.PickingGranuality`

## [v3.21.0] - 2022-10-17

- Add `VolumeIsosurfaceParams.pickingGranularity` param
- Prevent component controls collapsing when option is selected

## [v3.20.0] - 2022-10-16

- [Breaking] Rename the ``model-index`` color theme to ``trajectory-index``
- Add a new ``model-index`` color theme that uniquely colors each loaded model
- Add the new ``model-index`` and ``structure-index`` color themes as an option for the carbon color in the ``element-symbol`` and ``ilustrative`` color themes
- Add ``structure-index`` color theme that uniquely colors each root structure
- Add ``nearest`` method to ``Lookup3D``
- Add mipmap-based blur for skybox backgrounds

## [v3.19.0] - 2022-10-01

- Fix "empty textures" error on empty canvas
- Optimize BinaryCIF integer packing encoder
- Fix dual depth peeling when post-processing is off or when rendering direct-volumes
- Add ``cameraClipping.minNear`` parameter
- Fix black artifacts on specular highlights with transparent background

## [v3.18.0] - 2022-09-17

- Integration of Dual depth peeling - OIT method
- Stereo camera improvements
    - Fix param updates not applied
    - Better param ranges and description
    - Add timer.mark for left/right camera

## [v3.17.0] - 2022-09-11

- [Fix] Clone ``Canvas3DParams`` when creating a ``Canvas3D`` instance to prevent shared state between multiple instances
- Add ``includeResidueTest`` option to ``alignAndSuperposeWithSIFTSMapping``
- Add ``parentDisplay`` param for interactions representation.
- [Experimental] Add support for PyMOL, VMD, and Jmol atom expressions in selection scripts
- Support for ``failIfMajorPerformanceCaveat`` webgl attribute. Add ``PluginConfig.General.AllowMajorPerformanceCaveat`` and ``allow-major-performance-caveat`` Viewer GET param.
- Fix handling of PDB TER records (#549)
- Add support for getting multiple loci from a representation (``.getAllLoci()``)
- Add ``key`` property to intra- and inter-bonds for referencing source data
- Fix click event triggered after move

## [v3.16.0] - 2022-08-25

- Support ``globalColorParams`` and ``globalSymmetryParams`` in common representation params
- Support ``label`` parameter in ``Viewer.loadStructureFromUrl``
- Fix ``ViewportHelpContent`` Mouse Controls section

## [v3.15.0] - 2022-08-23

- Fix wboit in Safari >=15 (add missing depth renderbuffer to wboit pass)
- Add 'Around Camera' option to Volume streaming
- Avoid queuing more than one update in Volume streaming

## [v3.14.0] - 2022-08-20

- Expose inter-bonds compute params in structure
- Improve performance of inter/intra-bonds compute
- Fix defaultAttribs handling in Canvas3DContext.fromCanvas
- Confal pyramids extension improvements
    - Add custom labels to Confal pyramids
    - Improve naming of some internal types in Confal pyramids extension coordinate
    - Add example mmCIF file with categories necessary to display Confal pyramids
    - Change the lookup logic of NtC steps from residues
- Add support for download of gzipped files
- Don't filter IndexPairBonds by element-based rules in MOL/SDF and MOL2 (without symmetry) models
- Fix Glycam Saccharide Names used by default
- Fix GPU surfaces rendering in Safari with WebGL2
- Add ``fov`` (Field of View) Canvas3D parameter
- Add ``sceneRadiusFactor`` Canvas3D parameter
- Add background pass (skybox, image, horizontal/radial gradient)
    - Set simple-settings presets via ``PluginConfig.Background.Styles``
    - Example presets in new backgrounds extension
    - Load skybox/image from URL or File (saved in session)
    - Opacity, saturation, lightness controls for skybox/image
    - Coverage (viewport or canvas) controls for image/gradient
- [Breaking] ``AssetManager`` needs to be passed to various graphics related classes
- Fix SSAO renderable initialization
- Reduce number of webgl state changes
    - Add ``viewport`` and ``scissor`` to state object
    - Add ``hasOpaque`` to scene object
- Handle edge cases where some renderables would not get (correctly) rendered
    - Fix text background rendering for opaque text
    - Fix helper scenes not shown when rendering directly to draw target
- Fix ``CustomElementProperty`` coloring not working

## [v3.13.0] - 2022-07-24

- Fix: only update camera state if manualReset is off (#494)
- Improve handling principal axes of points in a plane
- Add 'material' annotation support for textures
- More effort to avoid using ``flat`` qualifier in shaders: add ``dVaryingGroup``
- Enable ``immediateUpdate`` for iso level in isosurface and volume streaming controls
- Add support to download CCD from configurable URL

## [v3.12.1] - 2022-07-20

- Fix plugin behavior dispose logic to correctly unsubscribe observables.

## [v3.12.0] - 2022-07-17

- Add ``colorMarker`` option to Renderer. This disables the highlight and select marker at a shader level for faster rendering of large scenes in some cases.
- Bind shared textures only once per pass, not for each render item
- Fix missing 'material' annotation for some uniforms, causing unnecessary uniform updates
- Remove use of ``isnan`` in impostor shaders, not needed and causing slowdown
- Avoid using ``flat`` qualifier in shaders, causing slowdown
- Improve CellPack's ``adjustStyle`` option (disable ``colorMarker``, set component options, enable marking w/o ghost)
- Scan all entities when looking for ``struct_conn`` entries (fixes issue when the same ``label_asym_id`` is used in more than one entity)

## [v3.11.0] - 2022-07-04

- Add ``instanceGranularity`` option for marker, transparency, clipping, overpaint, substance data to save memory
- CellPack extension tweaks
    - Use instancing to create DNA/RNA curves to save memory
    - Enable ``instanceGranularity`` by default
    - Add ``adjustStyle`` option to LoadCellPackModel action (stylized, no multi-sample, no far clipping, chain picking)
- Structure Superposition now respects pivot's coordinate system

## [v3.10.2] - 2022-06-26

- Fix superfluous shader varying
- Improve use of gl_VertexID when possible

## [v3.10.1] - 2022-06-26

- Fix groupCount when updating TextureMesh-based visuals

## [v3.10.0] - 2022-06-24

- Add support for Glycam saccharide names
- Add ``PluginConfig.Viewport.ShowTrajectoryControls`` config option

## [v3.9.1] - 2022-06-19

- Fix missing ``super.componentWillUnmount()`` calls (@simeonborko)
- Fix missing ``uGroupCount`` update for visuals
- Fix missing aromatic bond display

## [v3.9.0] - 2022-05-30

- Improve picking by using drawbuffers (when available) to reduce number of drawcalls
- GPU timing support
    - Add ``timing-mode`` Viewer GET param
    - Add support for webgl timer queries
    - Add timer marks around GPU render & compute operations
- Volume Server CIF: Add check that a data block contains volume data before parsing
- Fix ``Scene.clear`` not clearing primitives & volumes arrays (@JonStargaryen)
- Fix rendering volumes when wboit is switched off and postprocessing is enabled

## [v3.8.2] - 2022-05-22

- Fix ``Scene.opacityAverage`` not taking xray shaded into account

## [v3.8.1] - 2022-05-14

- Fix issues with marking camera/handle helper (#433)
- Fix issues with array uniforms when running with headless-gl
- Fix Polymer Chain Instance coloring
- Improve performance of scene marker/opacity average calculation

## [v3.8.0] - 2022-04-30

- Add support for outlines around transparent objects
- Improve per-group transparency when wboit is switched off
- Improve ``ColorTheme`` typing with ``ColorType`` generic.
    - Defaults to ``ColorTypeLocation``
    - Set when using ``ColorTypeDirect`` or ``ColorTypeGrid``
- Fix case handling of ``struct_conf`` mmCIF enumeration field (#425)
- Fix ``allowTransparentBackfaces`` for per-group transparency
- Fix ``FormatRegistry.isApplicable`` returning true for unregistered formats
- Fix: handle building of ``GridLookup3D`` with zero cell size
- Fix ``ignoreLight`` for direct-volume rendering with webgl1
- Fix (non-black) outlines when using transparent background

## [v3.7.0] - 2022-04-13

- Fix ``xrayShaded`` for texture-mesh geometries
- [Breaking] Change ``allowTransparentBackfaces`` to ``transparentBackfaces`` with options ``off``, ``on``, ``opaque``. This was only added in 3.6.0, so allowing a breaking change here.
    - ``off``: don't show (default)
    - ``on``: show with transparency
    - ``opaque``: show fully opaque
- Add option to disable file drop overlay.

## [v3.6.2] - 2022-04-05

- ModelServer ligand queries: fixes for alternate locations, additional atoms & UNL ligand
- React 18 friendly ``useBehavior`` hook.

## [v3.6.1] - 2022-04-03

- Fix React18 related UI regressions.

## [v3.6.0] - 2022-04-03

- Check that model and coordinates have same element count when creating a trajectory
- Fix aromatic rings assignment: do not mix flags and planarity test
- Improve bonds assignment of coarse grained models: check for IndexPairBonds and exhaustive StructConn
- Fix unit mapping in bondedAtomicPairs MolScript query
- Improve pdb parsing: handle non unique atom and chain names (fixes #156)
- Fix volume streaming for entries with multiple contour lists
- Add ``allowTransparentBackfaces`` parameter to support double-sided rendering of transparent geometries
- Fix handling of case insensitive mmCIF enumeration fields (including entity.type)
- Fix ``disable-wboit`` Viewer GET param
- Add support for React 18.
    - Used by importing ``createPluginUI`` from ``mol-plugin-ui/react18``;
    - In Mol* 4.0, React 18 will become the default option.

## [v3.5.0] - 2022-03-25

- Fix issues with bounding-sphere & color-smoothing (mostly for small geometries)
- Support BCIF => CIF conversion in ``cif2bcif`` CLI tool

## [v3.4.0] - 2022-03-13

- Fix handling of mmcif with empty ``label_*`` fields
- Improve saccharide detection (compare against list from CCD)
- Fix legend label of hydrophobicity color theme
- Add ``LoadTrajectory`` action
- Add ``CustomImportControls`` to left panel
- Add Zenodo import extension (load structures, trajectories, volumes, and zip files)
- Fix loading of some compressed files within sessions
- Fix wrong element assignment for atoms with Charmm ion names
- Fix handling of empty symmetry cell data
- Add support for ``trr`` and ``nctraj`` coordinates files
- Add support for ``prmtop`` and ``top`` topology files

## [v3.3.1] - 2022-02-27

- Fix issue with unit boundary reuse (do at visual level instead)
- Add option to ignore ions for inter-unit bond computation

## [v3.3.0] - 2022-02-27

- Fix parsing contour-level from emdb v3 header files
- Fix invalid CSS (#376)
- Fix "texture not renderable" & "texture not bound" warnings (#319)
- Fix visual for bonds between two aromatic rings
- Fix visual for delocalized bonds (parsed from mmcif and mol2)
- Fix ring computation algorithm
- Add ``UnitResonance`` property with info about delocalized triplets
- Resolve marking in main renderer loop to improve overall performance
- Use ``throttleTime`` instead of ``debounceTime`` in sequence viewer for better responsiveness
- Change line geometry default ``scaleFactor`` to 2 (3 is too big after fixing line rendering)
- Trajectory animation performance improvements
    - Reuse ``Model.CoarseGrained`` for coordinate trajectories
    - Avoid calculating ``InterUnitBonds`` when ``Structure.parent`` ones are empty
    - Reuse unit boundary if sphere has not changed too much
    - Don't show 'inter-bond' and 'element-cross' visuals in line representations of polymerAndLigand preset
- Fix additional mononucleotides detected as polymer components
- Fix and improve ``canRemap`` handling in ``IntraUnitBonds``
- Reuse occlusion for secondary passes during multi-sampling
- Check if marking passes are needed before doing them
- Add ``resolutionScale`` parameter to allow trading quality of occlusion for performance

## [v3.2.0] - 2022-02-17

- Rename "best database mapping" to "SIFTS Mapping"
- Add schema and export support for ``atom_site.pdbx_sifts_xref_*`` fields
- Add schema export support for ``atom_site.pdbx_label_index`` field
- Add `traceOnly` parameter to chain/UniProt-based structure alignment
- Store ``IndexPairBonds`` as a dynamic property.

## [v3.1.0] - 2022-02-06

- Fix ``xrayShaded`` & ``ignoreLight`` params not working at the same time
- Add ``ignoreLight`` to component params
- Tweaks for cleaner default representation style
    - Cartoon: use ``nucleotide-ring`` instead of ``nucleotide-block``
    - Focus: use ``xrayShaded`` instead of opacity; adjust target size; don't show non-covalent interactions twice
- Fix representation preset side effects (changing post-processing parameters, see #363)
- Add Quick Styles panel (default, illustrative, stylized)
- Fix exported structure missing secondary-structure categories (#364)
- Fix volume streaming error message: distinguish between missing data and server error (#364)

## [v3.0.2] - 2022-01-30

- Fix color smoothing of elongated structures (by fixing ``Sphere.expand`` for spheres with highly directional extrema)
- Fix entity label not displayed when multiple instances of the same entity are highlighted
- Fix empty elements created in ``StructureElement.Loci.extendToAllInstances``
- Measurement options tweaks (allow larger ``textSize``; make ``customText`` essential)
- Fix visual visibility sync edge case when changing state snapshots

## [v3.0.1] - 2022-01-27

- Fix marking pass not working with ``transparentBackground``
- Fix pdbe xray maps url not https
- Fix entity-id color theme broken for non-IHM models
- Improve/fix marking of ``InteractionsInterUnitVisual`` (mark when all contact-feature members are given)
- Add missing "entity-id" and "enity-source" options for carbon coloring to "element-symbol" color theme
- Fix VolumeServer/query CLI
- Support automatic iso-value adjustment for VolumeServer data in ``Viewer.loadVolumeFromUrl``
- Emit drag event whenever started within viewport (not only for non-empty loci)

## [v3.0.0] - 2022-01-23

- Assembly handling tweaks:
    - Do not include suffix for "identity assembly operators"
    - Do not include assembly-related categories to export if the structure was composed from an assembly
    - Special case for ``structAsymMap`` if Mol* asym id operator mapping is present
- Support for opening ZIP files with multiple entries
- Add Model Export extension
- Bugfix: Automatically treat empty string as "non-present" value in BinaryCIF writer.
- Fix coarse model support in entity-id color theme
- Fix marking of carbohydrate visuals (whole chain could get marked instead of single residue)
- Add custom colors to "element-symbol", "molecule-type", "residue-name", and "secondary-structure" themes
- Support/bugfixes for ``atom_site.pdbx_sifts_xref`` categories
- Improve/fix marking of ``InteractionsIntraUnitVisual`` (mark when all contact-feature members are given)

## [v3.0.0-dev.10] - 2022-01-17

- Fix ``getOperatorsForIndex``
- Pass animation info (current frame & count) to state animations
    - Fix camera stutter for "camera spin" animation
- Add formal charge parsing support for MOL/SDF files (thanks @ptourlas)
- [Breaking] Cleaner looking ``MembraneOrientationVisuals`` defaults
- [Breaking] Add rock animation to trackball controls
    - Add ``animate`` to ``TrackballControlsParams``, remove ``spin`` and ``spinSpeed``
    - Add ``animate`` to ``SimpleSettingsParams``, remove ``spin``
- Add "camera rock" state animation
- Add support for custom colors to "molecule-type" theme
- [Breaking] Add style parameter to "illustrative" color theme
    - Defaults to "entity-id" style instead of "chain-id"
- Add "illustrative" representation preset

## [v3.0.0-dev.9] - 2022-01-09

- Add PDBj as a ``pdb-provider`` option
- Move Viewer APP to a separate file to allow use without importing light theme & index.html
- Add symmetry support for mol2 files (only spacegroup setting 1)
- Fix mol2 files element symbol assignment
- Improve bond assignment from ``IndexPairBonds``
    - Add ``key`` field for mapping to source data
    - Fix assignment of bonds with unphysical length
- Fix label/stats of single atom selection in multi-chain units

## [v3.0.0-dev.8] - 2021-12-31

- Add ``PluginFeatureDetection`` and disable WBOIT in Safari 15.
- Add ``disable-wboit`` Viewer GET param
- Add ``prefer-webgl1`` Viewer GET param
- [Breaking] Refactor direct-volume rendering
    - Remove isosurface render-mode (use GPU MC instead)
    - Move coloring into theme (like for other geometries/renderables)
        - Add ``direct`` color type
        - Remove color from transfer-function (now only alpha)
        - Add direct-volume color theme support
        - Add volume-value color theme
- [Breaking] Use size theme in molecular/gaussian surface & label representations
    - This is breaking because it was hardcoded to ``physical`` internally but the repr size theme default was ``uniform`` (now ``physical``)

## [v3.0.0-dev.7] - 2021-12-20

- Reduce number of created programs/shaders
    - Support specifying variants when creating graphics render-items
    - Change double-side shader param from define to uniform
    - Remove dMarkerType shader define (use uMarker as needed)
    - Support to ignore defines depending on the shader variant
    - Combine pickObject/pickInstance/pickGroup shader variants into one
    - Combine markingDepth/markingMask shader variants into one
    - Correctly set shader define flags for overpaint, transparency, substance, clipping
- [Breaking] Add per-object clip rendering properties (variant/objects)
    - ``SimpleSettingsParams.clipping.variant/objects`` and ``RendererParams.clip`` were removed

## [v3.0.0-dev.6] - 2021-12-19

- Enable temporal multi-sampling by default
    - Fix flickering during marking with camera at rest
- Enable ``aromaticBonds`` in structure representations by default
- Add ``PluginConfig.Structure.DefaultRepresentationPreset``
- Add ModelArchive support
    - schema extensions (e.g., AlphaFold uses it for the pLDDT score)
    - ModelArchive option in DownloadStructure action
    - ``model-archive`` GET parameter for Viewer app
    - ``Viewer.loadModelArchive`` method
- Improve support for loading AlphaFold structures
    - Automatic coloring by pLDDT
    - AlphaFold DB option in DownloadStructure action
    - ``afdb`` GET parameter for Viewer app
    - ``Viewer.loadAlphaFoldDb`` method
- Add QualityAssessment extension (using data from ma_qa_metric_local mmcif category)
    - pLDDT & qmean score: coloring, repr presets, molql symbol, loci labels (including avg for mutli-residue selections)
    - pLDDT: selection query
- Warn about erroneous symmetry operator matrix (instead of throwing an error)
- Added ``createPluginUI`` to ``mol-plugin-ui``
    - Support ``onBeforeUIRender`` to make sure initial UI works with custom presets and similar features.
- [Breaking] Removed ``createPlugin`` and ``createPluginAsync`` from ``mol-plugin-ui``
    - Please use ``createPluginUI`` instead
- Improve aromatic bonds handling
    - Don't detect aromatic bonds for rings < 5 atoms based on planarity
    - Prefer atoms in aromatic rings as bond reference positions

## [v3.0.0-dev.5] - 2021-12-16

- Fix initial camera reset not triggering for some entries.

## [v3.0.0-dev.4] - 2021-12-14

- Add ``bumpiness`` (per-object and per-group), ``bumpFrequency`` & ``bumpAmplitude`` (per-object) render parameters (#299)
- Change ``label`` representation defaults: Use text border instead of rectangle background
- Add outline color option to renderer
- Fix false positives in Model.isFromPdbArchive
- Add drag and drop support for loading any file, including multiple at once
    - If there are session files (.molx or .molj) among the dropped files, only the first session will be loaded
- Add drag and drop overlay
- Safari 15.1 - 15.3 WebGL 2 support workaround
- [Breaking] Move ``react`` and ``react-dom`` to ``peerDependencies``. This might break some builds.

## [v3.0.0-dev.3] - 2021-12-4

- Fix OBJ and USDZ export

## [v3.0.0-dev.2] - 2021-12-1

- Do not include tests and source maps in NPM package

## [v3.0.0-dev.0] - 2021-11-28

- Add multiple lights support (with color, intensity, and direction parameters)
- [Breaking] Add per-object material rendering properties
    - ``SimpleSettingsParams.lighting.renderStyle`` and ``RendererParams.style`` were removed
- Add substance theme with per-group material rendering properties
- ``StructureComponentManager.Options`` state saving support
- ``ParamDefinition.Group.presets`` support

## [v2.4.1] - 2021-11-28

- Fix: allow atoms in aromatic rings to do hydrogen bonds

## [v2.4.0] - 2021-11-25

- Fix secondary-structure property handling
    - StructureElement.Property was incorrectly resolving type & key
    - StructureSelectionQuery helpers 'helix' & 'beta' were not ensuring property availability
- Re-enable VAO with better workaround (bind null elements buffer before deleting)
- Add ``Representation.geometryVersion`` (increments whenever the geometry of any of its visuals changes)
- Add support for grid-based smoothing of Overpaint and Transparency visual state for surfaces

## [v2.3.9] - 2021-11-20

- Workaround: switch off VAO support for now

## [v2.3.8] - 2021-11-20

- Fix double canvas context creation (in plugin context)
- Fix unused vertex attribute handling (track which are used, disable the rest)
- Workaround for VAO issue in Chrome 96 (can cause WebGL to crash on geometry updates)

## [v2.3.7] - 2021-11-15

- Added ``ViewerOptions.collapseRightPanel``
- Added ``Viewer.loadTrajectory`` to support loading "composed" trajectories (e.g. from gro + xtc)
- Fix: handle parent in Structure.remapModel
- Add ``rounded`` and ``square`` helix profile options to Cartoon representation (in addition to the default ``elliptical``)

## [v2.3.6] - 2021-11-8

- Add additional measurement controls: orientation (box, axes, ellipsoid) & plane (best fit)
- Improve aromatic bond visuals (add ``aromaticScale``, ``aromaticSpacing``, ``aromaticDashCount`` params)
- [Breaking] Change ``adjustCylinderLength`` default to ``false`` (set to true for focus representation)
- Fix marker highlight color overriding select color
- CellPack extension update
    - add binary model support
    - add compartment (including membrane) geometry support
    - add latest mycoplasma model example
- Prefer WebGL1 in Safari 15.1.

## [v2.3.5] - 2021-10-19

- Fix sequence viewer for PDB files with COMPND record and multichain entities.
- Fix index pair bonds order assignment

## [v2.3.4] - 2021-10-12

- Fix pickScale not taken into account in line/point shader
- Add pixel-scale, pick-scale & pick-padding GET params to Viewer app
- Fix selecting bonds not adding their atoms in selection manager
- Add ``preferAtoms`` option to SelectLoci/HighlightLoci behaviors
- Make the implicit atoms of bond visuals pickable
    - Add ``preferAtomPixelPadding`` to Canvas3dInteractionHelper
- Add points & crosses visuals to Line representation
- Add ``pickPadding`` config option (look around in case target pixel is empty)
- Add ``multipleBonds`` param to bond visuals with options: off, symmetric, offset
- Fix ``argparse`` config in servers.

## [v2.3.3] - 2021-10-01

- Fix direct volume shader

## [v2.3.2] - 2021-10-01

- Prefer WebGL1 on iOS devices until WebGL2 support has stabilized.

## [v2.3.1] - 2021-09-28

- Add Charmm saccharide names
- Treat missing occupancy column as occupancy of 1
- Fix line shader not accounting for aspect ratio
- [Breaking] Fix point repr & shader
    - Was unusable with ``wboit``
    - Replaced ``pointFilledCircle`` & ``pointEdgeBleach`` params by ``pointStyle`` (square, circle, fuzzy)
    - Set ``pointSizeAttenuation`` to false by default
    - Set ``sizeTheme`` to ``uniform`` by default
- Add ``markerPriority`` option to Renderer (useful in combination with edges of marking pass)
- Add support support for ``chem_comp_bond`` and ``struct_conn`` categories (fixes ModelServer behavior where these categories should have been present)
- Model and VolumeServer: fix argparse config

## [v2.3.0] - 2021-09-06

- Take include/exclude flags into account when displaying aromatic bonds
- Improve marking performance
    - Avoid unnecessary draw calls/ui updates when marking
    - Check if loci is superset of visual
    - Check if loci overlaps with unit visual
    - Ensure ``Interval`` is used for ranges instead of ``SortedArray``
    - Add uniform marker type
    - Special case for reversing previous mark
- Add optional marking pass
    - Outlines visible and hidden parts of highlighted/selected groups
    - Add highlightStrength/selectStrength renderer params

## [v2.2.3] - 2021-08-25

- Add ``invertCantorPairing`` helper function
- Add ``Mesh`` processing helper ``.smoothEdges``
- Smooth border of molecular-surface with ``includeParent`` enabled
- Hide ``includeParent`` option from gaussian-surface visuals (not particularly useful)
- Improved ``StructureElement.Loci.size`` performance (for marking large cellpack models)
- Fix new ``TransformData`` issues (camera/bounding helper not showing up)
- Improve marking performance (avoid superfluous calls to ``StructureElement.Loci.isWholeStructure``)

## [v2.2.2] - 2021-08-11

- Fix ``TransformData`` issues [#133](https://github.com/molstar/molstar/issues/133)
- Fix ``mol-script`` query compiler const expression recognition.

## [v2.2.1] - 2021-08-02

- Add surrounding atoms (5 Angstrom) structure selection query
- [Breaking] Add maxDistance prop to ``IndexPairBonds``
- Fix coordinateSystem not handled in ``Structure.asParent``
- Add ``dynamicBonds`` to ``Structure`` props (force re-calc on model change)
    - Expose as optional param in root structure transform helper
- Add overpaint support to geometry exporters
- ``InputObserver`` improvements
  - normalize wheel speed across browsers/platforms
  - support Safari gestures (used by ``TrackballControls``)
  - ``PinchInput.fractionDelta`` and use it in ``TrackballControls``

## [v2.2.0] - 2021-07-31

- Add ``tubularHelices`` parameter to Cartoon representation
- Add ``SdfFormat`` and update SDF parser to be able to parse data headers according to spec (hopefully :)) #230
- Fix mononucleotides detected as polymer components (#229)
- Set default outline scale back to 1
- Improved DCD reader cell angle handling (interpret near 0 angles as 90 deg)
- Handle more residue/atom names commonly used in force-fields
- Add USDZ support to ``geo-export`` extension.
- Fix ``includeParent`` support for multi-instance bond visuals.
- Add ``operator`` Loci granularity, selecting everything with the same operator name.
- Prefer ``_label_seq_id`` fields in secondary structure assignment.
- Support new EMDB API (https://www.ebi.ac.uk/emdb/api/entry/map/[EMBD-ID]) for EM volume contour levels.
- ``Canvas3D`` tweaks:
    - Update ``forceDraw`` logic.
    - Ensure the scene is re-rendered when viewport size changes.
    - Support ``noDraw`` mode in ``PluginAnimationLoop``.

## [v2.1.0] - 2021-07-05

- Add parameter for to display aromatic bonds as dashes next to solid cylinder/line.
- Add backbone representation
- Fix outline in orthographic mode and set default scale to 2.

## [v2.0.7] - 2021-06-23

- Add ability to specify ``volumeIndex`` in ``Viewer.loadVolumeFromUrl`` to better support Volume Server inputs.
- Support in-place reordering for trajectory ``Frame.x/y/z`` arrays for better memory efficiency.
- Fixed text CIF encoder edge cases (most notably single whitespace not being escaped).

## [v2.0.6] - 2021-06-01

- Add glTF (GLB) and STL support to ``geo-export`` extension.
- Protein crosslink improvements
    - Change O-S bond distance to allow for NOS bridges (doi:10.1038/s41586-021-03513-3)
    - Added NOS-bridges query & improved disulfide-bridges query
- Fix #178: ``IndexPairBonds`` for non-single residue structures (bug due to atom reordering).
- Add volumetric color smoothing for MolecularSurface and GaussianSurface representations (#173)
- Fix nested 3d grid lookup that caused results being overwritten in non-covalent interactions computation.
- Basic implementation of ``BestDatabaseSequenceMapping`` (parse from CIF, color theme, superposition).
- Add atom id ranges support to Selection UI.

## [v2.0.5] - 2021-04-26

- Ability to pass ``Canvas3DContext`` to ``PluginContext.fromCanvas``.
- Relative frame support for ``Canvas3D`` viewport.
- Fix bug in screenshot copy UI.
- Add ability to select residues from a list of identifiers to the Selection UI.
- Fix SSAO bugs when used with ``Canvas3D`` viewport.
- Support for  full pausing (no draw) rendering: ``Canvas3D.pause(true)``.
- Add ``MeshBuilder.addMesh``.
- Add ``Torus`` primitive.
- Lazy volume loading support.
- [Breaking] ``Viewer.loadVolumeFromUrl`` signature change.
    - ``loadVolumeFromUrl(url, format, isBinary, isovalues, entryId)`` => ``loadVolumeFromUrl({ url, format, isBinary }, isovalues, { entryId, isLazy })``
- Add ``TextureMesh`` support to ``geo-export`` extension.

## [v2.0.4] - 2021-04-20

- [WIP] Mesh export extension
- ``Structure.eachAtomicHierarchyElement`` (#161)
- Fixed reading multi-line values in SDF format
- Fixed Measurements UI labels (#166)

## [v2.0.3] - 2021-04-09

- Add support for ``ColorTheme.palette`` designed for providing gradient-like coloring.
- [Breaking] The ``zip`` function is now asynchronous and expects a ``RuntimeContext``. Also added ``Zip()`` returning a ``Task``.
- [Breaking] Add ``CubeGridFormat`` in ``alpha-orbitals`` extension.

## [v2.0.2] - 2021-03-29

- Add ``Canvas3D.getRenderObjects``.
- [WIP] Animate state interpolating, including model trajectories
- Recognise MSE, SEP, TPO, PTR and PCA as non-standard amino-acids.
- Fix VolumeFromDensityServerCif transform label

## [v2.0.1] - 2021-03-23

- Exclude tsconfig.commonjs.tsbuildinfo from npm bundle

## [v2.0.0] - 2021-03-23

Too many changes to list as this is the start of the changelog... Notably, default exports are now forbidden.<|MERGE_RESOLUTION|>--- conflicted
+++ resolved
@@ -6,9 +6,7 @@
 ## [Unreleased]
 - Update production build to use `esbuils`
 - Emit explicit paths in `import`s in `lib/`
-<<<<<<< HEAD
-- Fix outlines on opaque elements using illumination mode 
-=======
+- Fix outlines on opaque elements using illumination mode
 - Change `Representation.Empty` to a lazy property to avoid issue with some bundlers
 - MolViewSpec extension:
   - Generic color schemes (`palette` parameter for color_from_* nodes)
@@ -17,7 +15,6 @@
   - Canvas node: support custom properties `molstar_enable_outline`, `molstar_enable_shadow`, `molstar_enable_ssao`
 - Renamed some color schemes ('inferno' -> 'inferno-no-black', 'magma' -> 'magma-no-black', 'turbo' -> 'turbo-no-black', 'rainbow' -> 'simple-rainbow')
 - Added new color schemes, synchronized with D3.js ('inferno', 'magma', 'turbo', 'rainbow', 'sinebow', 'warm', 'cool', 'cubehelix-default', 'category-10', 'observable-10', 'tableau-10')
->>>>>>> 3bee224e
 
 ## [v4.18.0] - 2025-06-08
 - MolViewSpec extension:
