--- conflicted
+++ resolved
@@ -8,10 +8,8 @@
 
 - `meshes` extension: Fixed a bug in mesh visualization (show backfaces when opacity < 1)
 - Add color quick select control to Volume controls
-<<<<<<< HEAD
 - Fix `dropFiles` bug
 - Fix some cyclic imports and reduce the use of const enums. This should make it easier to use the library with the `isolatedModules: true` TS config.
-=======
 - Fix `dropFiles` bug (#679)
 - Add `input type='color'` picker to `CombinedColorControl`
 - Set `ParameterMappingControl` disabled when state is updating
@@ -19,7 +17,6 @@
     - Update clip `defines` only when changed
     - Check for identity in structure/unit areEqual methods
     - Avoid cloning of structure representation parameters
->>>>>>> 0e197b18
 
 ## [v3.28.0] - 2022-12-20
 
