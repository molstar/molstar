# Change Log
All notable changes to this project will be documented in this file, following the suggestions of [Keep a CHANGELOG](http://keepachangelog.com/). This project adheres to [Semantic Versioning](http://semver.org/) for its most widely used - and defacto - public interfaces.

Note that since we don't clearly distinguish between a public and private interfaces there will be changes in non-major versions that are potentially breaking. If we make breaking changes to less used interfaces we will highlight it in here.


## [Unreleased]

<<<<<<< HEAD
- Add new cartoon visuals to support nucleotide base with sugar
=======
- Fix measurement label `offsetZ` default: not needed when `scaleByRadius` is enbaled

## [v3.43.1] - 2023-12-04

- Fix `react-markdown` dependency

## [v3.43.0] - 2023-12-02

- Fix `State.tryGetCellData` (return type & data check)
- Don't change camera.target unless flyMode or pointerLock are enabled
- Handle empty CIF files
- Snapshot improvements:
    - Add `key` property
    - Ability to existing snapshot name, key, and description
    - Support markdown in descriptions (ignores all HTML tags)
    - Ability to link to snapshots by key from descriptions
    - Separate UI control showing description of the current snapshot
- Do not activate drag overlay for non-file content
- Add `structure-element-sphere` visual to `spacefill` representation
- Fix missing `await` in `HeadlessPluginContext.saveStateSnapshot`
- Added support for providing custom sequence viewers to the plugin spec
- MolViewSpec extension (MVS)
- Add URL parameters `mvs-url`, `mvs-data`, `mvs-format`
- Add drag&drop for `.mvsj` files
- Fix `bumpiness` scaling with `ignoreLight` enabled
- Add `transforms` & `label` params to `ShapeFromPly`
- Optimize `LociSelectManager.selectOnly` to avoid superfluous loci set operations
- Dispose of viewer on `unload` event to aid GC

## [v3.42.0] - 2023-11-05

- Fix handling of PDB files with insertion codes (#945)
- Fix de-/saturate of colors with no hue
- Improve `distinctColors` function
    - Add `sort` and `sampleCountFactor` parameters
    - Fix clustering issues
- Add `clipPrimitive` option to spheres geometry, clipping whole spheres instead of cutting them
- Add `DragAndDropManager`
- Add `options` support for default bond labels

## [v3.41.0] - 2023-10-15

- Add `PluginContext.initialized` promise & support for it in the `Plugin` UI component.
- Fix undesired interaction between settings panel and the panel on the right.
- Add ability to customize server parameters for `RCSBAssemblySymmetry`.

## [v3.40.1] - 2023-09-30

- Do not call `updateFocusRepr` if default `StructureFocusRepresentation` isn't present.
- Treat "tap" as a click in `InputObserver`
- ModelServer ligand queries: fix atom count reported by SDF/MOL/MOL2 export
- CCD extension: Make visuals for aromatic bonds configurable
- Add optional `file?: CifFile` to `MmcifFormat.data`
- Add support for webgl extensions
    - `WEBGL_clip_cull_distance`
    - `EXT_conservative_depth`
    - `WEBGL_stencil_texturing`
    - `EXT_clip_control`
- Add `MultiSampleParams.reduceFlicker` (to be able to switch it off)
- Add `alphaThickness` parameter to adjust alpha of spheres for radius
- Ability to hide "right" panel from simplified viewport controls
- Add `blockIndex` parameter to TrajectoryFromMmCif
- Fix bounding sphere calculation for "element-like" visuals
- Fix RCSB PDB validation report URL
- Add sharpening postprocessing option
- Take pixel-ratio into account for outline scale
- Gracefully handle missing HTMLImageElement
- Fix pixel-ratio changes not applied to all render passes

## [v3.39.0] - 2023-09-02

- Add some elements support for `guessElementSymbolString` function
- Faster bounding rectangle calculation for imposter spheres
- Allow toggling of hydrogens as part of `LabelTextVisual`

## [v3.38.3] - 2023-07-29

- Fix imposter spheres not updating, e.g. in trajectories (broke in v3.38.0)

## [v3.38.2] - 2023-07-24

- Don't rely solely on `chem_comp_atom` when detecting CCD files (#877)
- Actually support non-physical keys in `Bindings.Trigger.code`

## [v3.38.1] - 2023-07-22

- Fix pixel-scale not updated in SSAO pass

## [v3.38.0] - 2023-07-18

- Fix display issue with SIFTS mapping
- Support non-physical keys in `Bindings.Trigger.code`
- Update `getStateSnapshot` to only overwrite current snapshot if it was created automatically
- Fix distinct palette's `getSamples` infinite loop
- Add 'NH2', 'FOR', 'FMT' to `CommonProteinCaps`
- Add `opened` event to `PluginStateSnapshotManager`
- Properly switch-off fog
- Add `approximate` option for spheres rendering
- Reduce `Spheres` memory usage
    - Derive mapping from VertexID
    - Pull position and group from texture
- Add `Euler` math primitive
- Add stride option to element sphere & point visuals
- Add `disabledExtensions` field to default viewer's options
- Add `LRUCache.remove`
- Add 'Chain Instance' and 'Uniform' options for 'Carbon Color' param (in Color Theme: Element Symbol)

## [v3.37.1] - 2023-06-20

- Fix issues with wboit/dpoit in large scenes
- Fix lines, text, points rendering (broken in v3.37.0)

## [v3.37.0] - 2023-06-17

- Add `inverted` option to `xrayShaded` parameter
- Model-export extension: Add ability to set a file name for structures
- Add `contextHash` to `SizeTheme`
- Add mipmap-based blur for image backgrounds

## [v3.36.1] - 2023-06-11

- Allow parsing of CCD ligand files
- Add dedicated wwPDB CCD extension to align and visualize ideal & model CCD coordinates
- Make operators in `IndexPairBonds` a directed property
- Remove erroneous bounding-box overlap test in `Structure.eachUnitPair`
- Fix `EdgeBuilder.addNextEdge` for loop edges
- Optimize inter unit bond compute
- Ensure consistent state for volume representation (#210)
- Improve SSAO for thin geometry (e.g. lines)
- Add snapshot support for structure selections
- Add `nucleicProfile` parameter to cartoon representation
- Add `cartoon` theme with separate colorings for for mainchain and sidechain visuals

## [v3.35.0] - 2023-05-14

- Enable odd dash count (1,3,5)
- Add principal axes spec and fix edge cases
- Add a uniform color theme for NtC tube that still paints residue and segment dividers in a different color
- Mesh exporter improvements
    - Support points & lines in glTF export
    - Set alphaMode and doubleSided in glTF export
    - Fix flipped cylinder caps
- Fix bond assignments `struct_conn` records referencing waters
- Add StructConn extension providing functions for inspecting struct_conns
- Fix `PluginState.setSnapshot` triggering unnecessary state updates
- Fix an edge case in the `mol-state`'s `State` when trying to apply a transform to an existing Null object
- Add `SbNcbrPartialCharges` extension for coloring and labeling atoms and residues by partial atomic charges
  - uses custom mmcif categories `_sb_ncbr_partial_atomic_charges_meta` and `_sb_ncbr_partial_atomic_charges` (more info in [README.md](./src/extensions/sb-ncbr/README.md))
- Parse HEADER record when reading PDB file
- Support `ignoreHydrogens` in interactions representation
- Add hydroxyproline (HYP) commonly present in collagen molecules to the list of amino acids
- Fix assemblies for Archive PDB files (do not generate unique `label_asym_id` if `REMARK 350` is present)
- Add additional functions to `core.math` in `mol-script`
    - `cantorPairing`, `sortedCantorPairing`, `invertCantorPairing`,
    - `trunc`, `sign`

## [v3.34.0] - 2023-04-16

- Avoid `renderMarkingDepth` for fully transparent renderables
- Remove `camera.far` doubling workaround
- Add `ModifiersKeys.areNone` helper function
- Do not render NtC tube segments unless all required atoms are present in the structure
- Fix rendering issues caused by VAO reuse
- Add "Zoom All", "Orient Axes", "Reset Axes" buttons to the "Reset Camera" button
- Improve trackball move-state handling when key bindings use modifiers
- Fix rendering with very small viewport and SSAO enabled
- Fix `.getAllLoci` for structure representations with `structure.child`
- Fix `readAllLinesAsync` refering to dom length property
- Make mol-util/file-info node compatible
- Add `eachLocation` to representation/visual interface

## [v3.33.0] - 2023-04-02

- Handle resizes of viewer element even when window remains the same size
- Throttle canvas resize events
- Selection toggle buttons hidden if selection mode is off
- Camera focus loci bindings allow reset on click-away to be overridden
- Input/controls improvements
    - Move or fly around the scene using keys
    - Pointer lock to look around scene
    - Toggle spin/rock animation using keys
- Apply bumpiness as lightness variation with `ignoreLight`
- Remove `JSX` reference from `loci-labels.ts`
- Fix overpaint/transparency/substance smoothing not updated when geometry changes
- Fix camera project/unproject when using offset viewport
- Add support for loading all blocks from a mmcif file as a trajectory
- Add `Frustum3D` and `Plane3D` math primitives
- Include `occupancy` and `B_iso_or_equiv` when creating `Conformation` from `Model`
- Remove LazyImports (introduced in v3.31.1)
>>>>>>> 90a4e019

## [v3.32.0] - 2023-03-20

- Avoid rendering of fully transparent renderables
- Add occlusion color parameter
- Fix issue with outlines and orthographic camera
- Reduce over-blurring occlusion at larger view distances
- Fix occlusion artefact with non-canvas viewport and pixel-ratio > 1
- Update nodejs-shims conditionals to handle polyfilled document object in NodeJS environment.
- Ensure marking edges are at least one pixel wide
- Add exposure parameter to renderer
- Only trigger marking when mouse is directly over canvas
- Fix blurry occlusion in screenshots
- [Breaking] Add `setFSModule` to `mol-util/data-source` instead of trying to trick WebPack

## [v3.31.4] - 2023-02-24

- Allow link cylinder/line `dashCount` set to '0'
- Stop animation loop when disposing `PluginContext` (thanks @gfrn for identifying the issue)

## [v3.31.3] - 2023-02-22

- Fix impostor bond visuals not correctly updating on `sizeFactor` changes
- Fix degenerate case in PCA
- Fix near clipping avoidance in impostor shaders
- Update `fs` import in `data-source.ts`

## [v3.31.2] - 2023-02-12

- Fix exit code of volume pack executable (pack.ts). Now exits with non-0 status when an error happens
- Remove pca transform from components ui focus (too distracting)
- Fix artefacts with opaque outlines behind transparent objects
- Fix polymer trace visual not updating
- Fix use of `WEBGL_provoking_vertex`

## [v3.31.1] - 2023-02-05

- Improve Component camera focus based on the PCA of the structure and the following rules:
    - The first residue should be in first quadrant if there is only one chain
    - The average position of the residues of the first chain should be in the first quadrant if there is more than one chain
- Add `HeadlessPluginContext` and `HeadlessScreenshotHelper` to be used in Node.js
- Add example `image-renderer`
- Fix wrong offset when rendering text with orthographic projection
- Update camera/handle helper when `devicePixelRatio` changes
- Add various options to customize the axes camera-helper
- Fix issue with texture-mesh color smoothing when changing themes
- Add fast boundary helper and corresponding unit trait
- Add Observable for Canvas3D commits

## [v3.30.0] - 2023-01-29

- Improve `Dnatco` extension
    - Factor out common code in `Dnatco` extension
    - Add `NtC tube` visual. Applicable for structures with NtC annotation
    - [Breaking] Rename `DnatcoConfalPyramids` to `DnatcoNtCs`
- Improve boundary calculation performance
- Add option to create & include images in state snapshots
- Fix SSAO artefacts with high bias values
- Fix SSAO resolution scale parameter handling
- Improve outlines, visually more stable at different view distances

## [v3.29.0] - 2023-01-15

- `meshes` extension: Fixed a bug in mesh visualization (show backfaces when opacity < 1)
- Add color quick select control to Volume controls
- Fix `dropFiles` bug
- Fix some cyclic imports and reduce the use of const enums. This should make it easier to use the library with the `isolatedModules: true` TS config.
- Fix `dropFiles` bug (#679)
- Add `input type='color'` picker to `CombinedColorControl`
- Set `ParameterMappingControl` disabled when state is updating
- Performance tweaks
    - Update clip `defines` only when changed
    - Check for identity in structure/unit areEqual methods
    - Avoid cloning of structure representation parameters
    - Make SymmetryOperator.createMapping monomorphic
    - Improve bonding-sphere calculation
    - Defer Scene properties calculation (markerAverage, opacityAverage, hasOpaque)
    - Improve checks in in UnitsRepresentation setVisualState
- Add StructureElement.Loci.forEachLocation
- Add RepresentationRegistry.clear and ThemeRegistry.clear
- Add generic Loci support for overpaint, substance, clipping themes
- Add `.getCenter` and `.center` to `Camera`
- Add support to dim unmarked groups
- Add support for marker edge strength

## [v3.28.0] - 2022-12-20

- Show histogram in direct volume control point settings
- Add `solidInterior` parameter to sphere/cylinder impostors
- [Breaking] Tweak `ignoreHydrogens` non-polar handling (introduced in 3.27.0)
- Add `meshes` and `volumes-and-segmentations` extensions
    - See https://molstarvolseg.ncbr.muni.cz/ for more info
- Fix missing support for info in `ParamDefinition.Converted`
- Add support for multi-visual volume representations
- Improve volume isosurface bounding-sphere
- Add basic volume segmentation support to core
    - Add `Volume.Segment` model
    - Add `Segmentation` custom volume property
    - Add `SegmentRepresentation` representation
    - Add `volume-segment` color theme
- Fix GPU marching cubes failing for large meshes with webgl2 (due to use of float16)

## [v3.27.0] - 2022-12-15

- Add an `includeTransparent` parameter to hide/show outlines of components that are transparent
- Fix 'once' for animations of systems with many frames
- Better guard against issue (black fringes) with bumpiness in impostors
- Improve impostor shaders
    - Fix sphere near-clipping with orthographic projection
    - Fix cylinder near-clipping
    - Add interior cylinder caps
    - Add per-pixel object clipping
- Fix `QualityAssessment` assignment bug for structures with different auth vs label sequence numbering
- Refresh `ApplyActionControl`'s param definition when toggling expanded state
- Fix `struct_conn` bond assignment for ions
- Ability to show only polar hydrogens

## [v3.26.0] - 2022-12-04

- Support for ``powerPreference`` webgl attribute. Add ``PluginConfig.General.PowerPreference`` and ``power-preference`` Viewer GET param.
- Excluded common protein caps `NME` and `ACE` from the ligand selection query
- Add screen-space shadow post-processing effect
- Add "Structure Molecular Surface" visual
- Add `external-volume` theme (coloring of arbitrary geometries by user-selected volume)

## [v3.25.1] - 2022-11-20

- Fix edge-case in `Structure.eachUnitPair` with single-element units
- Fix 'auto' structure-quality for coarse models

## [v3.25.0] - 2022-11-16

- Fix handling of gzipped assets (reverts #615)

## [v3.24.0] - 2022-11-13

- Make `PluginContext.initContainer` checkered canvas background optional
- Store URL of downloaded assets to detect zip/gzip based on extension (#615)
- Add optional `operator.key`; can be referenced in `IndexPairBonds`
- Add overpaint/transparency/substance theme strength to representations
- Fix viewport color for transparent background

## [v3.23.0] - 2022-10-19

- Add `PluginContext.initContainer/mount/unmount` methods; these should make it easier to reuse a plugin context with both custom and built-in UI
- Add `PluginContext.canvas3dInitialized`
- `createPluginUI` now resolves after the 3d canvas has been initialized
- Change EM Volume Streaming default from `Whole Structure` to `Auto`

## [v3.22.0] - 2022-10-17

- Replace `VolumeIsosurfaceParams.pickingGranularity` param with `Volume.PickingGranuality`

## [v3.21.0] - 2022-10-17

- Add `VolumeIsosurfaceParams.pickingGranularity` param
- Prevent component controls collapsing when option is selected

## [v3.20.0] - 2022-10-16

- [Breaking] Rename the ``model-index`` color theme to ``trajectory-index``
- Add a new ``model-index`` color theme that uniquely colors each loaded model
- Add the new ``model-index`` and ``structure-index`` color themes as an option for the carbon color in the ``element-symbol`` and ``ilustrative`` color themes
- Add ``structure-index`` color theme that uniquely colors each root structure
- Add ``nearest`` method to ``Lookup3D``
- Add mipmap-based blur for skybox backgrounds

## [v3.19.0] - 2022-10-01

- Fix "empty textures" error on empty canvas
- Optimize BinaryCIF integer packing encoder
- Fix dual depth peeling when post-processing is off or when rendering direct-volumes
- Add ``cameraClipping.minNear`` parameter
- Fix black artifacts on specular highlights with transparent background

## [v3.18.0] - 2022-09-17

- Integration of Dual depth peeling - OIT method
- Stereo camera improvements
    - Fix param updates not applied
    - Better param ranges and description
    - Add timer.mark for left/right camera

## [v3.17.0] - 2022-09-11

- [Fix] Clone ``Canvas3DParams`` when creating a ``Canvas3D`` instance to prevent shared state between multiple instances
- Add ``includeResidueTest`` option to ``alignAndSuperposeWithSIFTSMapping``
- Add ``parentDisplay`` param for interactions representation.
- [Experimental] Add support for PyMOL, VMD, and Jmol atom expressions in selection scripts
- Support for ``failIfMajorPerformanceCaveat`` webgl attribute. Add ``PluginConfig.General.AllowMajorPerformanceCaveat`` and ``allow-major-performance-caveat`` Viewer GET param.
- Fix handling of PDB TER records (#549)
- Add support for getting multiple loci from a representation (``.getAllLoci()``)
- Add ``key`` property to intra- and inter-bonds for referencing source data
- Fix click event triggered after move

## [v3.16.0] - 2022-08-25

- Support ``globalColorParams`` and ``globalSymmetryParams`` in common representation params
- Support ``label`` parameter in ``Viewer.loadStructureFromUrl``
- Fix ``ViewportHelpContent`` Mouse Controls section

## [v3.15.0] - 2022-08-23

- Fix wboit in Safari >=15 (add missing depth renderbuffer to wboit pass)
- Add 'Around Camera' option to Volume streaming
- Avoid queuing more than one update in Volume streaming

## [v3.14.0] - 2022-08-20

- Expose inter-bonds compute params in structure
- Improve performance of inter/intra-bonds compute
- Fix defaultAttribs handling in Canvas3DContext.fromCanvas
- Confal pyramids extension improvements
    - Add custom labels to Confal pyramids
    - Improve naming of some internal types in Confal pyramids extension coordinate
    - Add example mmCIF file with categories necessary to display Confal pyramids
    - Change the lookup logic of NtC steps from residues
- Add support for download of gzipped files
- Don't filter IndexPairBonds by element-based rules in MOL/SDF and MOL2 (without symmetry) models
- Fix Glycam Saccharide Names used by default
- Fix GPU surfaces rendering in Safari with WebGL2
- Add ``fov`` (Field of View) Canvas3D parameter
- Add ``sceneRadiusFactor`` Canvas3D parameter
- Add background pass (skybox, image, horizontal/radial gradient)
    - Set simple-settings presets via ``PluginConfig.Background.Styles``
    - Example presets in new backgrounds extension
    - Load skybox/image from URL or File (saved in session)
    - Opacity, saturation, lightness controls for skybox/image
    - Coverage (viewport or canvas) controls for image/gradient
- [Breaking] ``AssetManager`` needs to be passed to various graphics related classes
- Fix SSAO renderable initialization
- Reduce number of webgl state changes
    - Add ``viewport`` and ``scissor`` to state object
    - Add ``hasOpaque`` to scene object
- Handle edge cases where some renderables would not get (correctly) rendered
    - Fix text background rendering for opaque text
    - Fix helper scenes not shown when rendering directly to draw target
- Fix ``CustomElementProperty`` coloring not working

## [v3.13.0] - 2022-07-24

- Fix: only update camera state if manualReset is off (#494)
- Improve handling principal axes of points in a plane
- Add 'material' annotation support for textures
- More effort to avoid using ``flat`` qualifier in shaders: add ``dVaryingGroup``
- Enable ``immediateUpdate`` for iso level in isosurface and volume streaming controls
- Add support to download CCD from configurable URL

## [v3.12.1] - 2022-07-20

- Fix plugin behavior dispose logic to correctly unsubscribe observables.

## [v3.12.0] - 2022-07-17

- Add ``colorMarker`` option to Renderer. This disables the highlight and select marker at a shader level for faster rendering of large scenes in some cases.
- Bind shared textures only once per pass, not for each render item
- Fix missing 'material' annotation for some uniforms, causing unnecessary uniform updates
- Remove use of ``isnan`` in impostor shaders, not needed and causing slowdown
- Avoid using ``flat`` qualifier in shaders, causing slowdown
- Improve CellPack's ``adjustStyle`` option (disable ``colorMarker``, set component options, enable marking w/o ghost)
- Scan all entities when looking for ``struct_conn`` entries (fixes issue when the same ``label_asym_id`` is used in more than one entity)

## [v3.11.0] - 2022-07-04

- Add ``instanceGranularity`` option for marker, transparency, clipping, overpaint, substance data to save memory
- CellPack extension tweaks
    - Use instancing to create DNA/RNA curves to save memory
    - Enable ``instanceGranularity`` by default
    - Add ``adjustStyle`` option to LoadCellPackModel action (stylized, no multi-sample, no far clipping, chain picking)
- Structure Superposition now respects pivot's coordinate system

## [v3.10.2] - 2022-06-26

- Fix superfluous shader varying
- Improve use of gl_VertexID when possible

## [v3.10.1] - 2022-06-26

- Fix groupCount when updating TextureMesh-based visuals

## [v3.10.0] - 2022-06-24

- Add support for Glycam saccharide names
- Add ``PluginConfig.Viewport.ShowTrajectoryControls`` config option

## [v3.9.1] - 2022-06-19

- Fix missing ``super.componentWillUnmount()`` calls (@simeonborko)
- Fix missing ``uGroupCount`` update for visuals
- Fix missing aromatic bond display

## [v3.9.0] - 2022-05-30

- Improve picking by using drawbuffers (when available) to reduce number of drawcalls
- GPU timing support
    - Add ``timing-mode`` Viewer GET param
    - Add support for webgl timer queries
    - Add timer marks around GPU render & compute operations
- Volume Server CIF: Add check that a data block contains volume data before parsing
- Fix ``Scene.clear`` not clearing primitives & volumes arrays (@JonStargaryen)
- Fix rendering volumes when wboit is switched off and postprocessing is enabled

## [v3.8.2] - 2022-05-22

- Fix ``Scene.opacityAverage`` not taking xray shaded into account

## [v3.8.1] - 2022-05-14

- Fix issues with marking camera/handle helper (#433)
- Fix issues with array uniforms when running with headless-gl
- Fix Polymer Chain Instance coloring
- Improve performance of scene marker/opacity average calculation

## [v3.8.0] - 2022-04-30

- Add support for outlines around transparent objects
- Improve per-group transparency when wboit is switched off
- Improve ``ColorTheme`` typing with ``ColorType`` generic.
    - Defaults to ``ColorTypeLocation``
    - Set when using ``ColorTypeDirect`` or ``ColorTypeGrid``
- Fix case handling of ``struct_conf`` mmCIF enumeration field (#425)
- Fix ``allowTransparentBackfaces`` for per-group transparency
- Fix ``FormatRegistry.isApplicable`` returning true for unregistered formats
- Fix: handle building of ``GridLookup3D`` with zero cell size
- Fix ``ignoreLight`` for direct-volume rendering with webgl1
- Fix (non-black) outlines when using transparent background

## [v3.7.0] - 2022-04-13

- Fix ``xrayShaded`` for texture-mesh geometries
- [Breaking] Change ``allowTransparentBackfaces`` to ``transparentBackfaces`` with options ``off``, ``on``, ``opaque``. This was only added in 3.6.0, so allowing a breaking change here.
    - ``off``: don't show (default)
    - ``on``: show with transparency
    - ``opaque``: show fully opaque
- Add option to disable file drop overlay.

## [v3.6.2] - 2022-04-05

- ModelServer ligand queries: fixes for alternate locations, additional atoms & UNL ligand
- React 18 friendly ``useBehavior`` hook.

## [v3.6.1] - 2022-04-03

- Fix React18 related UI regressions.

## [v3.6.0] - 2022-04-03

- Check that model and coordinates have same element count when creating a trajectory
- Fix aromatic rings assignment: do not mix flags and planarity test
- Improve bonds assignment of coarse grained models: check for IndexPairBonds and exhaustive StructConn
- Fix unit mapping in bondedAtomicPairs MolScript query
- Improve pdb parsing: handle non unique atom and chain names (fixes #156)
- Fix volume streaming for entries with multiple contour lists
- Add ``allowTransparentBackfaces`` parameter to support double-sided rendering of transparent geometries
- Fix handling of case insensitive mmCIF enumeration fields (including entity.type)
- Fix ``disable-wboit`` Viewer GET param
- Add support for React 18.
    - Used by importing ``createPluginUI`` from ``mol-plugin-ui/react18``;
    - In Mol* 4.0, React 18 will become the default option.

## [v3.5.0] - 2022-03-25

- Fix issues with bounding-sphere & color-smoothing (mostly for small geometries)
- Support BCIF => CIF conversion in ``cif2bcif`` CLI tool

## [v3.4.0] - 2022-03-13

- Fix handling of mmcif with empty ``label_*`` fields
- Improve saccharide detection (compare against list from CCD)
- Fix legend label of hydrophobicity color theme
- Add ``LoadTrajectory`` action
- Add ``CustomImportControls`` to left panel
- Add Zenodo import extension (load structures, trajectories, volumes, and zip files)
- Fix loading of some compressed files within sessions
- Fix wrong element assignment for atoms with Charmm ion names
- Fix handling of empty symmetry cell data
- Add support for ``trr`` and ``nctraj`` coordinates files
- Add support for ``prmtop`` and ``top`` topology files

## [v3.3.1] - 2022-02-27

- Fix issue with unit boundary reuse (do at visual level instead)
- Add option to ignore ions for inter-unit bond computation

## [v3.3.0] - 2022-02-27

- Fix parsing contour-level from emdb v3 header files
- Fix invalid CSS (#376)
- Fix "texture not renderable" & "texture not bound" warnings (#319)
- Fix visual for bonds between two aromatic rings
- Fix visual for delocalized bonds (parsed from mmcif and mol2)
- Fix ring computation algorithm
- Add ``UnitResonance`` property with info about delocalized triplets
- Resolve marking in main renderer loop to improve overall performance
- Use ``throttleTime`` instead of ``debounceTime`` in sequence viewer for better responsiveness
- Change line geometry default ``scaleFactor`` to 2 (3 is too big after fixing line rendering)
- Trajectory animation performance improvements
    - Reuse ``Model.CoarseGrained`` for coordinate trajectories
    - Avoid calculating ``InterUnitBonds`` when ``Structure.parent`` ones are empty
    - Reuse unit boundary if sphere has not changed too much
    - Don't show 'inter-bond' and 'element-cross' visuals in line representations of polymerAndLigand preset
- Fix additional mononucleotides detected as polymer components
- Fix and improve ``canRemap`` handling in ``IntraUnitBonds``
- Reuse occlusion for secondary passes during multi-sampling
- Check if marking passes are needed before doing them
- Add ``resolutionScale`` parameter to allow trading quality of occlusion for performance

## [v3.2.0] - 2022-02-17

- Rename "best database mapping" to "SIFTS Mapping"
- Add schema and export support for ``atom_site.pdbx_sifts_xref_*`` fields
- Add schema export support for ``atom_site.pdbx_label_index`` field
- Add `traceOnly` parameter to chain/UniProt-based structure alignment
- Store ``IndexPairBonds`` as a dynamic property.

## [v3.1.0] - 2022-02-06

- Fix ``xrayShaded`` & ``ignoreLight`` params not working at the same time
- Add ``ignoreLight`` to component params
- Tweaks for cleaner default representation style
    - Cartoon: use ``nucleotide-ring`` instead of ``nucleotide-block``
    - Focus: use ``xrayShaded`` instead of opacity; adjust target size; don't show non-covalent interactions twice
- Fix representation preset side effects (changing post-processing parameters, see #363)
- Add Quick Styles panel (default, illustrative, stylized)
- Fix exported structure missing secondary-structure categories (#364)
- Fix volume streaming error message: distinguish between missing data and server error (#364)

## [v3.0.2] - 2022-01-30

- Fix color smoothing of elongated structures (by fixing ``Sphere.expand`` for spheres with highly directional extrema)
- Fix entity label not displayed when multiple instances of the same entity are highlighted
- Fix empty elements created in ``StructureElement.Loci.extendToAllInstances``
- Measurement options tweaks (allow larger ``textSize``; make ``customText`` essential)
- Fix visual visibility sync edge case when changing state snapshots

## [v3.0.1] - 2022-01-27

- Fix marking pass not working with ``transparentBackground``
- Fix pdbe xray maps url not https
- Fix entity-id color theme broken for non-IHM models
- Improve/fix marking of ``InteractionsInterUnitVisual`` (mark when all contact-feature members are given)
- Add missing "entity-id" and "enity-source" options for carbon coloring to "element-symbol" color theme
- Fix VolumeServer/query CLI
- Support automatic iso-value adjustment for VolumeServer data in ``Viewer.loadVolumeFromUrl``
- Emit drag event whenever started within viewport (not only for non-empty loci)

## [v3.0.0] - 2022-01-23

- Assembly handling tweaks:
    - Do not include suffix for "identity assembly operators"
    - Do not include assembly-related categories to export if the structure was composed from an assembly
    - Special case for ``structAsymMap`` if Mol* asym id operator mapping is present
- Support for opening ZIP files with multiple entries
- Add Model Export extension
- Bugfix: Automatically treat empty string as "non-present" value in BinaryCIF writer.
- Fix coarse model support in entity-id color theme
- Fix marking of carbohydrate visuals (whole chain could get marked instead of single residue)
- Add custom colors to "element-symbol", "molecule-type", "residue-name", and "secondary-structure" themes
- Support/bugfixes for ``atom_site.pdbx_sifts_xref`` categories
- Improve/fix marking of ``InteractionsIntraUnitVisual`` (mark when all contact-feature members are given)

## [v3.0.0-dev.10] - 2022-01-17

- Fix ``getOperatorsForIndex``
- Pass animation info (current frame & count) to state animations
    - Fix camera stutter for "camera spin" animation
- Add formal charge parsing support for MOL/SDF files (thanks @ptourlas)
- [Breaking] Cleaner looking ``MembraneOrientationVisuals`` defaults
- [Breaking] Add rock animation to trackball controls
    - Add ``animate`` to ``TrackballControlsParams``, remove ``spin`` and ``spinSpeed``
    - Add ``animate`` to ``SimpleSettingsParams``, remove ``spin``
- Add "camera rock" state animation
- Add support for custom colors to "molecule-type" theme
- [Breaking] Add style parameter to "illustrative" color theme
    - Defaults to "entity-id" style instead of "chain-id"
- Add "illustrative" representation preset

## [v3.0.0-dev.9] - 2022-01-09

- Add PDBj as a ``pdb-provider`` option
- Move Viewer APP to a separate file to allow use without importing light theme & index.html
- Add symmetry support for mol2 files (only spacegroup setting 1)
- Fix mol2 files element symbol assignment
- Improve bond assignment from ``IndexPairBonds``
    - Add ``key`` field for mapping to source data
    - Fix assignment of bonds with unphysical length
- Fix label/stats of single atom selection in multi-chain units

## [v3.0.0-dev.8] - 2021-12-31

- Add ``PluginFeatureDetection`` and disable WBOIT in Safari 15.
- Add ``disable-wboit`` Viewer GET param
- Add ``prefer-webgl1`` Viewer GET param
- [Breaking] Refactor direct-volume rendering
    - Remove isosurface render-mode (use GPU MC instead)
    - Move coloring into theme (like for other geometries/renderables)
        - Add ``direct`` color type
        - Remove color from transfer-function (now only alpha)
        - Add direct-volume color theme support
        - Add volume-value color theme
- [Breaking] Use size theme in molecular/gaussian surface & label representations
    - This is breaking because it was hardcoded to ``physical`` internally but the repr size theme default was ``uniform`` (now ``physical``)

## [v3.0.0-dev.7] - 2021-12-20

- Reduce number of created programs/shaders
    - Support specifying variants when creating graphics render-items
    - Change double-side shader param from define to uniform
    - Remove dMarkerType shader define (use uMarker as needed)
    - Support to ignore defines depending on the shader variant
    - Combine pickObject/pickInstance/pickGroup shader variants into one
    - Combine markingDepth/markingMask shader variants into one
    - Correctly set shader define flags for overpaint, transparency, substance, clipping
- [Breaking] Add per-object clip rendering properties (variant/objects)
    - ``SimpleSettingsParams.clipping.variant/objects`` and ``RendererParams.clip`` were removed

## [v3.0.0-dev.6] - 2021-12-19

- Enable temporal multi-sampling by default
    - Fix flickering during marking with camera at rest
- Enable ``aromaticBonds`` in structure representations by default
- Add ``PluginConfig.Structure.DefaultRepresentationPreset``
- Add ModelArchive support
    - schema extensions (e.g., AlphaFold uses it for the pLDDT score)
    - ModelArchive option in DownloadStructure action
    - ``model-archive`` GET parameter for Viewer app
    - ``Viewer.loadModelArchive`` method
- Improve support for loading AlphaFold structures
    - Automatic coloring by pLDDT
    - AlphaFold DB option in DownloadStructure action
    - ``afdb`` GET parameter for Viewer app
    - ``Viewer.loadAlphaFoldDb`` method
- Add QualityAssessment extension (using data from ma_qa_metric_local mmcif category)
    - pLDDT & qmean score: coloring, repr presets, molql symbol, loci labels (including avg for mutli-residue selections)
    - pLDDT: selection query
- Warn about erroneous symmetry operator matrix (instead of throwing an error)
- Added ``createPluginUI`` to ``mol-plugin-ui``
    - Support ``onBeforeUIRender`` to make sure initial UI works with custom presets and similar features.
- [Breaking] Removed ``createPlugin`` and ``createPluginAsync`` from ``mol-plugin-ui``
    - Please use ``createPluginUI`` instead
- Improve aromatic bonds handling
    - Don't detect aromatic bonds for rings < 5 atoms based on planarity
    - Prefer atoms in aromatic rings as bond reference positions

## [v3.0.0-dev.5] - 2021-12-16

- Fix initial camera reset not triggering for some entries.

## [v3.0.0-dev.4] - 2021-12-14

- Add ``bumpiness`` (per-object and per-group), ``bumpFrequency`` & ``bumpAmplitude`` (per-object) render parameters (#299)
- Change ``label`` representation defaults: Use text border instead of rectangle background
- Add outline color option to renderer
- Fix false positives in Model.isFromPdbArchive
- Add drag and drop support for loading any file, including multiple at once
    - If there are session files (.molx or .molj) among the dropped files, only the first session will be loaded
- Add drag and drop overlay
- Safari 15.1 - 15.3 WebGL 2 support workaround
- [Breaking] Move ``react`` and ``react-dom`` to ``peerDependencies``. This might break some builds.

## [v3.0.0-dev.3] - 2021-12-4

- Fix OBJ and USDZ export

## [v3.0.0-dev.2] - 2021-12-1

- Do not include tests and source maps in NPM package

## [v3.0.0-dev.0] - 2021-11-28

- Add multiple lights support (with color, intensity, and direction parameters)
- [Breaking] Add per-object material rendering properties
    - ``SimpleSettingsParams.lighting.renderStyle`` and ``RendererParams.style`` were removed
- Add substance theme with per-group material rendering properties
- ``StructureComponentManager.Options`` state saving support
- ``ParamDefinition.Group.presets`` support

## [v2.4.1] - 2021-11-28

- Fix: allow atoms in aromatic rings to do hydrogen bonds

## [v2.4.0] - 2021-11-25

- Fix secondary-structure property handling
    - StructureElement.Property was incorrectly resolving type & key
    - StructureSelectionQuery helpers 'helix' & 'beta' were not ensuring property availability
- Re-enable VAO with better workaround (bind null elements buffer before deleting)
- Add ``Representation.geometryVersion`` (increments whenever the geometry of any of its visuals changes)
- Add support for grid-based smoothing of Overpaint and Transparency visual state for surfaces

## [v2.3.9] - 2021-11-20

- Workaround: switch off VAO support for now

## [v2.3.8] - 2021-11-20

- Fix double canvas context creation (in plugin context)
- Fix unused vertex attribute handling (track which are used, disable the rest)
- Workaround for VAO issue in Chrome 96 (can cause WebGL to crash on geometry updates)

## [v2.3.7] - 2021-11-15

- Added ``ViewerOptions.collapseRightPanel``
- Added ``Viewer.loadTrajectory`` to support loading "composed" trajectories (e.g. from gro + xtc)
- Fix: handle parent in Structure.remapModel
- Add ``rounded`` and ``square`` helix profile options to Cartoon representation (in addition to the default ``elliptical``)

## [v2.3.6] - 2021-11-8

- Add additional measurement controls: orientation (box, axes, ellipsoid) & plane (best fit)
- Improve aromatic bond visuals (add ``aromaticScale``, ``aromaticSpacing``, ``aromaticDashCount`` params)
- [Breaking] Change ``adjustCylinderLength`` default to ``false`` (set to true for focus representation)
- Fix marker highlight color overriding select color
- CellPack extension update
    - add binary model support
    - add compartment (including membrane) geometry support
    - add latest mycoplasma model example
- Prefer WebGL1 in Safari 15.1.

## [v2.3.5] - 2021-10-19

- Fix sequence viewer for PDB files with COMPND record and multichain entities.
- Fix index pair bonds order assignment

## [v2.3.4] - 2021-10-12

- Fix pickScale not taken into account in line/point shader
- Add pixel-scale, pick-scale & pick-padding GET params to Viewer app
- Fix selecting bonds not adding their atoms in selection manager
- Add ``preferAtoms`` option to SelectLoci/HighlightLoci behaviors
- Make the implicit atoms of bond visuals pickable
    - Add ``preferAtomPixelPadding`` to Canvas3dInteractionHelper
- Add points & crosses visuals to Line representation
- Add ``pickPadding`` config option (look around in case target pixel is empty)
- Add ``multipleBonds`` param to bond visuals with options: off, symmetric, offset
- Fix ``argparse`` config in servers.

## [v2.3.3] - 2021-10-01

- Fix direct volume shader

## [v2.3.2] - 2021-10-01

- Prefer WebGL1 on iOS devices until WebGL2 support has stabilized.

## [v2.3.1] - 2021-09-28

- Add Charmm saccharide names
- Treat missing occupancy column as occupancy of 1
- Fix line shader not accounting for aspect ratio
- [Breaking] Fix point repr & shader
    - Was unusable with ``wboit``
    - Replaced ``pointFilledCircle`` & ``pointEdgeBleach`` params by ``pointStyle`` (square, circle, fuzzy)
    - Set ``pointSizeAttenuation`` to false by default
    - Set ``sizeTheme`` to ``uniform`` by default
- Add ``markerPriority`` option to Renderer (useful in combination with edges of marking pass)
- Add support support for ``chem_comp_bond`` and ``struct_conn`` categories (fixes ModelServer behavior where these categories should have been present)
- Model and VolumeServer: fix argparse config

## [v2.3.0] - 2021-09-06

- Take include/exclude flags into account when displaying aromatic bonds
- Improve marking performance
    - Avoid unnecessary draw calls/ui updates when marking
    - Check if loci is superset of visual
    - Check if loci overlaps with unit visual
    - Ensure ``Interval`` is used for ranges instead of ``SortedArray``
    - Add uniform marker type
    - Special case for reversing previous mark
- Add optional marking pass
    - Outlines visible and hidden parts of highlighted/selected groups
    - Add highlightStrength/selectStrength renderer params

## [v2.2.3] - 2021-08-25

- Add ``invertCantorPairing`` helper function
- Add ``Mesh`` processing helper ``.smoothEdges``
- Smooth border of molecular-surface with ``includeParent`` enabled
- Hide ``includeParent`` option from gaussian-surface visuals (not particularly useful)
- Improved ``StructureElement.Loci.size`` performance (for marking large cellpack models)
- Fix new ``TransformData`` issues (camera/bounding helper not showing up)
- Improve marking performance (avoid superfluous calls to ``StructureElement.Loci.isWholeStructure``)

## [v2.2.2] - 2021-08-11

- Fix ``TransformData`` issues [#133](https://github.com/molstar/molstar/issues/133)
- Fix ``mol-script`` query compiler const expression recognition.

## [v2.2.1] - 2021-08-02

- Add surrounding atoms (5 Angstrom) structure selection query
- [Breaking] Add maxDistance prop to ``IndexPairBonds``
- Fix coordinateSystem not handled in ``Structure.asParent``
- Add ``dynamicBonds`` to ``Structure`` props (force re-calc on model change)
    - Expose as optional param in root structure transform helper
- Add overpaint support to geometry exporters
- ``InputObserver`` improvements
  - normalize wheel speed across browsers/platforms
  - support Safari gestures (used by ``TrackballControls``)
  - ``PinchInput.fractionDelta`` and use it in ``TrackballControls``

## [v2.2.0] - 2021-07-31

- Add ``tubularHelices`` parameter to Cartoon representation
- Add ``SdfFormat`` and update SDF parser to be able to parse data headers according to spec (hopefully :)) #230
- Fix mononucleotides detected as polymer components (#229)
- Set default outline scale back to 1
- Improved DCD reader cell angle handling (interpret near 0 angles as 90 deg)
- Handle more residue/atom names commonly used in force-fields
- Add USDZ support to ``geo-export`` extension.
- Fix ``includeParent`` support for multi-instance bond visuals.
- Add ``operator`` Loci granularity, selecting everything with the same operator name.
- Prefer ``_label_seq_id`` fields in secondary structure assignment.
- Support new EMDB API (https://www.ebi.ac.uk/emdb/api/entry/map/[EMBD-ID]) for EM volume contour levels.
- ``Canvas3D`` tweaks:
    - Update ``forceDraw`` logic.
    - Ensure the scene is re-rendered when viewport size changes.
    - Support ``noDraw`` mode in ``PluginAnimationLoop``.

## [v2.1.0] - 2021-07-05

- Add parameter for to display aromatic bonds as dashes next to solid cylinder/line.
- Add backbone representation
- Fix outline in orthographic mode and set default scale to 2.

## [v2.0.7] - 2021-06-23

- Add ability to specify ``volumeIndex`` in ``Viewer.loadVolumeFromUrl`` to better support Volume Server inputs.
- Support in-place reordering for trajectory ``Frame.x/y/z`` arrays for better memory efficiency.
- Fixed text CIF encoder edge cases (most notably single whitespace not being escaped).

## [v2.0.6] - 2021-06-01

- Add glTF (GLB) and STL support to ``geo-export`` extension.
- Protein crosslink improvements
    - Change O-S bond distance to allow for NOS bridges (doi:10.1038/s41586-021-03513-3)
    - Added NOS-bridges query & improved disulfide-bridges query
- Fix #178: ``IndexPairBonds`` for non-single residue structures (bug due to atom reordering).
- Add volumetric color smoothing for MolecularSurface and GaussianSurface representations (#173)
- Fix nested 3d grid lookup that caused results being overwritten in non-covalent interactions computation.
- Basic implementation of ``BestDatabaseSequenceMapping`` (parse from CIF, color theme, superposition).
- Add atom id ranges support to Selection UI.

## [v2.0.5] - 2021-04-26

- Ability to pass ``Canvas3DContext`` to ``PluginContext.fromCanvas``.
- Relative frame support for ``Canvas3D`` viewport.
- Fix bug in screenshot copy UI.
- Add ability to select residues from a list of identifiers to the Selection UI.
- Fix SSAO bugs when used with ``Canvas3D`` viewport.
- Support for  full pausing (no draw) rendering: ``Canvas3D.pause(true)``.
- Add ``MeshBuilder.addMesh``.
- Add ``Torus`` primitive.
- Lazy volume loading support.
- [Breaking] ``Viewer.loadVolumeFromUrl`` signature change.
    - ``loadVolumeFromUrl(url, format, isBinary, isovalues, entryId)`` => ``loadVolumeFromUrl({ url, format, isBinary }, isovalues, { entryId, isLazy })``
- Add ``TextureMesh`` support to ``geo-export`` extension.

## [v2.0.4] - 2021-04-20

- [WIP] Mesh export extension
- ``Structure.eachAtomicHierarchyElement`` (#161)
- Fixed reading multi-line values in SDF format
- Fixed Measurements UI labels (#166)

## [v2.0.3] - 2021-04-09

- Add support for ``ColorTheme.palette`` designed for providing gradient-like coloring.
- [Breaking] The ``zip`` function is now asynchronous and expects a ``RuntimeContext``. Also added ``Zip()`` returning a ``Task``.
- [Breaking] Add ``CubeGridFormat`` in ``alpha-orbitals`` extension.

## [v2.0.2] - 2021-03-29

- Add ``Canvas3D.getRenderObjects``.
- [WIP] Animate state interpolating, including model trajectories
- Recognise MSE, SEP, TPO, PTR and PCA as non-standard amino-acids.
- Fix VolumeFromDensityServerCif transform label

## [v2.0.1] - 2021-03-23

- Exclude tsconfig.commonjs.tsbuildinfo from npm bundle

## [v2.0.0] - 2021-03-23

Too many changes to list as this is the start of the changelog... Notably, default exports are now forbidden.<|MERGE_RESOLUTION|>--- conflicted
+++ resolved
@@ -6,9 +6,7 @@
 
 ## [Unreleased]
 
-<<<<<<< HEAD
 - Add new cartoon visuals to support nucleotide base with sugar
-=======
 - Fix measurement label `offsetZ` default: not needed when `scaleByRadius` is enbaled
 
 ## [v3.43.1] - 2023-12-04
@@ -198,7 +196,6 @@
 - Add `Frustum3D` and `Plane3D` math primitives
 - Include `occupancy` and `B_iso_or_equiv` when creating `Conformation` from `Model`
 - Remove LazyImports (introduced in v3.31.1)
->>>>>>> 90a4e019
 
 ## [v3.32.0] - 2023-03-20
 
