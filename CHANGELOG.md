--- conflicted
+++ resolved
@@ -18,12 +18,9 @@
     - Pull position and group from texture
 - Add `Euler` math primitive
 - Add stride option to element sphere & point visuals
-<<<<<<< HEAD
 - Add `disabledExtensions` field to default viewer's options
-=======
 - Add `LRUCache.remove`
 - Add 'Chain Instance' and 'Uniform' options for 'Carbon Color' param (in Color Theme: Element Symbol)
->>>>>>> 6b5e90c5
 
 ## [v3.37.1] - 2023-06-20
 
