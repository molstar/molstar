--- conflicted
+++ resolved
@@ -11,14 +11,11 @@
     - Add `NtC tube` visual. Applicable for structures with NtC annotation
     - [Breaking] Rename `DnatcoConfalPyramids` to `DnatcoNtCs`
 - Improve boundary calculation performance
-<<<<<<< HEAD
 - Add `HeadlessPluginContext` and `Canvas3DRenderer` to be used in Node.js
 - Add example `image-renderer`
-=======
 - Add option to create & include images in state snapshots
 - Fix SSAO artefacts with high bias values
 - Improve outlines, visually more stable at different view distances
->>>>>>> 3baa03cc
 
 ## [v3.29.0] - 2023-01-15
 
