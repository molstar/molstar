--- conflicted
+++ resolved
@@ -7,11 +7,6 @@
 ## [Unreleased]
 
 - Fix return type of `State.tryGetCellData`
-<<<<<<< HEAD
-- MolViewSpec extension (MVS)
-- Add URL parameters `mvs-url`, `mvs-data`, `mvs-format`
-- Add drag&drop for `.mvsj` files
-=======
 - Don't change camera.target unless flyMode or pointerLock are enabled
 - Handle empty CIF files
 - Snapshot improvements:
@@ -23,7 +18,9 @@
 - Do not activate drag overlay for non-file content
 - Add `structure-element-sphere` visual to `spacefill` representation
 - Fix missing `await` in `HeadlessPluginContext.saveStateSnapshot`
->>>>>>> 79ed8e7d
+- MolViewSpec extension (MVS)
+- Add URL parameters `mvs-url`, `mvs-data`, `mvs-format`
+- Add drag&drop for `.mvsj` files
 
 ## [v3.42.0] - 2023-11-05
 
