--- conflicted
+++ resolved
@@ -6,9 +6,7 @@
 
 ## [Unreleased]
 
-<<<<<<< HEAD
 - Use bonds from `_struct_conn` in mmCIF files that use `label_seq_id`
-=======
 - Fix measurement label `offsetZ` default: not needed when `scaleByRadius` is enbaled
 - Support for label rendering in HeadlessPluginContext
 - MolViewSpec extension
@@ -17,7 +15,6 @@
   - CLI tools: mvs-validate, mvs-render, mvs-print-schema
   - Labels applied in one node
 - ModelServer SDF/MOL2 ligand export: fix atom indices when additional atoms are present
->>>>>>> f8bda361
 
 ## [v3.43.1] - 2023-12-04
 
