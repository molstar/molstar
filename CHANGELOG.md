# Change Log
All notable changes to this project will be documented in this file, following the suggestions of [Keep a CHANGELOG](http://keepachangelog.com/). This project adheres to [Semantic Versioning](http://semver.org/) for its most widely used - and defacto - public interfaces.

Note that since we don't clearly distinguish between a public and private interfaces there will be changes in non-major versions that are potentially breaking. If we make breaking changes to less used interfaces we will highlight it in here.

## [Unreleased]

## [v4.2.0] - 2023-04-05

- Add emissive material support
- Add bloom post-processing
- MolViewSpec extension: `loadMVS` supports `keepCamera` parameter
- Return StateTransform selectors from measurements API (addDistance, addAngle, etc.)
- Refactor transparency rendering
    - More uniform behavior for blended, wboit, dpoit
    - Fix issues with text & image geometry
- Fix render-spheres example (#1100)
    - Wrong step size in sphere geometry boundingSphere & groupmapping
    - Handle empty `instanceGrid` in renderer & renderable
- Fix bond assignment from `IndexPairBonds`
    - Can not always be cached in `ElementSetIntraBondCache`
    - Wrong operator checks in `findPairBonds`
- Fix SSAO artifacts (@corredD, #1082)
<<<<<<< HEAD
- Fix bumpiness artifact (#1107)
- Stop showing `computed` bonds if `chem_comp_bond` is defined
=======
- Fix bumpiness artifacts (#1107, #1084)
>>>>>>> d98350cf

## [v4.1.0] - 2023-03-31

- Add `VolumeTransform` to translate/rotate a volume like in a structure superposition
- Fix BinaryCIF encoder edge cases caused by re-encoding an existing BinaryCIF file
- Fix edge-case where width/height in InputObserver are not correct
- Fix transparency rendering fallback (#1058)
- Fix SSAO broken when `OES_texture_float_linear` is unavailable
- Add `normalOffset` to `external-volume` color theme
    - This can give results similar to pymol's surface_ramp_above_mode=1
- Add `rotation` parameter to skybox background

## [v4.0.1] - 2023-02-19

- Fix BinaryCIF decoder edge cases. Fixes mmCIF model export from data provided by ModelServer.
- MolViewSpec extension: support for MVSX file format
- Revert "require WEBGL_depth_texture extension" & "remove renderbuffer use"

## [v4.0.0] - 2023-02-04

- Add Mesoscale Explorer app for investigating large systems
- [Breaking] Remove `cellpack` extension (superseded by Mesoscale Explorer app)
- [Breaking] Set minimal node.js version to 18
- [Breaking] Generalize rcsb/assembly-symmetry/ extension
    - Move to assembly-symmetry/
    - Remove RCSB specific dependencies and prefixes
- [Breaking] Require `WEBGL_depth_texture` webgl extension
    - Remove `renderbuffer` use
- [Breaking] Change build target to ES2018
    - Custom builds only require ES6 for dependencies like immer.js
- [Breaking] Changed `createPluginUI`
    - The function now takes a single `options` argument
    - The caller must specify a `render` method that mounts the Mol* react component to DOM
        - A default `renderReact18` method is provided, but needs to be imported separately
        - To support React 16 and 17, `ReactDOM.render` can be passed
- Improve `SetUtils` performance using ES6 features
- [Breaking] Reduce memory usage of `SymmetryOperator.ArrayMapping`
    - Requires calling methods from instance
- [Breaking] Fix `mol-model/structure/model/properties/seconday-structure.ts` file name (#938)
- [Breaking] Add `Canvas3DContext` runtime props
    - Props: pixelScale, pickScale, transparency (blended, wboit, dpoit)
    - Replaces instantiation-time attribs
- [Breaking] Change default compile target to ES2018
- [Breaking] Add culling & LOD support
    - Cull per-object and per-instance
    - Cull based on frustum and camera distance
    - LOD visibility based on camera distance
    - Special LOD mode for spheres with automatic levels
    - Occlusion culling (only WebGL2)
        - Hi-Z pass
        - Cull based on previous frame's Hi-Z buffer
- Add stochastic/dithered transparency to fade overlapping LODs in and out
- Add "Automatic Detail" preset that shows surface/cartoon/ball & stick based on camera distance

## [v3.45.0] - 2023-02-03

- Add color interpolation to impostor cylinders
- MolViewSpec components are applicable only when the model has been loaded from MolViewSpec
- Add `snapshotKey` and `tooltip` params to loci `LabelRepresentation`
- Update `FocusLoci` behavior to support `snapshotKey` param
  - Clicking a visual with `snapshotKey` will trigger that snapshot
- Render multiline loci label tooltips as Markdown
- `ParamDefinition.Text` updates:
  - Support `multiline` inputs
  - Support `placeholder` parameter
  - Support `disableInteractiveUpdates` to only trigger updates once the control loses focus
- Move dependencies related to the headless context from optional deps to optional peer deps

## [v3.44.0] - 2023-01-06

- Add new `cartoon` visuals to support atomic nucleotide base with sugar
- Add `thicknessFactor` to `cartoon` representation for scaling nucleotide block/ring/atomic-fill visuals
- Use bonds from `_struct_conn` in mmCIF files that use `label_seq_id`
- Fix measurement label `offsetZ` default: not needed when `scaleByRadius` is enbaled
- Support for label rendering in HeadlessPluginContext
- MolViewSpec extension
  - Support all X11 colors
  - Support relative URIs
  - CLI tools: mvs-validate, mvs-render, mvs-print-schema
  - Labels applied in one node
- ModelServer SDF/MOL2 ligand export: fix atom indices when additional atoms are present
- Avoid showing (and calculating) inter-unit bonds for huge structures
- Fixed `DragOverlay` on WebKit/Safari browsers

## [v3.43.1] - 2023-12-04

- Fix `react-markdown` dependency

## [v3.43.0] - 2023-12-02

- Fix `State.tryGetCellData` (return type & data check)
- Don't change camera.target unless flyMode or pointerLock are enabled
- Handle empty CIF files
- Snapshot improvements:
    - Add `key` property
    - Ability to existing snapshot name, key, and description
    - Support markdown in descriptions (ignores all HTML tags)
    - Ability to link to snapshots by key from descriptions
    - Separate UI control showing description of the current snapshot
- Do not activate drag overlay for non-file content
- Add `structure-element-sphere` visual to `spacefill` representation
- Fix missing `await` in `HeadlessPluginContext.saveStateSnapshot`
- Added support for providing custom sequence viewers to the plugin spec
- MolViewSpec extension (MVS)
- Add URL parameters `mvs-url`, `mvs-data`, `mvs-format`
- Add drag&drop for `.mvsj` files
- Fix `bumpiness` scaling with `ignoreLight` enabled
- Add `transforms` & `label` params to `ShapeFromPly`
- Optimize `LociSelectManager.selectOnly` to avoid superfluous loci set operations
- Dispose of viewer on `unload` event to aid GC

## [v3.42.0] - 2023-11-05

- Fix handling of PDB files with insertion codes (#945)
- Fix de-/saturate of colors with no hue
- Improve `distinctColors` function
    - Add `sort` and `sampleCountFactor` parameters
    - Fix clustering issues
- Add `clipPrimitive` option to spheres geometry, clipping whole spheres instead of cutting them
- Add `DragAndDropManager`
- Add `options` support for default bond labels

## [v3.41.0] - 2023-10-15

- Add `PluginContext.initialized` promise & support for it in the `Plugin` UI component.
- Fix undesired interaction between settings panel and the panel on the right.
- Add ability to customize server parameters for `RCSBAssemblySymmetry`.

## [v3.40.1] - 2023-09-30

- Do not call `updateFocusRepr` if default `StructureFocusRepresentation` isn't present.
- Treat "tap" as a click in `InputObserver`
- ModelServer ligand queries: fix atom count reported by SDF/MOL/MOL2 export
- CCD extension: Make visuals for aromatic bonds configurable
- Add optional `file?: CifFile` to `MmcifFormat.data`
- Add support for webgl extensions
    - `WEBGL_clip_cull_distance`
    - `EXT_conservative_depth`
    - `WEBGL_stencil_texturing`
    - `EXT_clip_control`
- Add `MultiSampleParams.reduceFlicker` (to be able to switch it off)
- Add `alphaThickness` parameter to adjust alpha of spheres for radius
- Ability to hide "right" panel from simplified viewport controls
- Add `blockIndex` parameter to TrajectoryFromMmCif
- Fix bounding sphere calculation for "element-like" visuals
- Fix RCSB PDB validation report URL
- Add sharpening postprocessing option
- Take pixel-ratio into account for outline scale
- Gracefully handle missing HTMLImageElement
- Fix pixel-ratio changes not applied to all render passes

## [v3.39.0] - 2023-09-02

- Add some elements support for `guessElementSymbolString` function
- Faster bounding rectangle calculation for imposter spheres
- Allow toggling of hydrogens as part of `LabelTextVisual`

## [v3.38.3] - 2023-07-29

- Fix imposter spheres not updating, e.g. in trajectories (broke in v3.38.0)

## [v3.38.2] - 2023-07-24

- Don't rely solely on `chem_comp_atom` when detecting CCD files (#877)
- Actually support non-physical keys in `Bindings.Trigger.code`

## [v3.38.1] - 2023-07-22

- Fix pixel-scale not updated in SSAO pass

## [v3.38.0] - 2023-07-18

- Fix display issue with SIFTS mapping
- Support non-physical keys in `Bindings.Trigger.code`
- Update `getStateSnapshot` to only overwrite current snapshot if it was created automatically
- Fix distinct palette's `getSamples` infinite loop
- Add 'NH2', 'FOR', 'FMT' to `CommonProteinCaps`
- Add `opened` event to `PluginStateSnapshotManager`
- Properly switch-off fog
- Add `approximate` option for spheres rendering
- Reduce `Spheres` memory usage
    - Derive mapping from VertexID
    - Pull position and group from texture
- Add `Euler` math primitive
- Add stride option to element sphere & point visuals
- Add `disabledExtensions` field to default viewer's options
- Add `LRUCache.remove`
- Add 'Chain Instance' and 'Uniform' options for 'Carbon Color' param (in Color Theme: Element Symbol)

## [v3.37.1] - 2023-06-20

- Fix issues with wboit/dpoit in large scenes
- Fix lines, text, points rendering (broken in v3.37.0)

## [v3.37.0] - 2023-06-17

- Add `inverted` option to `xrayShaded` parameter
- Model-export extension: Add ability to set a file name for structures
- Add `contextHash` to `SizeTheme`
- Add mipmap-based blur for image backgrounds

## [v3.36.1] - 2023-06-11

- Allow parsing of CCD ligand files
- Add dedicated wwPDB CCD extension to align and visualize ideal & model CCD coordinates
- Make operators in `IndexPairBonds` a directed property
- Remove erroneous bounding-box overlap test in `Structure.eachUnitPair`
- Fix `EdgeBuilder.addNextEdge` for loop edges
- Optimize inter unit bond compute
- Ensure consistent state for volume representation (#210)
- Improve SSAO for thin geometry (e.g. lines)
- Add snapshot support for structure selections
- Add `nucleicProfile` parameter to cartoon representation
- Add `cartoon` theme with separate colorings for for mainchain and sidechain visuals

## [v3.35.0] - 2023-05-14

- Enable odd dash count (1,3,5)
- Add principal axes spec and fix edge cases
- Add a uniform color theme for NtC tube that still paints residue and segment dividers in a different color
- Mesh exporter improvements
    - Support points & lines in glTF export
    - Set alphaMode and doubleSided in glTF export
    - Fix flipped cylinder caps
- Fix bond assignments `struct_conn` records referencing waters
- Add StructConn extension providing functions for inspecting struct_conns
- Fix `PluginState.setSnapshot` triggering unnecessary state updates
- Fix an edge case in the `mol-state`'s `State` when trying to apply a transform to an existing Null object
- Add `SbNcbrPartialCharges` extension for coloring and labeling atoms and residues by partial atomic charges
  - uses custom mmcif categories `_sb_ncbr_partial_atomic_charges_meta` and `_sb_ncbr_partial_atomic_charges` (more info in [README.md](./src/extensions/sb-ncbr/README.md))
- Parse HEADER record when reading PDB file
- Support `ignoreHydrogens` in interactions representation
- Add hydroxyproline (HYP) commonly present in collagen molecules to the list of amino acids
- Fix assemblies for Archive PDB files (do not generate unique `label_asym_id` if `REMARK 350` is present)
- Add additional functions to `core.math` in `mol-script`
    - `cantorPairing`, `sortedCantorPairing`, `invertCantorPairing`,
    - `trunc`, `sign`

## [v3.34.0] - 2023-04-16

- Avoid `renderMarkingDepth` for fully transparent renderables
- Remove `camera.far` doubling workaround
- Add `ModifiersKeys.areNone` helper function
- Do not render NtC tube segments unless all required atoms are present in the structure
- Fix rendering issues caused by VAO reuse
- Add "Zoom All", "Orient Axes", "Reset Axes" buttons to the "Reset Camera" button
- Improve trackball move-state handling when key bindings use modifiers
- Fix rendering with very small viewport and SSAO enabled
- Fix `.getAllLoci` for structure representations with `structure.child`
- Fix `readAllLinesAsync` refering to dom length property
- Make mol-util/file-info node compatible
- Add `eachLocation` to representation/visual interface

## [v3.33.0] - 2023-04-02

- Handle resizes of viewer element even when window remains the same size
- Throttle canvas resize events
- Selection toggle buttons hidden if selection mode is off
- Camera focus loci bindings allow reset on click-away to be overridden
- Input/controls improvements
    - Move or fly around the scene using keys
    - Pointer lock to look around scene
    - Toggle spin/rock animation using keys
- Apply bumpiness as lightness variation with `ignoreLight`
- Remove `JSX` reference from `loci-labels.ts`
- Fix overpaint/transparency/substance smoothing not updated when geometry changes
- Fix camera project/unproject when using offset viewport
- Add support for loading all blocks from a mmcif file as a trajectory
- Add `Frustum3D` and `Plane3D` math primitives
- Include `occupancy` and `B_iso_or_equiv` when creating `Conformation` from `Model`
- Remove LazyImports (introduced in v3.31.1)

## [v3.32.0] - 2023-03-20

- Avoid rendering of fully transparent renderables
- Add occlusion color parameter
- Fix issue with outlines and orthographic camera
- Reduce over-blurring occlusion at larger view distances
- Fix occlusion artefact with non-canvas viewport and pixel-ratio > 1
- Update nodejs-shims conditionals to handle polyfilled document object in NodeJS environment.
- Ensure marking edges are at least one pixel wide
- Add exposure parameter to renderer
- Only trigger marking when mouse is directly over canvas
- Fix blurry occlusion in screenshots
- [Breaking] Add `setFSModule` to `mol-util/data-source` instead of trying to trick WebPack

## [v3.31.4] - 2023-02-24

- Allow link cylinder/line `dashCount` set to '0'
- Stop animation loop when disposing `PluginContext` (thanks @gfrn for identifying the issue)

## [v3.31.3] - 2023-02-22

- Fix impostor bond visuals not correctly updating on `sizeFactor` changes
- Fix degenerate case in PCA
- Fix near clipping avoidance in impostor shaders
- Update `fs` import in `data-source.ts`

## [v3.31.2] - 2023-02-12

- Fix exit code of volume pack executable (pack.ts). Now exits with non-0 status when an error happens
- Remove pca transform from components ui focus (too distracting)
- Fix artefacts with opaque outlines behind transparent objects
- Fix polymer trace visual not updating
- Fix use of `WEBGL_provoking_vertex`

## [v3.31.1] - 2023-02-05

- Improve Component camera focus based on the PCA of the structure and the following rules:
    - The first residue should be in first quadrant if there is only one chain
    - The average position of the residues of the first chain should be in the first quadrant if there is more than one chain
- Add `HeadlessPluginContext` and `HeadlessScreenshotHelper` to be used in Node.js
- Add example `image-renderer`
- Fix wrong offset when rendering text with orthographic projection
- Update camera/handle helper when `devicePixelRatio` changes
- Add various options to customize the axes camera-helper
- Fix issue with texture-mesh color smoothing when changing themes
- Add fast boundary helper and corresponding unit trait
- Add Observable for Canvas3D commits

## [v3.30.0] - 2023-01-29

- Improve `Dnatco` extension
    - Factor out common code in `Dnatco` extension
    - Add `NtC tube` visual. Applicable for structures with NtC annotation
    - [Breaking] Rename `DnatcoConfalPyramids` to `DnatcoNtCs`
- Improve boundary calculation performance
- Add option to create & include images in state snapshots
- Fix SSAO artefacts with high bias values
- Fix SSAO resolution scale parameter handling
- Improve outlines, visually more stable at different view distances

## [v3.29.0] - 2023-01-15

- `meshes` extension: Fixed a bug in mesh visualization (show backfaces when opacity < 1)
- Add color quick select control to Volume controls
- Fix `dropFiles` bug
- Fix some cyclic imports and reduce the use of const enums. This should make it easier to use the library with the `isolatedModules: true` TS config.
- Fix `dropFiles` bug (#679)
- Add `input type='color'` picker to `CombinedColorControl`
- Set `ParameterMappingControl` disabled when state is updating
- Performance tweaks
    - Update clip `defines` only when changed
    - Check for identity in structure/unit areEqual methods
    - Avoid cloning of structure representation parameters
    - Make SymmetryOperator.createMapping monomorphic
    - Improve bonding-sphere calculation
    - Defer Scene properties calculation (markerAverage, opacityAverage, hasOpaque)
    - Improve checks in in UnitsRepresentation setVisualState
- Add StructureElement.Loci.forEachLocation
- Add RepresentationRegistry.clear and ThemeRegistry.clear
- Add generic Loci support for overpaint, substance, clipping themes
- Add `.getCenter` and `.center` to `Camera`
- Add support to dim unmarked groups
- Add support for marker edge strength

## [v3.28.0] - 2022-12-20

- Show histogram in direct volume control point settings
- Add `solidInterior` parameter to sphere/cylinder impostors
- [Breaking] Tweak `ignoreHydrogens` non-polar handling (introduced in 3.27.0)
- Add `meshes` and `volumes-and-segmentations` extensions
    - See https://molstarvolseg.ncbr.muni.cz/ for more info
- Fix missing support for info in `ParamDefinition.Converted`
- Add support for multi-visual volume representations
- Improve volume isosurface bounding-sphere
- Add basic volume segmentation support to core
    - Add `Volume.Segment` model
    - Add `Segmentation` custom volume property
    - Add `SegmentRepresentation` representation
    - Add `volume-segment` color theme
- Fix GPU marching cubes failing for large meshes with webgl2 (due to use of float16)

## [v3.27.0] - 2022-12-15

- Add an `includeTransparent` parameter to hide/show outlines of components that are transparent
- Fix 'once' for animations of systems with many frames
- Better guard against issue (black fringes) with bumpiness in impostors
- Improve impostor shaders
    - Fix sphere near-clipping with orthographic projection
    - Fix cylinder near-clipping
    - Add interior cylinder caps
    - Add per-pixel object clipping
- Fix `QualityAssessment` assignment bug for structures with different auth vs label sequence numbering
- Refresh `ApplyActionControl`'s param definition when toggling expanded state
- Fix `struct_conn` bond assignment for ions
- Ability to show only polar hydrogens

## [v3.26.0] - 2022-12-04

- Support for ``powerPreference`` webgl attribute. Add ``PluginConfig.General.PowerPreference`` and ``power-preference`` Viewer GET param.
- Excluded common protein caps `NME` and `ACE` from the ligand selection query
- Add screen-space shadow post-processing effect
- Add "Structure Molecular Surface" visual
- Add `external-volume` theme (coloring of arbitrary geometries by user-selected volume)

## [v3.25.1] - 2022-11-20

- Fix edge-case in `Structure.eachUnitPair` with single-element units
- Fix 'auto' structure-quality for coarse models

## [v3.25.0] - 2022-11-16

- Fix handling of gzipped assets (reverts #615)

## [v3.24.0] - 2022-11-13

- Make `PluginContext.initContainer` checkered canvas background optional
- Store URL of downloaded assets to detect zip/gzip based on extension (#615)
- Add optional `operator.key`; can be referenced in `IndexPairBonds`
- Add overpaint/transparency/substance theme strength to representations
- Fix viewport color for transparent background

## [v3.23.0] - 2022-10-19

- Add `PluginContext.initContainer/mount/unmount` methods; these should make it easier to reuse a plugin context with both custom and built-in UI
- Add `PluginContext.canvas3dInitialized`
- `createPluginUI` now resolves after the 3d canvas has been initialized
- Change EM Volume Streaming default from `Whole Structure` to `Auto`

## [v3.22.0] - 2022-10-17

- Replace `VolumeIsosurfaceParams.pickingGranularity` param with `Volume.PickingGranuality`

## [v3.21.0] - 2022-10-17

- Add `VolumeIsosurfaceParams.pickingGranularity` param
- Prevent component controls collapsing when option is selected

## [v3.20.0] - 2022-10-16

- [Breaking] Rename the ``model-index`` color theme to ``trajectory-index``
- Add a new ``model-index`` color theme that uniquely colors each loaded model
- Add the new ``model-index`` and ``structure-index`` color themes as an option for the carbon color in the ``element-symbol`` and ``ilustrative`` color themes
- Add ``structure-index`` color theme that uniquely colors each root structure
- Add ``nearest`` method to ``Lookup3D``
- Add mipmap-based blur for skybox backgrounds

## [v3.19.0] - 2022-10-01

- Fix "empty textures" error on empty canvas
- Optimize BinaryCIF integer packing encoder
- Fix dual depth peeling when post-processing is off or when rendering direct-volumes
- Add ``cameraClipping.minNear`` parameter
- Fix black artifacts on specular highlights with transparent background

## [v3.18.0] - 2022-09-17

- Integration of Dual depth peeling - OIT method
- Stereo camera improvements
    - Fix param updates not applied
    - Better param ranges and description
    - Add timer.mark for left/right camera

## [v3.17.0] - 2022-09-11

- [Fix] Clone ``Canvas3DParams`` when creating a ``Canvas3D`` instance to prevent shared state between multiple instances
- Add ``includeResidueTest`` option to ``alignAndSuperposeWithSIFTSMapping``
- Add ``parentDisplay`` param for interactions representation.
- [Experimental] Add support for PyMOL, VMD, and Jmol atom expressions in selection scripts
- Support for ``failIfMajorPerformanceCaveat`` webgl attribute. Add ``PluginConfig.General.AllowMajorPerformanceCaveat`` and ``allow-major-performance-caveat`` Viewer GET param.
- Fix handling of PDB TER records (#549)
- Add support for getting multiple loci from a representation (``.getAllLoci()``)
- Add ``key`` property to intra- and inter-bonds for referencing source data
- Fix click event triggered after move

## [v3.16.0] - 2022-08-25

- Support ``globalColorParams`` and ``globalSymmetryParams`` in common representation params
- Support ``label`` parameter in ``Viewer.loadStructureFromUrl``
- Fix ``ViewportHelpContent`` Mouse Controls section

## [v3.15.0] - 2022-08-23

- Fix wboit in Safari >=15 (add missing depth renderbuffer to wboit pass)
- Add 'Around Camera' option to Volume streaming
- Avoid queuing more than one update in Volume streaming

## [v3.14.0] - 2022-08-20

- Expose inter-bonds compute params in structure
- Improve performance of inter/intra-bonds compute
- Fix defaultAttribs handling in Canvas3DContext.fromCanvas
- Confal pyramids extension improvements
    - Add custom labels to Confal pyramids
    - Improve naming of some internal types in Confal pyramids extension coordinate
    - Add example mmCIF file with categories necessary to display Confal pyramids
    - Change the lookup logic of NtC steps from residues
- Add support for download of gzipped files
- Don't filter IndexPairBonds by element-based rules in MOL/SDF and MOL2 (without symmetry) models
- Fix Glycam Saccharide Names used by default
- Fix GPU surfaces rendering in Safari with WebGL2
- Add ``fov`` (Field of View) Canvas3D parameter
- Add ``sceneRadiusFactor`` Canvas3D parameter
- Add background pass (skybox, image, horizontal/radial gradient)
    - Set simple-settings presets via ``PluginConfig.Background.Styles``
    - Example presets in new backgrounds extension
    - Load skybox/image from URL or File (saved in session)
    - Opacity, saturation, lightness controls for skybox/image
    - Coverage (viewport or canvas) controls for image/gradient
- [Breaking] ``AssetManager`` needs to be passed to various graphics related classes
- Fix SSAO renderable initialization
- Reduce number of webgl state changes
    - Add ``viewport`` and ``scissor`` to state object
    - Add ``hasOpaque`` to scene object
- Handle edge cases where some renderables would not get (correctly) rendered
    - Fix text background rendering for opaque text
    - Fix helper scenes not shown when rendering directly to draw target
- Fix ``CustomElementProperty`` coloring not working

## [v3.13.0] - 2022-07-24

- Fix: only update camera state if manualReset is off (#494)
- Improve handling principal axes of points in a plane
- Add 'material' annotation support for textures
- More effort to avoid using ``flat`` qualifier in shaders: add ``dVaryingGroup``
- Enable ``immediateUpdate`` for iso level in isosurface and volume streaming controls
- Add support to download CCD from configurable URL

## [v3.12.1] - 2022-07-20

- Fix plugin behavior dispose logic to correctly unsubscribe observables.

## [v3.12.0] - 2022-07-17

- Add ``colorMarker`` option to Renderer. This disables the highlight and select marker at a shader level for faster rendering of large scenes in some cases.
- Bind shared textures only once per pass, not for each render item
- Fix missing 'material' annotation for some uniforms, causing unnecessary uniform updates
- Remove use of ``isnan`` in impostor shaders, not needed and causing slowdown
- Avoid using ``flat`` qualifier in shaders, causing slowdown
- Improve CellPack's ``adjustStyle`` option (disable ``colorMarker``, set component options, enable marking w/o ghost)
- Scan all entities when looking for ``struct_conn`` entries (fixes issue when the same ``label_asym_id`` is used in more than one entity)

## [v3.11.0] - 2022-07-04

- Add ``instanceGranularity`` option for marker, transparency, clipping, overpaint, substance data to save memory
- CellPack extension tweaks
    - Use instancing to create DNA/RNA curves to save memory
    - Enable ``instanceGranularity`` by default
    - Add ``adjustStyle`` option to LoadCellPackModel action (stylized, no multi-sample, no far clipping, chain picking)
- Structure Superposition now respects pivot's coordinate system

## [v3.10.2] - 2022-06-26

- Fix superfluous shader varying
- Improve use of gl_VertexID when possible

## [v3.10.1] - 2022-06-26

- Fix groupCount when updating TextureMesh-based visuals

## [v3.10.0] - 2022-06-24

- Add support for Glycam saccharide names
- Add ``PluginConfig.Viewport.ShowTrajectoryControls`` config option

## [v3.9.1] - 2022-06-19

- Fix missing ``super.componentWillUnmount()`` calls (@simeonborko)
- Fix missing ``uGroupCount`` update for visuals
- Fix missing aromatic bond display

## [v3.9.0] - 2022-05-30

- Improve picking by using drawbuffers (when available) to reduce number of drawcalls
- GPU timing support
    - Add ``timing-mode`` Viewer GET param
    - Add support for webgl timer queries
    - Add timer marks around GPU render & compute operations
- Volume Server CIF: Add check that a data block contains volume data before parsing
- Fix ``Scene.clear`` not clearing primitives & volumes arrays (@JonStargaryen)
- Fix rendering volumes when wboit is switched off and postprocessing is enabled

## [v3.8.2] - 2022-05-22

- Fix ``Scene.opacityAverage`` not taking xray shaded into account

## [v3.8.1] - 2022-05-14

- Fix issues with marking camera/handle helper (#433)
- Fix issues with array uniforms when running with headless-gl
- Fix Polymer Chain Instance coloring
- Improve performance of scene marker/opacity average calculation

## [v3.8.0] - 2022-04-30

- Add support for outlines around transparent objects
- Improve per-group transparency when wboit is switched off
- Improve ``ColorTheme`` typing with ``ColorType`` generic.
    - Defaults to ``ColorTypeLocation``
    - Set when using ``ColorTypeDirect`` or ``ColorTypeGrid``
- Fix case handling of ``struct_conf`` mmCIF enumeration field (#425)
- Fix ``allowTransparentBackfaces`` for per-group transparency
- Fix ``FormatRegistry.isApplicable`` returning true for unregistered formats
- Fix: handle building of ``GridLookup3D`` with zero cell size
- Fix ``ignoreLight`` for direct-volume rendering with webgl1
- Fix (non-black) outlines when using transparent background

## [v3.7.0] - 2022-04-13

- Fix ``xrayShaded`` for texture-mesh geometries
- [Breaking] Change ``allowTransparentBackfaces`` to ``transparentBackfaces`` with options ``off``, ``on``, ``opaque``. This was only added in 3.6.0, so allowing a breaking change here.
    - ``off``: don't show (default)
    - ``on``: show with transparency
    - ``opaque``: show fully opaque
- Add option to disable file drop overlay.

## [v3.6.2] - 2022-04-05

- ModelServer ligand queries: fixes for alternate locations, additional atoms & UNL ligand
- React 18 friendly ``useBehavior`` hook.

## [v3.6.1] - 2022-04-03

- Fix React18 related UI regressions.

## [v3.6.0] - 2022-04-03

- Check that model and coordinates have same element count when creating a trajectory
- Fix aromatic rings assignment: do not mix flags and planarity test
- Improve bonds assignment of coarse grained models: check for IndexPairBonds and exhaustive StructConn
- Fix unit mapping in bondedAtomicPairs MolScript query
- Improve pdb parsing: handle non unique atom and chain names (fixes #156)
- Fix volume streaming for entries with multiple contour lists
- Add ``allowTransparentBackfaces`` parameter to support double-sided rendering of transparent geometries
- Fix handling of case insensitive mmCIF enumeration fields (including entity.type)
- Fix ``disable-wboit`` Viewer GET param
- Add support for React 18.
    - Used by importing ``createPluginUI`` from ``mol-plugin-ui/react18``;
    - In Mol* 4.0, React 18 will become the default option.

## [v3.5.0] - 2022-03-25

- Fix issues with bounding-sphere & color-smoothing (mostly for small geometries)
- Support BCIF => CIF conversion in ``cif2bcif`` CLI tool

## [v3.4.0] - 2022-03-13

- Fix handling of mmcif with empty ``label_*`` fields
- Improve saccharide detection (compare against list from CCD)
- Fix legend label of hydrophobicity color theme
- Add ``LoadTrajectory`` action
- Add ``CustomImportControls`` to left panel
- Add Zenodo import extension (load structures, trajectories, volumes, and zip files)
- Fix loading of some compressed files within sessions
- Fix wrong element assignment for atoms with Charmm ion names
- Fix handling of empty symmetry cell data
- Add support for ``trr`` and ``nctraj`` coordinates files
- Add support for ``prmtop`` and ``top`` topology files

## [v3.3.1] - 2022-02-27

- Fix issue with unit boundary reuse (do at visual level instead)
- Add option to ignore ions for inter-unit bond computation

## [v3.3.0] - 2022-02-27

- Fix parsing contour-level from emdb v3 header files
- Fix invalid CSS (#376)
- Fix "texture not renderable" & "texture not bound" warnings (#319)
- Fix visual for bonds between two aromatic rings
- Fix visual for delocalized bonds (parsed from mmcif and mol2)
- Fix ring computation algorithm
- Add ``UnitResonance`` property with info about delocalized triplets
- Resolve marking in main renderer loop to improve overall performance
- Use ``throttleTime`` instead of ``debounceTime`` in sequence viewer for better responsiveness
- Change line geometry default ``scaleFactor`` to 2 (3 is too big after fixing line rendering)
- Trajectory animation performance improvements
    - Reuse ``Model.CoarseGrained`` for coordinate trajectories
    - Avoid calculating ``InterUnitBonds`` when ``Structure.parent`` ones are empty
    - Reuse unit boundary if sphere has not changed too much
    - Don't show 'inter-bond' and 'element-cross' visuals in line representations of polymerAndLigand preset
- Fix additional mononucleotides detected as polymer components
- Fix and improve ``canRemap`` handling in ``IntraUnitBonds``
- Reuse occlusion for secondary passes during multi-sampling
- Check if marking passes are needed before doing them
- Add ``resolutionScale`` parameter to allow trading quality of occlusion for performance

## [v3.2.0] - 2022-02-17

- Rename "best database mapping" to "SIFTS Mapping"
- Add schema and export support for ``atom_site.pdbx_sifts_xref_*`` fields
- Add schema export support for ``atom_site.pdbx_label_index`` field
- Add `traceOnly` parameter to chain/UniProt-based structure alignment
- Store ``IndexPairBonds`` as a dynamic property.

## [v3.1.0] - 2022-02-06

- Fix ``xrayShaded`` & ``ignoreLight`` params not working at the same time
- Add ``ignoreLight`` to component params
- Tweaks for cleaner default representation style
    - Cartoon: use ``nucleotide-ring`` instead of ``nucleotide-block``
    - Focus: use ``xrayShaded`` instead of opacity; adjust target size; don't show non-covalent interactions twice
- Fix representation preset side effects (changing post-processing parameters, see #363)
- Add Quick Styles panel (default, illustrative, stylized)
- Fix exported structure missing secondary-structure categories (#364)
- Fix volume streaming error message: distinguish between missing data and server error (#364)

## [v3.0.2] - 2022-01-30

- Fix color smoothing of elongated structures (by fixing ``Sphere.expand`` for spheres with highly directional extrema)
- Fix entity label not displayed when multiple instances of the same entity are highlighted
- Fix empty elements created in ``StructureElement.Loci.extendToAllInstances``
- Measurement options tweaks (allow larger ``textSize``; make ``customText`` essential)
- Fix visual visibility sync edge case when changing state snapshots

## [v3.0.1] - 2022-01-27

- Fix marking pass not working with ``transparentBackground``
- Fix pdbe xray maps url not https
- Fix entity-id color theme broken for non-IHM models
- Improve/fix marking of ``InteractionsInterUnitVisual`` (mark when all contact-feature members are given)
- Add missing "entity-id" and "enity-source" options for carbon coloring to "element-symbol" color theme
- Fix VolumeServer/query CLI
- Support automatic iso-value adjustment for VolumeServer data in ``Viewer.loadVolumeFromUrl``
- Emit drag event whenever started within viewport (not only for non-empty loci)

## [v3.0.0] - 2022-01-23

- Assembly handling tweaks:
    - Do not include suffix for "identity assembly operators"
    - Do not include assembly-related categories to export if the structure was composed from an assembly
    - Special case for ``structAsymMap`` if Mol* asym id operator mapping is present
- Support for opening ZIP files with multiple entries
- Add Model Export extension
- Bugfix: Automatically treat empty string as "non-present" value in BinaryCIF writer.
- Fix coarse model support in entity-id color theme
- Fix marking of carbohydrate visuals (whole chain could get marked instead of single residue)
- Add custom colors to "element-symbol", "molecule-type", "residue-name", and "secondary-structure" themes
- Support/bugfixes for ``atom_site.pdbx_sifts_xref`` categories
- Improve/fix marking of ``InteractionsIntraUnitVisual`` (mark when all contact-feature members are given)

## [v3.0.0-dev.10] - 2022-01-17

- Fix ``getOperatorsForIndex``
- Pass animation info (current frame & count) to state animations
    - Fix camera stutter for "camera spin" animation
- Add formal charge parsing support for MOL/SDF files (thanks @ptourlas)
- [Breaking] Cleaner looking ``MembraneOrientationVisuals`` defaults
- [Breaking] Add rock animation to trackball controls
    - Add ``animate`` to ``TrackballControlsParams``, remove ``spin`` and ``spinSpeed``
    - Add ``animate`` to ``SimpleSettingsParams``, remove ``spin``
- Add "camera rock" state animation
- Add support for custom colors to "molecule-type" theme
- [Breaking] Add style parameter to "illustrative" color theme
    - Defaults to "entity-id" style instead of "chain-id"
- Add "illustrative" representation preset

## [v3.0.0-dev.9] - 2022-01-09

- Add PDBj as a ``pdb-provider`` option
- Move Viewer APP to a separate file to allow use without importing light theme & index.html
- Add symmetry support for mol2 files (only spacegroup setting 1)
- Fix mol2 files element symbol assignment
- Improve bond assignment from ``IndexPairBonds``
    - Add ``key`` field for mapping to source data
    - Fix assignment of bonds with unphysical length
- Fix label/stats of single atom selection in multi-chain units

## [v3.0.0-dev.8] - 2021-12-31

- Add ``PluginFeatureDetection`` and disable WBOIT in Safari 15.
- Add ``disable-wboit`` Viewer GET param
- Add ``prefer-webgl1`` Viewer GET param
- [Breaking] Refactor direct-volume rendering
    - Remove isosurface render-mode (use GPU MC instead)
    - Move coloring into theme (like for other geometries/renderables)
        - Add ``direct`` color type
        - Remove color from transfer-function (now only alpha)
        - Add direct-volume color theme support
        - Add volume-value color theme
- [Breaking] Use size theme in molecular/gaussian surface & label representations
    - This is breaking because it was hardcoded to ``physical`` internally but the repr size theme default was ``uniform`` (now ``physical``)

## [v3.0.0-dev.7] - 2021-12-20

- Reduce number of created programs/shaders
    - Support specifying variants when creating graphics render-items
    - Change double-side shader param from define to uniform
    - Remove dMarkerType shader define (use uMarker as needed)
    - Support to ignore defines depending on the shader variant
    - Combine pickObject/pickInstance/pickGroup shader variants into one
    - Combine markingDepth/markingMask shader variants into one
    - Correctly set shader define flags for overpaint, transparency, substance, clipping
- [Breaking] Add per-object clip rendering properties (variant/objects)
    - ``SimpleSettingsParams.clipping.variant/objects`` and ``RendererParams.clip`` were removed

## [v3.0.0-dev.6] - 2021-12-19

- Enable temporal multi-sampling by default
    - Fix flickering during marking with camera at rest
- Enable ``aromaticBonds`` in structure representations by default
- Add ``PluginConfig.Structure.DefaultRepresentationPreset``
- Add ModelArchive support
    - schema extensions (e.g., AlphaFold uses it for the pLDDT score)
    - ModelArchive option in DownloadStructure action
    - ``model-archive`` GET parameter for Viewer app
    - ``Viewer.loadModelArchive`` method
- Improve support for loading AlphaFold structures
    - Automatic coloring by pLDDT
    - AlphaFold DB option in DownloadStructure action
    - ``afdb`` GET parameter for Viewer app
    - ``Viewer.loadAlphaFoldDb`` method
- Add QualityAssessment extension (using data from ma_qa_metric_local mmcif category)
    - pLDDT & qmean score: coloring, repr presets, molql symbol, loci labels (including avg for mutli-residue selections)
    - pLDDT: selection query
- Warn about erroneous symmetry operator matrix (instead of throwing an error)
- Added ``createPluginUI`` to ``mol-plugin-ui``
    - Support ``onBeforeUIRender`` to make sure initial UI works with custom presets and similar features.
- [Breaking] Removed ``createPlugin`` and ``createPluginAsync`` from ``mol-plugin-ui``
    - Please use ``createPluginUI`` instead
- Improve aromatic bonds handling
    - Don't detect aromatic bonds for rings < 5 atoms based on planarity
    - Prefer atoms in aromatic rings as bond reference positions

## [v3.0.0-dev.5] - 2021-12-16

- Fix initial camera reset not triggering for some entries.

## [v3.0.0-dev.4] - 2021-12-14

- Add ``bumpiness`` (per-object and per-group), ``bumpFrequency`` & ``bumpAmplitude`` (per-object) render parameters (#299)
- Change ``label`` representation defaults: Use text border instead of rectangle background
- Add outline color option to renderer
- Fix false positives in Model.isFromPdbArchive
- Add drag and drop support for loading any file, including multiple at once
    - If there are session files (.molx or .molj) among the dropped files, only the first session will be loaded
- Add drag and drop overlay
- Safari 15.1 - 15.3 WebGL 2 support workaround
- [Breaking] Move ``react`` and ``react-dom`` to ``peerDependencies``. This might break some builds.

## [v3.0.0-dev.3] - 2021-12-4

- Fix OBJ and USDZ export

## [v3.0.0-dev.2] - 2021-12-1

- Do not include tests and source maps in NPM package

## [v3.0.0-dev.0] - 2021-11-28

- Add multiple lights support (with color, intensity, and direction parameters)
- [Breaking] Add per-object material rendering properties
    - ``SimpleSettingsParams.lighting.renderStyle`` and ``RendererParams.style`` were removed
- Add substance theme with per-group material rendering properties
- ``StructureComponentManager.Options`` state saving support
- ``ParamDefinition.Group.presets`` support

## [v2.4.1] - 2021-11-28

- Fix: allow atoms in aromatic rings to do hydrogen bonds

## [v2.4.0] - 2021-11-25

- Fix secondary-structure property handling
    - StructureElement.Property was incorrectly resolving type & key
    - StructureSelectionQuery helpers 'helix' & 'beta' were not ensuring property availability
- Re-enable VAO with better workaround (bind null elements buffer before deleting)
- Add ``Representation.geometryVersion`` (increments whenever the geometry of any of its visuals changes)
- Add support for grid-based smoothing of Overpaint and Transparency visual state for surfaces

## [v2.3.9] - 2021-11-20

- Workaround: switch off VAO support for now

## [v2.3.8] - 2021-11-20

- Fix double canvas context creation (in plugin context)
- Fix unused vertex attribute handling (track which are used, disable the rest)
- Workaround for VAO issue in Chrome 96 (can cause WebGL to crash on geometry updates)

## [v2.3.7] - 2021-11-15

- Added ``ViewerOptions.collapseRightPanel``
- Added ``Viewer.loadTrajectory`` to support loading "composed" trajectories (e.g. from gro + xtc)
- Fix: handle parent in Structure.remapModel
- Add ``rounded`` and ``square`` helix profile options to Cartoon representation (in addition to the default ``elliptical``)

## [v2.3.6] - 2021-11-8

- Add additional measurement controls: orientation (box, axes, ellipsoid) & plane (best fit)
- Improve aromatic bond visuals (add ``aromaticScale``, ``aromaticSpacing``, ``aromaticDashCount`` params)
- [Breaking] Change ``adjustCylinderLength`` default to ``false`` (set to true for focus representation)
- Fix marker highlight color overriding select color
- CellPack extension update
    - add binary model support
    - add compartment (including membrane) geometry support
    - add latest mycoplasma model example
- Prefer WebGL1 in Safari 15.1.

## [v2.3.5] - 2021-10-19

- Fix sequence viewer for PDB files with COMPND record and multichain entities.
- Fix index pair bonds order assignment

## [v2.3.4] - 2021-10-12

- Fix pickScale not taken into account in line/point shader
- Add pixel-scale, pick-scale & pick-padding GET params to Viewer app
- Fix selecting bonds not adding their atoms in selection manager
- Add ``preferAtoms`` option to SelectLoci/HighlightLoci behaviors
- Make the implicit atoms of bond visuals pickable
    - Add ``preferAtomPixelPadding`` to Canvas3dInteractionHelper
- Add points & crosses visuals to Line representation
- Add ``pickPadding`` config option (look around in case target pixel is empty)
- Add ``multipleBonds`` param to bond visuals with options: off, symmetric, offset
- Fix ``argparse`` config in servers.

## [v2.3.3] - 2021-10-01

- Fix direct volume shader

## [v2.3.2] - 2021-10-01

- Prefer WebGL1 on iOS devices until WebGL2 support has stabilized.

## [v2.3.1] - 2021-09-28

- Add Charmm saccharide names
- Treat missing occupancy column as occupancy of 1
- Fix line shader not accounting for aspect ratio
- [Breaking] Fix point repr & shader
    - Was unusable with ``wboit``
    - Replaced ``pointFilledCircle`` & ``pointEdgeBleach`` params by ``pointStyle`` (square, circle, fuzzy)
    - Set ``pointSizeAttenuation`` to false by default
    - Set ``sizeTheme`` to ``uniform`` by default
- Add ``markerPriority`` option to Renderer (useful in combination with edges of marking pass)
- Add support support for ``chem_comp_bond`` and ``struct_conn`` categories (fixes ModelServer behavior where these categories should have been present)
- Model and VolumeServer: fix argparse config

## [v2.3.0] - 2021-09-06

- Take include/exclude flags into account when displaying aromatic bonds
- Improve marking performance
    - Avoid unnecessary draw calls/ui updates when marking
    - Check if loci is superset of visual
    - Check if loci overlaps with unit visual
    - Ensure ``Interval`` is used for ranges instead of ``SortedArray``
    - Add uniform marker type
    - Special case for reversing previous mark
- Add optional marking pass
    - Outlines visible and hidden parts of highlighted/selected groups
    - Add highlightStrength/selectStrength renderer params

## [v2.2.3] - 2021-08-25

- Add ``invertCantorPairing`` helper function
- Add ``Mesh`` processing helper ``.smoothEdges``
- Smooth border of molecular-surface with ``includeParent`` enabled
- Hide ``includeParent`` option from gaussian-surface visuals (not particularly useful)
- Improved ``StructureElement.Loci.size`` performance (for marking large cellpack models)
- Fix new ``TransformData`` issues (camera/bounding helper not showing up)
- Improve marking performance (avoid superfluous calls to ``StructureElement.Loci.isWholeStructure``)

## [v2.2.2] - 2021-08-11

- Fix ``TransformData`` issues [#133](https://github.com/molstar/molstar/issues/133)
- Fix ``mol-script`` query compiler const expression recognition.

## [v2.2.1] - 2021-08-02

- Add surrounding atoms (5 Angstrom) structure selection query
- [Breaking] Add maxDistance prop to ``IndexPairBonds``
- Fix coordinateSystem not handled in ``Structure.asParent``
- Add ``dynamicBonds`` to ``Structure`` props (force re-calc on model change)
    - Expose as optional param in root structure transform helper
- Add overpaint support to geometry exporters
- ``InputObserver`` improvements
  - normalize wheel speed across browsers/platforms
  - support Safari gestures (used by ``TrackballControls``)
  - ``PinchInput.fractionDelta`` and use it in ``TrackballControls``

## [v2.2.0] - 2021-07-31

- Add ``tubularHelices`` parameter to Cartoon representation
- Add ``SdfFormat`` and update SDF parser to be able to parse data headers according to spec (hopefully :)) #230
- Fix mononucleotides detected as polymer components (#229)
- Set default outline scale back to 1
- Improved DCD reader cell angle handling (interpret near 0 angles as 90 deg)
- Handle more residue/atom names commonly used in force-fields
- Add USDZ support to ``geo-export`` extension.
- Fix ``includeParent`` support for multi-instance bond visuals.
- Add ``operator`` Loci granularity, selecting everything with the same operator name.
- Prefer ``_label_seq_id`` fields in secondary structure assignment.
- Support new EMDB API (https://www.ebi.ac.uk/emdb/api/entry/map/[EMBD-ID]) for EM volume contour levels.
- ``Canvas3D`` tweaks:
    - Update ``forceDraw`` logic.
    - Ensure the scene is re-rendered when viewport size changes.
    - Support ``noDraw`` mode in ``PluginAnimationLoop``.

## [v2.1.0] - 2021-07-05

- Add parameter for to display aromatic bonds as dashes next to solid cylinder/line.
- Add backbone representation
- Fix outline in orthographic mode and set default scale to 2.

## [v2.0.7] - 2021-06-23

- Add ability to specify ``volumeIndex`` in ``Viewer.loadVolumeFromUrl`` to better support Volume Server inputs.
- Support in-place reordering for trajectory ``Frame.x/y/z`` arrays for better memory efficiency.
- Fixed text CIF encoder edge cases (most notably single whitespace not being escaped).

## [v2.0.6] - 2021-06-01

- Add glTF (GLB) and STL support to ``geo-export`` extension.
- Protein crosslink improvements
    - Change O-S bond distance to allow for NOS bridges (doi:10.1038/s41586-021-03513-3)
    - Added NOS-bridges query & improved disulfide-bridges query
- Fix #178: ``IndexPairBonds`` for non-single residue structures (bug due to atom reordering).
- Add volumetric color smoothing for MolecularSurface and GaussianSurface representations (#173)
- Fix nested 3d grid lookup that caused results being overwritten in non-covalent interactions computation.
- Basic implementation of ``BestDatabaseSequenceMapping`` (parse from CIF, color theme, superposition).
- Add atom id ranges support to Selection UI.

## [v2.0.5] - 2021-04-26

- Ability to pass ``Canvas3DContext`` to ``PluginContext.fromCanvas``.
- Relative frame support for ``Canvas3D`` viewport.
- Fix bug in screenshot copy UI.
- Add ability to select residues from a list of identifiers to the Selection UI.
- Fix SSAO bugs when used with ``Canvas3D`` viewport.
- Support for  full pausing (no draw) rendering: ``Canvas3D.pause(true)``.
- Add ``MeshBuilder.addMesh``.
- Add ``Torus`` primitive.
- Lazy volume loading support.
- [Breaking] ``Viewer.loadVolumeFromUrl`` signature change.
    - ``loadVolumeFromUrl(url, format, isBinary, isovalues, entryId)`` => ``loadVolumeFromUrl({ url, format, isBinary }, isovalues, { entryId, isLazy })``
- Add ``TextureMesh`` support to ``geo-export`` extension.

## [v2.0.4] - 2021-04-20

- [WIP] Mesh export extension
- ``Structure.eachAtomicHierarchyElement`` (#161)
- Fixed reading multi-line values in SDF format
- Fixed Measurements UI labels (#166)

## [v2.0.3] - 2021-04-09

- Add support for ``ColorTheme.palette`` designed for providing gradient-like coloring.
- [Breaking] The ``zip`` function is now asynchronous and expects a ``RuntimeContext``. Also added ``Zip()`` returning a ``Task``.
- [Breaking] Add ``CubeGridFormat`` in ``alpha-orbitals`` extension.

## [v2.0.2] - 2021-03-29

- Add ``Canvas3D.getRenderObjects``.
- [WIP] Animate state interpolating, including model trajectories
- Recognise MSE, SEP, TPO, PTR and PCA as non-standard amino-acids.
- Fix VolumeFromDensityServerCif transform label

## [v2.0.1] - 2021-03-23

- Exclude tsconfig.commonjs.tsbuildinfo from npm bundle

## [v2.0.0] - 2021-03-23

Too many changes to list as this is the start of the changelog... Notably, default exports are now forbidden.<|MERGE_RESOLUTION|>--- conflicted
+++ resolved
@@ -4,6 +4,8 @@
 Note that since we don't clearly distinguish between a public and private interfaces there will be changes in non-major versions that are potentially breaking. If we make breaking changes to less used interfaces we will highlight it in here.
 
 ## [Unreleased]
+
+- Stop showing `computed` bonds if `chem_comp_bond` is defined
 
 ## [v4.2.0] - 2023-04-05
 
@@ -21,12 +23,7 @@
     - Can not always be cached in `ElementSetIntraBondCache`
     - Wrong operator checks in `findPairBonds`
 - Fix SSAO artifacts (@corredD, #1082)
-<<<<<<< HEAD
-- Fix bumpiness artifact (#1107)
-- Stop showing `computed` bonds if `chem_comp_bond` is defined
-=======
 - Fix bumpiness artifacts (#1107, #1084)
->>>>>>> d98350cf
 
 ## [v4.1.0] - 2023-03-31
 
