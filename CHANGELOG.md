--- conflicted
+++ resolved
@@ -6,18 +6,14 @@
 ## [Unreleased]
 
 - Fix ugly camera clipping in snapshot transitions
-- MolViewSpec
-  - Fix `appendSnapshots` when loading MVSX
 - Add viewport button to toggle illumination mode
 - Fix bounding sphere computation for 3D text
 - MolViewSpec
+  - Fix `appendSnapshots` when loading MVSX
   - Fix all-selector color not applying on substructure
-<<<<<<< HEAD
-  - Allow canvas background interpolation
-=======
   - Fix primitives in root not being transformed with reference structure
   - Color themes do not prefer smoothing (improves performance in animations)
->>>>>>> a720b983
+  - Allow canvas background interpolation
 
 ## [v5.3.0] - 2025-11-5
 - Update loading message in MVS Stories Viewer
