# Change Log
All notable changes to this project will be documented in this file, following the suggestions of [Keep a CHANGELOG](http://keepachangelog.com/). This project adheres to [Semantic Versioning](http://semver.org/) for its most widely used - and defacto - public interfaces.

Note that since we don't clearly distinguish between a public and private interfaces there will be changes in non-major versions that are potentially breaking. If we make breaking changes to less used interfaces we will highlight it in here.

## [Unreleased]
- Get bond orders from non-standard CONECT records in PDB files
- Remove outdated `gl_FrontFacing` workaround for buggy drivers
<<<<<<< HEAD
- MolViewSpec extension:
  - Better support for coarse structures in MVS:
    - Support for MVS annotations on coarse structures (color_from_*, tooltip_from_*)
    - Support for MVS labels on coarse structures (label, label_from_*)
    - (Other things already worked on coarse structures before: tooltip, color,component, primitives, component_from_*, primitives_from_*)
  - Tidy up MVS builder:
    - Add `sphere` and `angle` methods
    - [Breaking] Rename builder method primitives_from_uri -> primitivesFromUri
=======
- Fix clip objects for deirect-volume rendering
- Support "magic window" style AR (via WebXR)
- Fix `PluginState.getStateTransitionFrameIndex`
- MolViewSpec
  - Add support for DX map format
>>>>>>> dff3837d

## [v5.0.0] - 2025-09-28
- [Breaking] Renamed some color schemes ('inferno' -> 'inferno-no-black', 'magma' -> 'magma-no-black', 'turbo' -> 'turbo-no-black', 'rainbow' -> 'simple-rainbow')
- [Breaking] `Box3D.nearestIntersectionWithRay` -> `Ray3D.intersectBox3D`
- [Breaking] `Plane3D.distanceToSpher3D` -> `distanceToSphere3D` (fix spelling)
- [Breaking] fix typo `MarchinCubes` -> `MarchingCubes`
- [Breaking] `PluginContext.initViewer/initContainer/mount` are now async and have been renamed to include `Async` postfix
- [Breaking] Add `Volume.instances` support and a `VolumeInstances` transform to dynamically assign it
  - This change is breaking because all volume objects require the `instances` field now.
- [Breaking] `Canvas3D.identify` now expects `Vec2` or `Ray3D`
- [Breaking] `TrackballControlsParams.animate.spin.speed` now means "Number of rotations per second" instead of "radians per second"
- [Breaking] `PluginStateSnapshotManager.play` now accepts an options object instead of a single boolean value
- Update production build to use `esbuild`
- Emit explicit paths in `import`s in `lib/`
- Fix outlines on opaque elements using illumination mode
- Change `Representation.Empty` to a lazy property to avoid issue with some bundlers
- MolViewSpec extension:
  - Generic color schemes (`palette` parameter for color_from_* nodes)
  - Annotation field remapping (`field_remapping` parameter for color_from_* nodes)
  - `representation` node: support custom property `molstar_representation_params`
  - Add `backbone` and `line` representation types
  - `primitives` node: support custom property `molstar_mesh/label/line_params`
  - `canvas` node: support custom property `molstar_postprocessing` with the ability to customize outline, depth of field, bloom, shadow, occlusion (SSAO), fog, and background
  - `clip` node support for structure and volume representations
  - `grid_slice` representation support for volumes
  - Support tethers and background for primitive labels
  - Support `snapshot_key` parameter on primitives that enables transition between states via clicking on 3D objects
  - Inline selectors and MVS annotations support `instance_id`
  - Support `matrix` on transform params
  - Support `surface_type` (`molecular` / `gaussian`) on for `surface` representation nodes
  - Add `instance` node type
  - Add `transform.rotation_center` property that enables rotating an object around its centroid or a specific point
  - Support transforming and instancing of structures, components, and volumes
  - Use params hash for node version for more performant tree diffs
  - Add `Snapshot.animation` support that enables animating almost every property in a given tree
  - Add `createMVSX` helper function
  - Support Mol* trackball animation via `animation.custom.molstar_trackball`
  - MVSX - use Murmur hash instead of FNV in archive URI
  - Support additional file formats (pdbqt, gro, xyz, mol, sdf, mol2, xtc, lammpstrj)
  - Support loading trajectory coordinates from separate nodes
  - Trigger markdown commands from primitives using `molstar_markdown_commands` custom extensions
  - Support `molstar_on_load_markdown_commands` custom state on the `root` node
  - Print tree validation errors to plugin log
- Added new color schemes, synchronized with D3.js ('inferno', 'magma', 'turbo', 'rainbow', 'sinebow', 'warm', 'cool', 'cubehelix-default', 'category-10', 'observable-10', 'tableau-10')
- Snapshot Markdown improvements
  - Add `MarkdownExtensionManager` (`PluginContext.managers.markdownExtensions`)
  - Support custom markdown commands to control the plugin via the `[link](!command)` pattern
  - Support rendering custom elements via the `![alt](!parameters)` pattern
  - Support tables
  - Support loading images and audio from MVSX files
  - Indicate external links with ⤴
  - Audio support
  - Add `PluginState.Snapshot.onLoadMarkdownCommands`
- Avoid calculating rings for coarse-grained structures
- Fix isosurface compute shader normals when transformation matrix is applied to volume
- Symmetry operator naming for spacegroup symmetry - parenthesize multi-character indices (1_111-1 -> 1_(11)1(-1))
- Add `SymmetryOperator.instanceId` that corresponds to a canonical operator name (e.g. ASM-1, ASM-X0-1 for assemblies, 1_555, 1_(11)1(-1) for crystals)
- Mol2 Reader
    - Fix column count parsing
    - Add support for substructure
- Fix shader error when clipping flags are set without clip objects present
- Fix wrong group count calculation on geometry update (#1562)
- Fix wrong instance index in `calcMeshColorSmoothing`
- Add `Ray3D` object and helpers
- Volume slice representation: add `relativeX/Y/Z` options for dimension
- Add `StructureInstances` transform
- `mvs-stories` app
  - Add `story-id` URL arg support
  - Add `story-session-url` URL arg support
  - Add "Download MVS State" link
  - Add "Open in Mol*" link
  - Add "Edit in MolViewStories" link for story states
- Add ray-based picking
    - Render narrow view of scene scene from ray origin & direction to a few pixel sized viewport
    - Cast ray on every input as opposed to the standard "whole screen" picking
    - Can be enabled with new `Canvas3dInteractionHelperParams.convertCoordsToRay` param
    - Allows to have input methods that are 3D pointers in the scene
    - Add `ray: Ray3D` property to `DragInput`, `ClickInput`, and `MoveInput`
- Add async, non-blocking picking (only WebGL2)
    - Refactor `Canvas3dInteractionHelper` internals to use async picking for move events
- Add `enable` param for post-processing effects. If false, no effects are applied.
- Dot volume representation improvements
    - Add positional perturbation to avoid camera artifacts
    - Fix handling of negative isoValues by considering only volume cells with values lower than isoValue (#1559)
    - Fix volume-value size theme
- Change the parsing of residue names in PDB files from 3-letter to 4-letter.
- Support versioning transform using a hash function in `mol-state`
- Support for "state snapshot transitions"
    - Add `PluginState.Snapshot.transition` that enables associating a state snapshot with a list states that can be animated
    - Add `AnimateStateSnapshotTransition` animation
    - Update the snapshots UI to support this feature
- Use "proper time" in the animation loop to prevent animation skips during blocking operations (e.g., shader complication)
- Add `Hsl` and (normalized) `Rgb` color spaces
- Add `Color.interpolateHsl`
- Add `rotationCenter` property to `TransformParam`
- Add Monolayer transparency (exploiting dpoit).
- Add plugin config item ShowReset (shows/hides "Reset Zoom" button)
- Fix transform params not being normalized when used together with param hash version
- Replace `immer` with `mutative`
- Fix renderer transparency check
- Add outlines improvements
- VolumeServer & "VolumeCIF": default to P 1 spacegroup
- Fix `ColorScale` for continuous case without offsets (broke in v4.13.0)
- Experimental: support for custom color themes in Sequence Panel
- Switch files.rcsb.org validation report URL to new endpoint /validation/view
- Improve picking of objects with too many groups, pick whole instance/object
- Add WebXR support
    - Requires immersive AR/VR headset
    - Supplements non-XR: enter/exit XR anytime and see (mostly) the same scene
    - Add `Canvas3D.xr` for managing XR sessions
    - Add `PointerHelper` for rendering XR input devices
    - Add XR button to Viewer and Mesoscale Explorer
    - Add XR button to render-structure in tests/browser
- Fix illumination denoising with transparency on transparent background
- Change the `to_mmCIF` function parameter from `structure` to `structures` to support either a single structure or an array of structures
- ModelServer and VolumeServer: add configurable robots.txt
- Adaptive parallel shader compilation
    - Split shader compilation into linking and finalizing
    - Start linking as early as possible and wait with finalizing to avoid blocking main thread
        - Use of `KHR_parallel_shader_compile` extension when available to check status
    - Add `ShaderManager` to compile shaders based on `Canvas3D` params and `Scene` content
    - Draw `Scene` only when shaders are ready
- Fix incorrect animation loop handling in the screenshot code

## [v4.18.0] - 2025-06-08
- MolViewSpec extension:
  - Support for label_comp_id and auth_comp_id in annotations
  - Geometric primitives - do not render if position refers to empty substructure
  - Primitive arrow - nicer default cap size (relative to tube_radius)
  - Primitive angle_measurement - added vector_radius param
  - Fix MVSX file assets being disposed in multi-snapshot states
- Add `mol-utils/camera.ts` with `fovAdjustedPosition` and `fovNormalizedCameraPosition`
- Show FOV normalized position in `CameraInfo` UI and use it in "Copy MVS State"
- Support static resources in `AssetManager`
- General:
  - Use `isolatedModules` tsconfig flag
  - Fix TurboPack build when using ES6 modules
- Support `pickingAlphaThreshold` when `xrayShaded` is enabled
- Support sampling from arbitrary planes for structure plane and volume slice representations
- Refactor SCSS to not use `@import` (fixes deprecation warnings)

## [v4.17.0] - 2025-05-22
- Remove `xhr2` dependency for NodeJS, use `fetch`
- Add `mvs-stories` app included in the `molstar` NPM package
  - Use the app in the corresponding example
- Interactions extension: remove `salt-bridge` interaction kind (since `ionic` is supported too)

## [v4.16.0] - 2025-05-20
- Load potentially big text files as `StringLike` to bypass string size limit
- MolViewSpec extension:
  - Load single-state MVS as if it were multi-state with one state
  - Merged `loadMVS` options `keepCamera` and `keepSnapshotCamera` -> `keepCamera`
  - Removed `loadMVS` option `replaceExisting` (is now default)
  - Added `loadMVS` option `appendSnapshots`
- Fix camera not being interpolated in MP4 export due to updates in WebGL ContextLost handling

## [v4.15.0] - 2025-05-19
- IHM improvements:
  - Disable volume streaming
  - Disable validation report visualization
  - Enable assembly symmetry for integrative models
- Fix transparency rendering with occlusion in NodeJS
- mmCIF Support
  - Add custom `molstar_bond_site` category that enables serializing explicit bonds by referencing `atom_site.id`
  - Add `includeCategoryNames`, `keepAtomSiteId`, `exportExplicitBonds`, `encoder` properties to `to_mmCIF` exporter
- Add support for attachment points property (`M APO`) to the MOL V2000 parser
- Add `json-cif` extension that should pave way towards structure editing capabilities in Mol\*
  - JSON-based encoding of the CIF data format
  - `JSONCifLigandGraph` that enables editing of small molecules via modifying `atom_site` and `molstar_bond_site` categories
- Add `ligand-editor` example that showcases possible use-cases of the `json-cif` extension
- Breaking (minor): Changed `atom_site.id` indexing to 1-based in `mol-model-formats/structure/mol.ts::getMolModels`.
- WebGL ContextLost handling
    - Fix missing framebuffer & drawbuffer re-attachments
    - Fix missing cube texture re-initialization
    - Fix missing extensions reset
    - Fix timer clearing edge case
    - Add reset support for geometry generated on the GPU

## [v4.14.1] - 2025-05-09
- Do not raise error when creating duplicate state transformers and print console warning instead

## [v4.14.0] - 2025-05-07
- Fix `Viewer.loadTrajectory` when loading a topology file
- Fix `StructConn.residueCantorPairs` to not include identity pairs
- Add format selection option to image export UI (PNG, WebP, JPEG)
- Add `StateBuilder.To.updateState`
- MVS:
  - Support updating transform states
  - Add support for `is_hidden` custom state as an extension
  - Add `queryMVSRef` and `createMVSRefMap` utility functions
- Adjust max resolution of surfaces for auto quality (#1501)
- Fix switching representation type in Volume UI
- VolumeServer: Avoid grid expansion when requiring unit cell (avoids including an extra layer of cells outside the unit cell query box)

## [v4.13.0] - 2025-04-14
- Support `--host` option for build-dev.mjs script
- Add `Viewer.loadFiles` to open supported files
- Support installing the viewer as a Progressive Web App (PWA)
- `ihm-restraints` example: show entity labels
- Fix `element-point` visual not using child unit
- Ignore `renderables` with empty draw count
- Add experimental support for `esbuild` for development
  - Use `npm run dev` for faster development builds
- Use `StructureElement.Bundle` instead of expressions to serialize measurement elements
  - Fixes measurements not being supported for coarse models
- Implementation of `ColorScale.createDiscrete` (#1458)
- Add `ColorScale.createDiscrete` to the `uncertainty` color theme
- Fix color palette shown in the UI (for non-gradient palettes)
- Fix colors description in the UI (when using custom thresholds)
- Fix an edge case in the UI when the user deletes all colors from the color list
- Add `interactions` extension and a corresponding example that utilizes it
- Add element source index to default atomic granularity hover labels
- Add `StructureElement.Schema` based on corresponding MolViewSpec implementation that allows data-driven selection of structural elements
- Add `StructureElement.Loci/Bundle.fromExpression/Query/Schema` helper functions
- Add `addLinkCylinderMesh` (from `createLinkCylinderMesh`)
- Add `Unit.transientCache` and `Unit.getCopy`
- Fix `ElementBondIterator` indices mapping logic for inter-unit bonds
- Fix `pickPadding` and `pickScale` not updating `PickHelper`
- MolViewSpec extension: support loading extensions when loading multistate files
- Do not add bonds for pairs of residues that have a `struct_conn` entry
- Improved `ma_qa_metric` support
  - Parse all local metrics
  - Ability to select alternate metrics in the pLDDT/qmean themes
  - Do not assume PAE plot is symmetric
- Added `PluginConfig.Viewport.ShowScreenshotControls` to control visibility of screenshot controls
- Fix MolViewSpec builder for volumes.
- Generalize `mvs-kinase-story` example to `mvs-stories`
  - Add TATA-binding protein story
  - Improve the Kinase story
- Fix alpha orbitals example

## [v4.12.0] - 2025-02-28

- Fix PDBj structure data URL
- Improve logic when to cull in renderer
- Add `atom.ihm.has-seq-id` and `atom.ihm.overlaps-seq-id-range` symbol to the query language
- MolViewSpec extension:
  - Add box, arrow, ellipse, ellipsoid, angle primitives
  - Add basic support for volumetric data (map, Volume Server)
  - Add support for `molstar_color_theme_name` custom extension
  - Better IH/M support:
    - Support `coarse` components
    - Support `spacefill` representation
    - Support `carbohydrate` representation
    - Support for `custom.molstar_use_default_coloring` property on Color node.
    - Use `atom.ihm.has-seq-id` and `atom.ihm.overlaps-seq-id-range` for matching `label_seq_id` locations to support querying coarse elements.
    - Add ihm-restraints example
- Add `mvs-kinase-story` example
- Remove static uses of `ColorTheme` and `SizeTheme` fields. Should resolvent "undefined" errors in certain builds
- Add `transform` property to clip objects
- Add support for trimming `image` geometry to a box
- Improve/fix iso-level support of `slice` representation
- Add support for rotating `slice` representation around an axis
- Add default color support for palette based themes
- Add `plane` structure representation
    - Can be colored with any structure theme
    - Can be colored with the `external-volume` theme
    - Can show atoms as a cutout
    - Supports principal axes and bounding box as a reference frame
- Add `Camera` section to "Screenshot / State" controls
- Add `CoarseIndex` for fast lookup of coarse elements

## [v4.11.0] - 2025-01-26

- Fix for tubular helices issue (Fixes #1422)
- Volume UI improvements
    - Render all volume entries instead of selecting them one-by-one
    - Toggle visibility of all volumes
    - More accessible iso value control
- Support wheel event on sliders
- MolViewSpec extension:
    - Add validation for discriminated union params
    - Primitives: remove triangle_colors, line_colors, have implicit grouping instead; rename many parameters
- UI configuration options
    - Support removal of independent selection controls in the viewport
    - Support custom selection controls
    - Support for custom granularity dropdown options
    - Support for custom Sequence Viewer mode options
- Add `external-structure` theme that colors any geometry by structure properties
- Support float and half-float data type for direct-volume rendering and GPU isosurface extraction
- Minor documentation updates
- Add support for position-location to `volume-value` color theme
- Add support for color themes to `slice` representation
- Improve/fix palette support in volume color themes
- Fix `Plane3D.projectPoint`
- Fix marking related `image` rendering issues
    - Handle pixels without a group
    - Take fog into account
- MolViewSpec extension: Initial support for customizable representation parameters
- Quick Styles section reorganized
- UI color improvements (scrollbar contrast, toggle button hover color)
- Add `overrideWater` param for entity-id color theme
- Renames PDB-Dev to PDB-IHM and adjusts data source
- Fix vertex based themes for spheres shader
- Add volume dot representation
- Add volume-value size theme
- Sequence panel: Mark focused loci (bold+underline)
- Change modifier key behavior in Normal Mode (default = select only, Ctrl/Cmd = add to selection, Shift = extend last selected range)
- Handle Firefox's limit on vertex ids per draw (#1116)
- Fix behavior of `Vec3.makeRotation(out, a, b)` when `a ≈ -b`

## [v4.10.0] - 2024-12-15

- Add `ModelWithCoordinates` decorator transform.
- Fix outlines on transparent background using illumination mode (#1364)
- Fix transparent depth texture artifacts using illumination mode
- Fix marking of consecutive gap elements (#876)
- Allow React 19 in dependencies
- Fix missing deflate header if `CompressionStream` is available
- Fix is_iOS check for NodeJS
- Added PluginCommands.Camera.FocusObject
- Plugin state snapshot can have instructions to focus objects (PluginState.Snapshot.camera.focus)
- MolViewSpec extension: Support for multi-state files (animations)
- Fix units transform data not fully updated when structure child changes
- Fix `addIndexPairBonds` quadratic runtime case
- Use adjoint matrix to transform normals in shaders
- Fix resize handling in `tests/browser`

## [v4.9.1] - 2024-12-05

- Fix iOS check when running on Node

## [v4.9.0] - 2024-12-01

- Fix artifacts when using xray shading with high xrayEdgeFalloff values
- Enable double rounded capping on tubular helices
- Fix single residue tubular helices not showing up
- Fix outlines on volume and surface reps that do not disappear (#1326)
- Add example `glb-export`
- Membrane orientation: Improve `isApplicable` check and error handling (#1316)
- Fix set fenceSync to null after deleteSync.
- Fix operator key-based `IndexPairBonds` assignment
    - Don't add bonds twice
    - Add `IndexPairs.bySameOperator` to avoid looping over all bonds for each unit
- Add `Structure.intraUnitBondMapping`
- Add more structure-based visuals to avoid too many (small) render-objects
    - `structure-intra-bond`, `structure-ellipsoid-mesh`, `structure-element-point`, `structure-element-cross`
- Upgrade to express v5 (#1311)
- Fix occupancy check using wrong index for inter-unit bond computation (@rxht, #1321)
- Fix transparent SSAO for image rendering, e.g., volumne slices (#1332)
- Fix bonds not shown with `ignoreHydrogens` on (#1315)
    - Better handle mmCIF files with no entities defined by using `label_asym_id`
    - Show bonds in water chains when `ignoreHydorgensVariant` is `non-polar`
- Add MembraneServer API, generating data to be consumed in the context of MolViewSpec
- Fix `StructConn.isExhaustive` for partial models (e.g., returned by the model server)
- Refactor value swapping in molstar-math to fix SWC (Next.js) build (#1345)
- Fix transform data not updated when structure child changes
- Fix `PluginStateSnapshotManager.syncCurrent` to work as expected on re-loaded states.
- Fix do not compute implicit hydrogens when unit is explicitly protonated (#1257)
- ModelServer and VolumeServer: support for input files from Google Cloud Storage (gs://)
- Fix color of missing partial charges for SB partial charges extension

## [v4.8.0] - 2024-10-27

- Add SSAO support for transparent geometry
- Fix SSAO color not updating
- Improve blending of overlapping outlines from transparent & opaque geometries
- Default to `blended` transparency on iOS due to `wboit` not being supported.
- Fix direct-volume with fog off (and on with `dpoit`) and transparent background on (#1286)
- Fix missing pre-multiplied alpha for `blended` & `wboit` with no fog (#1284)
- Fix backfaces visible using blended transparency on impostors (#1285)
- Fix StructureElement.Loci.isSubset() only considers common units (#1292)
- Fix `Scene.opacityAverage` calculation never 1
- Fix bloom in illumination mode
- Fix `findPredecessorIndex` bug when repeating values
- MolViewSpec: Support for transparency and custom properties
- MolViewSpec: MVP Support for geometrical primitives (mesh, lines, line, label, distance measurement)
- Mesoscale Explorer: Add support for 4-character PDB IDs (e.g., 8ZZC) in PDB-IHM/PDB-Dev loader
- Fix Sequence View in Safari 18
- Improve performance of `IndexPairBonds` assignment when operator keys are available
- ModelArchive QualityAssessment extension:
    - Add support for ma_qa_metric_local_pairwise mmCIF category
    - Add PAE plot component
- Add new AlphaFoldDB-PAE example app
- Add support for LAMMPS data and dump formats
- Remove extra anti-aliasing from text shader (fixes #1208 & #1306)

## [v4.7.1] - 2024-09-30

- Improve `resolutionMode` (#1279)
    - Add `auto` that picks `scaled` for mobile devices and `native` elsewhere
    - Add `resolution-mode` Viewer GET param
    - Add `PluginConfig.General.ResolutionMode` config item

## [v4.7.0] - 2024-09-29

- Add illumination mode
    - Path-traced SSGI
    - Automatic thickness (estimate)
        - Base thickness as max(backface depth) - min(frontface depth)
        - Per object density factor to adjust thickness
    - Progressively trace samples to keep viewport interactive
    - Toggle on/off by pressing "G"
    - `illumination` Viewer GET param
- Enables dXrayShaded define when rendering depth
- Fix handling of PDB files that have chains with same id separated by TER record (#1245)
- Sequence Panel: Improve visuals of unmodeled sequence positions (#1248)
- Fix no-compression xtc parser (#1258)
- Mol2 Reader: Fix mol2 status_bit read error (#1251)
- Fix shadows with multiple lights
- Fix impostor sphere interior normal when using orthographic projection
- Add `resolutionMode` parameter to `Canvas3DContext`
    - `scaled`, divides by `devicePixelRatio`
    - `native`, no changes
- Add `CustomProperty.Context.errorContext` to support reporting errors during loading of custom properties (#1254)
    - Use in MolViewSpec extension
- Mesoscale Explorer: fix color & style issues
- Remove use of deprecated SASS explicit color functions
- Allow "Components" section to display nested components created by "Apply Action > Selection".

## [v4.6.0] - 2024-08-28

- Add round-caps option on tubular alpha helices
- Fix missing Sequence UI update on state object removal (#1219)
- Improved prmtop format support (CTITLE, %COMMENT)
- Avoid calculating bonds for water units when `ignoreHydrogens` is on
- Add `Water` trait to `Unit`
- Improve entity-id coloring for structures with multiple models from the same source (#1221)
- Wrap screenshot & image generation in a `Task`
- AlphaFold DB: Add BinaryCIF support when fetching data
- PDB-IHM/PDB-Dev: Add support for 4-character PDB IDs (e.g., 8ZZC)
- Fix polymer-gap visual coloring with cartoon theme
- Add formal-charge color theme (#328)
- Add more coloring options to cartoon theme
- Use `CompressionStream` Browser API when available
- Add `pdbx_structure_determination_methodology` mmcif field and `Model` helpers
- Fix cartoon representation not updated when secondary structure changes
- Add Zhang-Skolnick secondary-structure assignment method which handles coarse-grained models (#49)
- Calculate bonds for coarse-grained models
- VolumeServer: Add `health-check` endpoint + `healthCheckPath` config prop to report service health
- ModelServer: Add `health-check` endpoint + `healthCheckPath` config prop to report service health

## [v4.5.0] - 2024-07-28

- Separated postprocessing passes
- Take into account explicit hydrogens when computing hydrogen bonds
- Fix DoF with pixel ratios =! 1
- Fix DoF missing transparent depth
- Fix trackball pinch zoom and add pan
- Fix aromatic link rendering when `adjustCylinderLength` is true
- Change trackball animate spin speed unit to radians per second
- Fix `mol-plugin-ui/skin/base/components/misc.scss` syntax to be in line with latest Sass syntax
- Handle missing theme updates
    - Fix trajectory-index color-theme not always updated (#896)
    - Fix bond cylinders not updated on size-theme change with `adjustCylinderLength` enabled (#1215)
- Use `OES_texture_float_linear` for SSAO when available

## [v4.4.1] - 2024-06-30

- Clean `solidInterior` transparent cylinders
- Create a transformer to deflate compressed data
- Adjust Quick Styles panel button labels
- Improve camera interpolation code (interpolate camera rotation instead of just position)
- Mesoscale Explorer
    - Add `illustrative` coloring option
    - Press 'C' to toggle between center and zoom & center on click
    - Add entities selection description
    - Clicking a leaf node in the right panel tree will center each instance in turn
    - Add measurement controls to right panel
    - Mouse left click on label with snapshot key will load snapshot
    - Mouse hover over label with protein name highlight entities with the same name
    - Custom ViewportSnapshotDescription with custom MarkdowAnchor
        - \# other snapshots with a given key \[...](#key)
        - i highlight a protein with a given NAME \[...](iNAME)
        - g highlight a group with a given group type and group name \[...](ggrouptype.groupname)
        - h URLs with a given link \[...](http...)
    - Snapshot description panel window size and text can be resized and hidden with new icons
    - Add styles controls to right panel
    - Add viewport settings to left panel
    - Add app info component to left panel with interactive tour and doc link
- Fixes SSAO edge artifacts (#1122)
    - Add `reuseOcclusion` parameter to multi-sample pass
    - Add `blurDepthBias` parameter to occlusion pass
    - Handle near clip in SSAO blur
- Support reading score from B-factor in pLDDT color theme
- Add Cel-shading support
    - `celShaded` geometry parameter
    - `celSteps` renderer parameter
- Add the ability to customize the Snapshot Description component via `PluginUISpec.components.viewport.snapshotDescription`
- Add `doNotDisposeCanvas3DContext` option to `PluginContext.dispose`
- Remove support for density data from edmaps.rcsb.org

## [v4.3.0] - 2024-05-26

- Fix State Snapshots export animation (#1140)
- Add depth of field (dof) postprocessing effect
- Add `SbNcbrTunnels` extension for for visualizing tunnels in molecular structures from ChannelsDB (more info in [tunnels.md](./docs/docs/extensions/tunnels.md))
- Fix edge case in minimizing RMSD transform computation

## [v4.2.0] - 2024-05-04

- Add emissive material support
- Add bloom post-processing
- MolViewSpec extension: `loadMVS` supports `keepCamera` parameter
- Return StateTransform selectors from measurements API (addDistance, addAngle, etc.)
- Refactor transparency rendering
    - More uniform behavior for blended, wboit, dpoit
    - Fix issues with text & image geometry
- Fix render-spheres example (#1100)
    - Wrong step size in sphere geometry boundingSphere & groupmapping
    - Handle empty `instanceGrid` in renderer & renderable
- Fix bond assignment from `IndexPairBonds`
    - Can not always be cached in `ElementSetIntraBondCache`
    - Wrong operator checks in `findPairBonds`
- Fix SSAO artifacts (@corredD, #1082)
- Fix bumpiness artifacts (#1107, #1084)

## [v4.1.0] - 2024-03-31

- Add `VolumeTransform` to translate/rotate a volume like in a structure superposition
- Fix BinaryCIF encoder edge cases caused by re-encoding an existing BinaryCIF file
- Fix edge-case where width/height in InputObserver are not correct
- Fix transparency rendering fallback (#1058)
- Fix SSAO broken when `OES_texture_float_linear` is unavailable
- Add `normalOffset` to `external-volume` color theme
    - This can give results similar to pymol's surface_ramp_above_mode=1
- Add `rotation` parameter to skybox background

## [v4.0.1] - 2024-02-19

- Fix BinaryCIF decoder edge cases. Fixes mmCIF model export from data provided by ModelServer.
- MolViewSpec extension: support for MVSX file format
- Revert "require WEBGL_depth_texture extension" & "remove renderbuffer use"

## [v4.0.0] - 2024-02-04

- Add Mesoscale Explorer app for investigating large systems
- [Breaking] Remove `cellpack` extension (superseded by Mesoscale Explorer app)
- [Breaking] Set minimal node.js version to 18
- [Breaking] Generalize rcsb/assembly-symmetry/ extension
    - Move to assembly-symmetry/
    - Remove RCSB specific dependencies and prefixes
- [Breaking] Require `WEBGL_depth_texture` webgl extension
    - Remove `renderbuffer` use
- [Breaking] Change build target to ES2018
    - Custom builds only require ES6 for dependencies like immer.js
- [Breaking] Changed `createPluginUI`
    - The function now takes a single `options` argument
    - The caller must specify a `render` method that mounts the Mol* react component to DOM
        - A default `renderReact18` method is provided, but needs to be imported separately
        - To support React 16 and 17, `ReactDOM.render` can be passed
- Improve `SetUtils` performance using ES6 features
- [Breaking] Reduce memory usage of `SymmetryOperator.ArrayMapping`
    - Requires calling methods from instance
- [Breaking] Fix `mol-model/structure/model/properties/seconday-structure.ts` file name (#938)
- [Breaking] Add `Canvas3DContext` runtime props
    - Props: pixelScale, pickScale, transparency (blended, wboit, dpoit)
    - Replaces instantiation-time attribs
- [Breaking] Change default compile target to ES2018
- [Breaking] Add culling & LOD support
    - Cull per-object and per-instance
    - Cull based on frustum and camera distance
    - LOD visibility based on camera distance
    - Special LOD mode for spheres with automatic levels
    - Occlusion culling (only WebGL2)
        - Hi-Z pass
        - Cull based on previous frame's Hi-Z buffer
- Add stochastic/dithered transparency to fade overlapping LODs in and out
- Add "Automatic Detail" preset that shows surface/cartoon/ball & stick based on camera distance

## [v3.45.0] - 2024-02-03

- Add color interpolation to impostor cylinders
- MolViewSpec components are applicable only when the model has been loaded from MolViewSpec
- Add `snapshotKey` and `tooltip` params to loci `LabelRepresentation`
- Update `FocusLoci` behavior to support `snapshotKey` param
  - Clicking a visual with `snapshotKey` will trigger that snapshot
- Render multiline loci label tooltips as Markdown
- `ParamDefinition.Text` updates:
  - Support `multiline` inputs
  - Support `placeholder` parameter
  - Support `disableInteractiveUpdates` to only trigger updates once the control loses focus
- Move dependencies related to the headless context from optional deps to optional peer deps

## [v3.44.0] - 2024-01-06

- Add new `cartoon` visuals to support atomic nucleotide base with sugar
- Add `thicknessFactor` to `cartoon` representation for scaling nucleotide block/ring/atomic-fill visuals
- Use bonds from `_struct_conn` in mmCIF files that use `label_seq_id`
- Fix measurement label `offsetZ` default: not needed when `scaleByRadius` is enbaled
- Support for label rendering in HeadlessPluginContext
- MolViewSpec extension
  - Support all X11 colors
  - Support relative URIs
  - CLI tools: mvs-validate, mvs-render, mvs-print-schema
  - Labels applied in one node
- ModelServer SDF/MOL2 ligand export: fix atom indices when additional atoms are present
- Avoid showing (and calculating) inter-unit bonds for huge structures
- Fixed `DragOverlay` on WebKit/Safari browsers

## [v3.43.1] - 2023-12-04

- Fix `react-markdown` dependency

## [v3.43.0] - 2023-12-02

- Fix `State.tryGetCellData` (return type & data check)
- Don't change camera.target unless flyMode or pointerLock are enabled
- Handle empty CIF files
- Snapshot improvements:
    - Add `key` property
    - Ability to existing snapshot name, key, and description
    - Support markdown in descriptions (ignores all HTML tags)
    - Ability to link to snapshots by key from descriptions
    - Separate UI control showing description of the current snapshot
- Do not activate drag overlay for non-file content
- Add `structure-element-sphere` visual to `spacefill` representation
- Fix missing `await` in `HeadlessPluginContext.saveStateSnapshot`
- Added support for providing custom sequence viewers to the plugin spec
- MolViewSpec extension (MVS)
- Add URL parameters `mvs-url`, `mvs-data`, `mvs-format`
- Add drag&drop for `.mvsj` files
- Fix `bumpiness` scaling with `ignoreLight` enabled
- Add `transforms` & `label` params to `ShapeFromPly`
- Optimize `LociSelectManager.selectOnly` to avoid superfluous loci set operations
- Dispose of viewer on `unload` event to aid GC

## [v3.42.0] - 2023-11-05

- Fix handling of PDB files with insertion codes (#945)
- Fix de-/saturate of colors with no hue
- Improve `distinctColors` function
    - Add `sort` and `sampleCountFactor` parameters
    - Fix clustering issues
- Add `clipPrimitive` option to spheres geometry, clipping whole spheres instead of cutting them
- Add `DragAndDropManager`
- Add `options` support for default bond labels

## [v3.41.0] - 2023-10-15

- Add `PluginContext.initialized` promise & support for it in the `Plugin` UI component.
- Fix undesired interaction between settings panel and the panel on the right.
- Add ability to customize server parameters for `RCSBAssemblySymmetry`.

## [v3.40.1] - 2023-09-30

- Do not call `updateFocusRepr` if default `StructureFocusRepresentation` isn't present.
- Treat "tap" as a click in `InputObserver`
- ModelServer ligand queries: fix atom count reported by SDF/MOL/MOL2 export
- CCD extension: Make visuals for aromatic bonds configurable
- Add optional `file?: CifFile` to `MmcifFormat.data`
- Add support for webgl extensions
    - `WEBGL_clip_cull_distance`
    - `EXT_conservative_depth`
    - `WEBGL_stencil_texturing`
    - `EXT_clip_control`
- Add `MultiSampleParams.reduceFlicker` (to be able to switch it off)
- Add `alphaThickness` parameter to adjust alpha of spheres for radius
- Ability to hide "right" panel from simplified viewport controls
- Add `blockIndex` parameter to TrajectoryFromMmCif
- Fix bounding sphere calculation for "element-like" visuals
- Fix RCSB PDB validation report URL
- Add sharpening postprocessing option
- Take pixel-ratio into account for outline scale
- Gracefully handle missing HTMLImageElement
- Fix pixel-ratio changes not applied to all render passes

## [v3.39.0] - 2023-09-02

- Add some elements support for `guessElementSymbolString` function
- Faster bounding rectangle calculation for imposter spheres
- Allow toggling of hydrogens as part of `LabelTextVisual`

## [v3.38.3] - 2023-07-29

- Fix imposter spheres not updating, e.g. in trajectories (broke in v3.38.0)

## [v3.38.2] - 2023-07-24

- Don't rely solely on `chem_comp_atom` when detecting CCD files (#877)
- Actually support non-physical keys in `Bindings.Trigger.code`

## [v3.38.1] - 2023-07-22

- Fix pixel-scale not updated in SSAO pass

## [v3.38.0] - 2023-07-18

- Fix display issue with SIFTS mapping
- Support non-physical keys in `Bindings.Trigger.code`
- Update `getStateSnapshot` to only overwrite current snapshot if it was created automatically
- Fix distinct palette's `getSamples` infinite loop
- Add 'NH2', 'FOR', 'FMT' to `CommonProteinCaps`
- Add `opened` event to `PluginStateSnapshotManager`
- Properly switch-off fog
- Add `approximate` option for spheres rendering
- Reduce `Spheres` memory usage
    - Derive mapping from VertexID
    - Pull position and group from texture
- Add `Euler` math primitive
- Add stride option to element sphere & point visuals
- Add `disabledExtensions` field to default viewer's options
- Add `LRUCache.remove`
- Add 'Chain Instance' and 'Uniform' options for 'Carbon Color' param (in Color Theme: Element Symbol)

## [v3.37.1] - 2023-06-20

- Fix issues with wboit/dpoit in large scenes
- Fix lines, text, points rendering (broken in v3.37.0)

## [v3.37.0] - 2023-06-17

- Add `inverted` option to `xrayShaded` parameter
- Model-export extension: Add ability to set a file name for structures
- Add `contextHash` to `SizeTheme`
- Add mipmap-based blur for image backgrounds

## [v3.36.1] - 2023-06-11

- Allow parsing of CCD ligand files
- Add dedicated wwPDB CCD extension to align and visualize ideal & model CCD coordinates
- Make operators in `IndexPairBonds` a directed property
- Remove erroneous bounding-box overlap test in `Structure.eachUnitPair`
- Fix `EdgeBuilder.addNextEdge` for loop edges
- Optimize inter unit bond compute
- Ensure consistent state for volume representation (#210)
- Improve SSAO for thin geometry (e.g. lines)
- Add snapshot support for structure selections
- Add `nucleicProfile` parameter to cartoon representation
- Add `cartoon` theme with separate colorings for for mainchain and sidechain visuals

## [v3.35.0] - 2023-05-14

- Enable odd dash count (1,3,5)
- Add principal axes spec and fix edge cases
- Add a uniform color theme for NtC tube that still paints residue and segment dividers in a different color
- Mesh exporter improvements
    - Support points & lines in glTF export
    - Set alphaMode and doubleSided in glTF export
    - Fix flipped cylinder caps
- Fix bond assignments `struct_conn` records referencing waters
- Add StructConn extension providing functions for inspecting struct_conns
- Fix `PluginState.setSnapshot` triggering unnecessary state updates
- Fix an edge case in the `mol-state`'s `State` when trying to apply a transform to an existing Null object
- Add `SbNcbrPartialCharges` extension for coloring and labeling atoms and residues by partial atomic charges
  - uses custom mmcif categories `_sb_ncbr_partial_atomic_charges_meta` and `_sb_ncbr_partial_atomic_charges` (more info in [README.md](./src/extensions/sb-ncbr/README.md))
- Parse HEADER record when reading PDB file
- Support `ignoreHydrogens` in interactions representation
- Add hydroxyproline (HYP) commonly present in collagen molecules to the list of amino acids
- Fix assemblies for Archive PDB files (do not generate unique `label_asym_id` if `REMARK 350` is present)
- Add additional functions to `core.math` in `mol-script`
    - `cantorPairing`, `sortedCantorPairing`, `invertCantorPairing`,
    - `trunc`, `sign`

## [v3.34.0] - 2023-04-16

- Avoid `renderMarkingDepth` for fully transparent renderables
- Remove `camera.far` doubling workaround
- Add `ModifiersKeys.areNone` helper function
- Do not render NtC tube segments unless all required atoms are present in the structure
- Fix rendering issues caused by VAO reuse
- Add "Zoom All", "Orient Axes", "Reset Axes" buttons to the "Reset Camera" button
- Improve trackball move-state handling when key bindings use modifiers
- Fix rendering with very small viewport and SSAO enabled
- Fix `.getAllLoci` for structure representations with `structure.child`
- Fix `readAllLinesAsync` refering to dom length property
- Make mol-util/file-info node compatible
- Add `eachLocation` to representation/visual interface

## [v3.33.0] - 2023-04-02

- Handle resizes of viewer element even when window remains the same size
- Throttle canvas resize events
- Selection toggle buttons hidden if selection mode is off
- Camera focus loci bindings allow reset on click-away to be overridden
- Input/controls improvements
    - Move or fly around the scene using keys
    - Pointer lock to look around scene
    - Toggle spin/rock animation using keys
- Apply bumpiness as lightness variation with `ignoreLight`
- Remove `JSX` reference from `loci-labels.ts`
- Fix overpaint/transparency/substance smoothing not updated when geometry changes
- Fix camera project/unproject when using offset viewport
- Add support for loading all blocks from a mmcif file as a trajectory
- Add `Frustum3D` and `Plane3D` math primitives
- Include `occupancy` and `B_iso_or_equiv` when creating `Conformation` from `Model`
- Remove LazyImports (introduced in v3.31.1)

## [v3.32.0] - 2023-03-20

- Avoid rendering of fully transparent renderables
- Add occlusion color parameter
- Fix issue with outlines and orthographic camera
- Reduce over-blurring occlusion at larger view distances
- Fix occlusion artefact with non-canvas viewport and pixel-ratio > 1
- Update nodejs-shims conditionals to handle polyfilled document object in NodeJS environment.
- Ensure marking edges are at least one pixel wide
- Add exposure parameter to renderer
- Only trigger marking when mouse is directly over canvas
- Fix blurry occlusion in screenshots
- [Breaking] Add `setFSModule` to `mol-util/data-source` instead of trying to trick WebPack

## [v3.31.4] - 2023-02-24

- Allow link cylinder/line `dashCount` set to '0'
- Stop animation loop when disposing `PluginContext` (thanks @gfrn for identifying the issue)

## [v3.31.3] - 2023-02-22

- Fix impostor bond visuals not correctly updating on `sizeFactor` changes
- Fix degenerate case in PCA
- Fix near clipping avoidance in impostor shaders
- Update `fs` import in `data-source.ts`

## [v3.31.2] - 2023-02-12

- Fix exit code of volume pack executable (pack.ts). Now exits with non-0 status when an error happens
- Remove pca transform from components ui focus (too distracting)
- Fix artefacts with opaque outlines behind transparent objects
- Fix polymer trace visual not updating
- Fix use of `WEBGL_provoking_vertex`

## [v3.31.1] - 2023-02-05

- Improve Component camera focus based on the PCA of the structure and the following rules:
    - The first residue should be in first quadrant if there is only one chain
    - The average position of the residues of the first chain should be in the first quadrant if there is more than one chain
- Add `HeadlessPluginContext` and `HeadlessScreenshotHelper` to be used in Node.js
- Add example `image-renderer`
- Fix wrong offset when rendering text with orthographic projection
- Update camera/handle helper when `devicePixelRatio` changes
- Add various options to customize the axes camera-helper
- Fix issue with texture-mesh color smoothing when changing themes
- Add fast boundary helper and corresponding unit trait
- Add Observable for Canvas3D commits

## [v3.30.0] - 2023-01-29

- Improve `Dnatco` extension
    - Factor out common code in `Dnatco` extension
    - Add `NtC tube` visual. Applicable for structures with NtC annotation
    - [Breaking] Rename `DnatcoConfalPyramids` to `DnatcoNtCs`
- Improve boundary calculation performance
- Add option to create & include images in state snapshots
- Fix SSAO artefacts with high bias values
- Fix SSAO resolution scale parameter handling
- Improve outlines, visually more stable at different view distances

## [v3.29.0] - 2023-01-15

- `meshes` extension: Fixed a bug in mesh visualization (show backfaces when opacity < 1)
- Add color quick select control to Volume controls
- Fix `dropFiles` bug
- Fix some cyclic imports and reduce the use of const enums. This should make it easier to use the library with the `isolatedModules: true` TS config.
- Fix `dropFiles` bug (#679)
- Add `input type='color'` picker to `CombinedColorControl`
- Set `ParameterMappingControl` disabled when state is updating
- Performance tweaks
    - Update clip `defines` only when changed
    - Check for identity in structure/unit areEqual methods
    - Avoid cloning of structure representation parameters
    - Make SymmetryOperator.createMapping monomorphic
    - Improve bonding-sphere calculation
    - Defer Scene properties calculation (markerAverage, opacityAverage, hasOpaque)
    - Improve checks in in UnitsRepresentation setVisualState
- Add StructureElement.Loci.forEachLocation
- Add RepresentationRegistry.clear and ThemeRegistry.clear
- Add generic Loci support for overpaint, substance, clipping themes
- Add `.getCenter` and `.center` to `Camera`
- Add support to dim unmarked groups
- Add support for marker edge strength

## [v3.28.0] - 2022-12-20

- Show histogram in direct volume control point settings
- Add `solidInterior` parameter to sphere/cylinder impostors
- [Breaking] Tweak `ignoreHydrogens` non-polar handling (introduced in 3.27.0)
- Add `meshes` and `volumes-and-segmentations` extensions
    - See https://molstarvolseg.ncbr.muni.cz/ for more info
- Fix missing support for info in `ParamDefinition.Converted`
- Add support for multi-visual volume representations
- Improve volume isosurface bounding-sphere
- Add basic volume segmentation support to core
    - Add `Volume.Segment` model
    - Add `Segmentation` custom volume property
    - Add `SegmentRepresentation` representation
    - Add `volume-segment` color theme
- Fix GPU marching cubes failing for large meshes with webgl2 (due to use of float16)

## [v3.27.0] - 2022-12-15

- Add an `includeTransparent` parameter to hide/show outlines of components that are transparent
- Fix 'once' for animations of systems with many frames
- Better guard against issue (black fringes) with bumpiness in impostors
- Improve impostor shaders
    - Fix sphere near-clipping with orthographic projection
    - Fix cylinder near-clipping
    - Add interior cylinder caps
    - Add per-pixel object clipping
- Fix `QualityAssessment` assignment bug for structures with different auth vs label sequence numbering
- Refresh `ApplyActionControl`'s param definition when toggling expanded state
- Fix `struct_conn` bond assignment for ions
- Ability to show only polar hydrogens

## [v3.26.0] - 2022-12-04

- Support for ``powerPreference`` webgl attribute. Add ``PluginConfig.General.PowerPreference`` and ``power-preference`` Viewer GET param.
- Excluded common protein caps `NME` and `ACE` from the ligand selection query
- Add screen-space shadow post-processing effect
- Add "Structure Molecular Surface" visual
- Add `external-volume` theme (coloring of arbitrary geometries by user-selected volume)

## [v3.25.1] - 2022-11-20

- Fix edge-case in `Structure.eachUnitPair` with single-element units
- Fix 'auto' structure-quality for coarse models

## [v3.25.0] - 2022-11-16

- Fix handling of gzipped assets (reverts #615)

## [v3.24.0] - 2022-11-13

- Make `PluginContext.initContainer` checkered canvas background optional
- Store URL of downloaded assets to detect zip/gzip based on extension (#615)
- Add optional `operator.key`; can be referenced in `IndexPairBonds`
- Add overpaint/transparency/substance theme strength to representations
- Fix viewport color for transparent background

## [v3.23.0] - 2022-10-19

- Add `PluginContext.initContainer/mount/unmount` methods; these should make it easier to reuse a plugin context with both custom and built-in UI
- Add `PluginContext.canvas3dInitialized`
- `createPluginUI` now resolves after the 3d canvas has been initialized
- Change EM Volume Streaming default from `Whole Structure` to `Auto`

## [v3.22.0] - 2022-10-17

- Replace `VolumeIsosurfaceParams.pickingGranularity` param with `Volume.PickingGranuality`

## [v3.21.0] - 2022-10-17

- Add `VolumeIsosurfaceParams.pickingGranularity` param
- Prevent component controls collapsing when option is selected

## [v3.20.0] - 2022-10-16

- [Breaking] Rename the ``model-index`` color theme to ``trajectory-index``
- Add a new ``model-index`` color theme that uniquely colors each loaded model
- Add the new ``model-index`` and ``structure-index`` color themes as an option for the carbon color in the ``element-symbol`` and ``ilustrative`` color themes
- Add ``structure-index`` color theme that uniquely colors each root structure
- Add ``nearest`` method to ``Lookup3D``
- Add mipmap-based blur for skybox backgrounds

## [v3.19.0] - 2022-10-01

- Fix "empty textures" error on empty canvas
- Optimize BinaryCIF integer packing encoder
- Fix dual depth peeling when post-processing is off or when rendering direct-volumes
- Add ``cameraClipping.minNear`` parameter
- Fix black artifacts on specular highlights with transparent background

## [v3.18.0] - 2022-09-17

- Integration of Dual depth peeling - OIT method
- Stereo camera improvements
    - Fix param updates not applied
    - Better param ranges and description
    - Add timer.mark for left/right camera

## [v3.17.0] - 2022-09-11

- [Fix] Clone ``Canvas3DParams`` when creating a ``Canvas3D`` instance to prevent shared state between multiple instances
- Add ``includeResidueTest`` option to ``alignAndSuperposeWithSIFTSMapping``
- Add ``parentDisplay`` param for interactions representation.
- [Experimental] Add support for PyMOL, VMD, and Jmol atom expressions in selection scripts
- Support for ``failIfMajorPerformanceCaveat`` webgl attribute. Add ``PluginConfig.General.AllowMajorPerformanceCaveat`` and ``allow-major-performance-caveat`` Viewer GET param.
- Fix handling of PDB TER records (#549)
- Add support for getting multiple loci from a representation (``.getAllLoci()``)
- Add ``key`` property to intra- and inter-bonds for referencing source data
- Fix click event triggered after move

## [v3.16.0] - 2022-08-25

- Support ``globalColorParams`` and ``globalSymmetryParams`` in common representation params
- Support ``label`` parameter in ``Viewer.loadStructureFromUrl``
- Fix ``ViewportHelpContent`` Mouse Controls section

## [v3.15.0] - 2022-08-23

- Fix wboit in Safari >=15 (add missing depth renderbuffer to wboit pass)
- Add 'Around Camera' option to Volume streaming
- Avoid queuing more than one update in Volume streaming

## [v3.14.0] - 2022-08-20

- Expose inter-bonds compute params in structure
- Improve performance of inter/intra-bonds compute
- Fix defaultAttribs handling in Canvas3DContext.fromCanvas
- Confal pyramids extension improvements
    - Add custom labels to Confal pyramids
    - Improve naming of some internal types in Confal pyramids extension coordinate
    - Add example mmCIF file with categories necessary to display Confal pyramids
    - Change the lookup logic of NtC steps from residues
- Add support for download of gzipped files
- Don't filter IndexPairBonds by element-based rules in MOL/SDF and MOL2 (without symmetry) models
- Fix Glycam Saccharide Names used by default
- Fix GPU surfaces rendering in Safari with WebGL2
- Add ``fov`` (Field of View) Canvas3D parameter
- Add ``sceneRadiusFactor`` Canvas3D parameter
- Add background pass (skybox, image, horizontal/radial gradient)
    - Set simple-settings presets via ``PluginConfig.Background.Styles``
    - Example presets in new backgrounds extension
    - Load skybox/image from URL or File (saved in session)
    - Opacity, saturation, lightness controls for skybox/image
    - Coverage (viewport or canvas) controls for image/gradient
- [Breaking] ``AssetManager`` needs to be passed to various graphics related classes
- Fix SSAO renderable initialization
- Reduce number of webgl state changes
    - Add ``viewport`` and ``scissor`` to state object
    - Add ``hasOpaque`` to scene object
- Handle edge cases where some renderables would not get (correctly) rendered
    - Fix text background rendering for opaque text
    - Fix helper scenes not shown when rendering directly to draw target
- Fix ``CustomElementProperty`` coloring not working

## [v3.13.0] - 2022-07-24

- Fix: only update camera state if manualReset is off (#494)
- Improve handling principal axes of points in a plane
- Add 'material' annotation support for textures
- More effort to avoid using ``flat`` qualifier in shaders: add ``dVaryingGroup``
- Enable ``immediateUpdate`` for iso level in isosurface and volume streaming controls
- Add support to download CCD from configurable URL

## [v3.12.1] - 2022-07-20

- Fix plugin behavior dispose logic to correctly unsubscribe observables.

## [v3.12.0] - 2022-07-17

- Add ``colorMarker`` option to Renderer. This disables the highlight and select marker at a shader level for faster rendering of large scenes in some cases.
- Bind shared textures only once per pass, not for each render item
- Fix missing 'material' annotation for some uniforms, causing unnecessary uniform updates
- Remove use of ``isnan`` in impostor shaders, not needed and causing slowdown
- Avoid using ``flat`` qualifier in shaders, causing slowdown
- Improve CellPack's ``adjustStyle`` option (disable ``colorMarker``, set component options, enable marking w/o ghost)
- Scan all entities when looking for ``struct_conn`` entries (fixes issue when the same ``label_asym_id`` is used in more than one entity)

## [v3.11.0] - 2022-07-04

- Add ``instanceGranularity`` option for marker, transparency, clipping, overpaint, substance data to save memory
- CellPack extension tweaks
    - Use instancing to create DNA/RNA curves to save memory
    - Enable ``instanceGranularity`` by default
    - Add ``adjustStyle`` option to LoadCellPackModel action (stylized, no multi-sample, no far clipping, chain picking)
- Structure Superposition now respects pivot's coordinate system

## [v3.10.2] - 2022-06-26

- Fix superfluous shader varying
- Improve use of gl_VertexID when possible

## [v3.10.1] - 2022-06-26

- Fix groupCount when updating TextureMesh-based visuals

## [v3.10.0] - 2022-06-24

- Add support for Glycam saccharide names
- Add ``PluginConfig.Viewport.ShowTrajectoryControls`` config option

## [v3.9.1] - 2022-06-19

- Fix missing ``super.componentWillUnmount()`` calls (@simeonborko)
- Fix missing ``uGroupCount`` update for visuals
- Fix missing aromatic bond display

## [v3.9.0] - 2022-05-30

- Improve picking by using drawbuffers (when available) to reduce number of drawcalls
- GPU timing support
    - Add ``timing-mode`` Viewer GET param
    - Add support for webgl timer queries
    - Add timer marks around GPU render & compute operations
- Volume Server CIF: Add check that a data block contains volume data before parsing
- Fix ``Scene.clear`` not clearing primitives & volumes arrays (@JonStargaryen)
- Fix rendering volumes when wboit is switched off and postprocessing is enabled

## [v3.8.2] - 2022-05-22

- Fix ``Scene.opacityAverage`` not taking xray shaded into account

## [v3.8.1] - 2022-05-14

- Fix issues with marking camera/handle helper (#433)
- Fix issues with array uniforms when running with headless-gl
- Fix Polymer Chain Instance coloring
- Improve performance of scene marker/opacity average calculation

## [v3.8.0] - 2022-04-30

- Add support for outlines around transparent objects
- Improve per-group transparency when wboit is switched off
- Improve ``ColorTheme`` typing with ``ColorType`` generic.
    - Defaults to ``ColorTypeLocation``
    - Set when using ``ColorTypeDirect`` or ``ColorTypeGrid``
- Fix case handling of ``struct_conf`` mmCIF enumeration field (#425)
- Fix ``allowTransparentBackfaces`` for per-group transparency
- Fix ``FormatRegistry.isApplicable`` returning true for unregistered formats
- Fix: handle building of ``GridLookup3D`` with zero cell size
- Fix ``ignoreLight`` for direct-volume rendering with webgl1
- Fix (non-black) outlines when using transparent background

## [v3.7.0] - 2022-04-13

- Fix ``xrayShaded`` for texture-mesh geometries
- [Breaking] Change ``allowTransparentBackfaces`` to ``transparentBackfaces`` with options ``off``, ``on``, ``opaque``. This was only added in 3.6.0, so allowing a breaking change here.
    - ``off``: don't show (default)
    - ``on``: show with transparency
    - ``opaque``: show fully opaque
- Add option to disable file drop overlay.

## [v3.6.2] - 2022-04-05

- ModelServer ligand queries: fixes for alternate locations, additional atoms & UNL ligand
- React 18 friendly ``useBehavior`` hook.

## [v3.6.1] - 2022-04-03

- Fix React18 related UI regressions.

## [v3.6.0] - 2022-04-03

- Check that model and coordinates have same element count when creating a trajectory
- Fix aromatic rings assignment: do not mix flags and planarity test
- Improve bonds assignment of coarse grained models: check for IndexPairBonds and exhaustive StructConn
- Fix unit mapping in bondedAtomicPairs MolScript query
- Improve pdb parsing: handle non unique atom and chain names (fixes #156)
- Fix volume streaming for entries with multiple contour lists
- Add ``allowTransparentBackfaces`` parameter to support double-sided rendering of transparent geometries
- Fix handling of case insensitive mmCIF enumeration fields (including entity.type)
- Fix ``disable-wboit`` Viewer GET param
- Add support for React 18.
    - Used by importing ``createPluginUI`` from ``mol-plugin-ui/react18``;
    - In Mol* 4.0, React 18 will become the default option.

## [v3.5.0] - 2022-03-25

- Fix issues with bounding-sphere & color-smoothing (mostly for small geometries)
- Support BCIF => CIF conversion in ``cif2bcif`` CLI tool

## [v3.4.0] - 2022-03-13

- Fix handling of mmcif with empty ``label_*`` fields
- Improve saccharide detection (compare against list from CCD)
- Fix legend label of hydrophobicity color theme
- Add ``LoadTrajectory`` action
- Add ``CustomImportControls`` to left panel
- Add Zenodo import extension (load structures, trajectories, volumes, and zip files)
- Fix loading of some compressed files within sessions
- Fix wrong element assignment for atoms with Charmm ion names
- Fix handling of empty symmetry cell data
- Add support for ``trr`` and ``nctraj`` coordinates files
- Add support for ``prmtop`` and ``top`` topology files

## [v3.3.1] - 2022-02-27

- Fix issue with unit boundary reuse (do at visual level instead)
- Add option to ignore ions for inter-unit bond computation

## [v3.3.0] - 2022-02-27

- Fix parsing contour-level from emdb v3 header files
- Fix invalid CSS (#376)
- Fix "texture not renderable" & "texture not bound" warnings (#319)
- Fix visual for bonds between two aromatic rings
- Fix visual for delocalized bonds (parsed from mmcif and mol2)
- Fix ring computation algorithm
- Add ``UnitResonance`` property with info about delocalized triplets
- Resolve marking in main renderer loop to improve overall performance
- Use ``throttleTime`` instead of ``debounceTime`` in sequence viewer for better responsiveness
- Change line geometry default ``scaleFactor`` to 2 (3 is too big after fixing line rendering)
- Trajectory animation performance improvements
    - Reuse ``Model.CoarseGrained`` for coordinate trajectories
    - Avoid calculating ``InterUnitBonds`` when ``Structure.parent`` ones are empty
    - Reuse unit boundary if sphere has not changed too much
    - Don't show 'inter-bond' and 'element-cross' visuals in line representations of polymerAndLigand preset
- Fix additional mononucleotides detected as polymer components
- Fix and improve ``canRemap`` handling in ``IntraUnitBonds``
- Reuse occlusion for secondary passes during multi-sampling
- Check if marking passes are needed before doing them
- Add ``resolutionScale`` parameter to allow trading quality of occlusion for performance

## [v3.2.0] - 2022-02-17

- Rename "best database mapping" to "SIFTS Mapping"
- Add schema and export support for ``atom_site.pdbx_sifts_xref_*`` fields
- Add schema export support for ``atom_site.pdbx_label_index`` field
- Add `traceOnly` parameter to chain/UniProt-based structure alignment
- Store ``IndexPairBonds`` as a dynamic property.

## [v3.1.0] - 2022-02-06

- Fix ``xrayShaded`` & ``ignoreLight`` params not working at the same time
- Add ``ignoreLight`` to component params
- Tweaks for cleaner default representation style
    - Cartoon: use ``nucleotide-ring`` instead of ``nucleotide-block``
    - Focus: use ``xrayShaded`` instead of opacity; adjust target size; don't show non-covalent interactions twice
- Fix representation preset side effects (changing post-processing parameters, see #363)
- Add Quick Styles panel (default, illustrative, stylized)
- Fix exported structure missing secondary-structure categories (#364)
- Fix volume streaming error message: distinguish between missing data and server error (#364)

## [v3.0.2] - 2022-01-30

- Fix color smoothing of elongated structures (by fixing ``Sphere.expand`` for spheres with highly directional extrema)
- Fix entity label not displayed when multiple instances of the same entity are highlighted
- Fix empty elements created in ``StructureElement.Loci.extendToAllInstances``
- Measurement options tweaks (allow larger ``textSize``; make ``customText`` essential)
- Fix visual visibility sync edge case when changing state snapshots

## [v3.0.1] - 2022-01-27

- Fix marking pass not working with ``transparentBackground``
- Fix pdbe xray maps url not https
- Fix entity-id color theme broken for non-IHM models
- Improve/fix marking of ``InteractionsInterUnitVisual`` (mark when all contact-feature members are given)
- Add missing "entity-id" and "enity-source" options for carbon coloring to "element-symbol" color theme
- Fix VolumeServer/query CLI
- Support automatic iso-value adjustment for VolumeServer data in ``Viewer.loadVolumeFromUrl``
- Emit drag event whenever started within viewport (not only for non-empty loci)

## [v3.0.0] - 2022-01-23

- Assembly handling tweaks:
    - Do not include suffix for "identity assembly operators"
    - Do not include assembly-related categories to export if the structure was composed from an assembly
    - Special case for ``structAsymMap`` if Mol* asym id operator mapping is present
- Support for opening ZIP files with multiple entries
- Add Model Export extension
- Bugfix: Automatically treat empty string as "non-present" value in BinaryCIF writer.
- Fix coarse model support in entity-id color theme
- Fix marking of carbohydrate visuals (whole chain could get marked instead of single residue)
- Add custom colors to "element-symbol", "molecule-type", "residue-name", and "secondary-structure" themes
- Support/bugfixes for ``atom_site.pdbx_sifts_xref`` categories
- Improve/fix marking of ``InteractionsIntraUnitVisual`` (mark when all contact-feature members are given)

## [v3.0.0-dev.10] - 2022-01-17

- Fix ``getOperatorsForIndex``
- Pass animation info (current frame & count) to state animations
    - Fix camera stutter for "camera spin" animation
- Add formal charge parsing support for MOL/SDF files (thanks @ptourlas)
- [Breaking] Cleaner looking ``MembraneOrientationVisuals`` defaults
- [Breaking] Add rock animation to trackball controls
    - Add ``animate`` to ``TrackballControlsParams``, remove ``spin`` and ``spinSpeed``
    - Add ``animate`` to ``SimpleSettingsParams``, remove ``spin``
- Add "camera rock" state animation
- Add support for custom colors to "molecule-type" theme
- [Breaking] Add style parameter to "illustrative" color theme
    - Defaults to "entity-id" style instead of "chain-id"
- Add "illustrative" representation preset

## [v3.0.0-dev.9] - 2022-01-09

- Add PDBj as a ``pdb-provider`` option
- Move Viewer APP to a separate file to allow use without importing light theme & index.html
- Add symmetry support for mol2 files (only spacegroup setting 1)
- Fix mol2 files element symbol assignment
- Improve bond assignment from ``IndexPairBonds``
    - Add ``key`` field for mapping to source data
    - Fix assignment of bonds with unphysical length
- Fix label/stats of single atom selection in multi-chain units

## [v3.0.0-dev.8] - 2021-12-31

- Add ``PluginFeatureDetection`` and disable WBOIT in Safari 15.
- Add ``disable-wboit`` Viewer GET param
- Add ``prefer-webgl1`` Viewer GET param
- [Breaking] Refactor direct-volume rendering
    - Remove isosurface render-mode (use GPU MC instead)
    - Move coloring into theme (like for other geometries/renderables)
        - Add ``direct`` color type
        - Remove color from transfer-function (now only alpha)
        - Add direct-volume color theme support
        - Add volume-value color theme
- [Breaking] Use size theme in molecular/gaussian surface & label representations
    - This is breaking because it was hardcoded to ``physical`` internally but the repr size theme default was ``uniform`` (now ``physical``)

## [v3.0.0-dev.7] - 2021-12-20

- Reduce number of created programs/shaders
    - Support specifying variants when creating graphics render-items
    - Change double-side shader param from define to uniform
    - Remove dMarkerType shader define (use uMarker as needed)
    - Support to ignore defines depending on the shader variant
    - Combine pickObject/pickInstance/pickGroup shader variants into one
    - Combine markingDepth/markingMask shader variants into one
    - Correctly set shader define flags for overpaint, transparency, substance, clipping
- [Breaking] Add per-object clip rendering properties (variant/objects)
    - ``SimpleSettingsParams.clipping.variant/objects`` and ``RendererParams.clip`` were removed

## [v3.0.0-dev.6] - 2021-12-19

- Enable temporal multi-sampling by default
    - Fix flickering during marking with camera at rest
- Enable ``aromaticBonds`` in structure representations by default
- Add ``PluginConfig.Structure.DefaultRepresentationPreset``
- Add ModelArchive support
    - schema extensions (e.g., AlphaFold uses it for the pLDDT score)
    - ModelArchive option in DownloadStructure action
    - ``model-archive`` GET parameter for Viewer app
    - ``Viewer.loadModelArchive`` method
- Improve support for loading AlphaFold structures
    - Automatic coloring by pLDDT
    - AlphaFold DB option in DownloadStructure action
    - ``afdb`` GET parameter for Viewer app
    - ``Viewer.loadAlphaFoldDb`` method
- Add QualityAssessment extension (using data from ma_qa_metric_local mmcif category)
    - pLDDT & qmean score: coloring, repr presets, molql symbol, loci labels (including avg for mutli-residue selections)
    - pLDDT: selection query
- Warn about erroneous symmetry operator matrix (instead of throwing an error)
- Added ``createPluginUI`` to ``mol-plugin-ui``
    - Support ``onBeforeUIRender`` to make sure initial UI works with custom presets and similar features.
- [Breaking] Removed ``createPlugin`` and ``createPluginAsync`` from ``mol-plugin-ui``
    - Please use ``createPluginUI`` instead
- Improve aromatic bonds handling
    - Don't detect aromatic bonds for rings < 5 atoms based on planarity
    - Prefer atoms in aromatic rings as bond reference positions

## [v3.0.0-dev.5] - 2021-12-16

- Fix initial camera reset not triggering for some entries.

## [v3.0.0-dev.4] - 2021-12-14

- Add ``bumpiness`` (per-object and per-group), ``bumpFrequency`` & ``bumpAmplitude`` (per-object) render parameters (#299)
- Change ``label`` representation defaults: Use text border instead of rectangle background
- Add outline color option to renderer
- Fix false positives in Model.isFromPdbArchive
- Add drag and drop support for loading any file, including multiple at once
    - If there are session files (.molx or .molj) among the dropped files, only the first session will be loaded
- Add drag and drop overlay
- Safari 15.1 - 15.3 WebGL 2 support workaround
- [Breaking] Move ``react`` and ``react-dom`` to ``peerDependencies``. This might break some builds.

## [v3.0.0-dev.3] - 2021-12-4

- Fix OBJ and USDZ export

## [v3.0.0-dev.2] - 2021-12-1

- Do not include tests and source maps in NPM package

## [v3.0.0-dev.0] - 2021-11-28

- Add multiple lights support (with color, intensity, and direction parameters)
- [Breaking] Add per-object material rendering properties
    - ``SimpleSettingsParams.lighting.renderStyle`` and ``RendererParams.style`` were removed
- Add substance theme with per-group material rendering properties
- ``StructureComponentManager.Options`` state saving support
- ``ParamDefinition.Group.presets`` support

## [v2.4.1] - 2021-11-28

- Fix: allow atoms in aromatic rings to do hydrogen bonds

## [v2.4.0] - 2021-11-25

- Fix secondary-structure property handling
    - StructureElement.Property was incorrectly resolving type & key
    - StructureSelectionQuery helpers 'helix' & 'beta' were not ensuring property availability
- Re-enable VAO with better workaround (bind null elements buffer before deleting)
- Add ``Representation.geometryVersion`` (increments whenever the geometry of any of its visuals changes)
- Add support for grid-based smoothing of Overpaint and Transparency visual state for surfaces

## [v2.3.9] - 2021-11-20

- Workaround: switch off VAO support for now

## [v2.3.8] - 2021-11-20

- Fix double canvas context creation (in plugin context)
- Fix unused vertex attribute handling (track which are used, disable the rest)
- Workaround for VAO issue in Chrome 96 (can cause WebGL to crash on geometry updates)

## [v2.3.7] - 2021-11-15

- Added ``ViewerOptions.collapseRightPanel``
- Added ``Viewer.loadTrajectory`` to support loading "composed" trajectories (e.g. from gro + xtc)
- Fix: handle parent in Structure.remapModel
- Add ``rounded`` and ``square`` helix profile options to Cartoon representation (in addition to the default ``elliptical``)

## [v2.3.6] - 2021-11-8

- Add additional measurement controls: orientation (box, axes, ellipsoid) & plane (best fit)
- Improve aromatic bond visuals (add ``aromaticScale``, ``aromaticSpacing``, ``aromaticDashCount`` params)
- [Breaking] Change ``adjustCylinderLength`` default to ``false`` (set to true for focus representation)
- Fix marker highlight color overriding select color
- CellPack extension update
    - add binary model support
    - add compartment (including membrane) geometry support
    - add latest mycoplasma model example
- Prefer WebGL1 in Safari 15.1.

## [v2.3.5] - 2021-10-19

- Fix sequence viewer for PDB files with COMPND record and multichain entities.
- Fix index pair bonds order assignment

## [v2.3.4] - 2021-10-12

- Fix pickScale not taken into account in line/point shader
- Add pixel-scale, pick-scale & pick-padding GET params to Viewer app
- Fix selecting bonds not adding their atoms in selection manager
- Add ``preferAtoms`` option to SelectLoci/HighlightLoci behaviors
- Make the implicit atoms of bond visuals pickable
    - Add ``preferAtomPixelPadding`` to Canvas3dInteractionHelper
- Add points & crosses visuals to Line representation
- Add ``pickPadding`` config option (look around in case target pixel is empty)
- Add ``multipleBonds`` param to bond visuals with options: off, symmetric, offset
- Fix ``argparse`` config in servers.

## [v2.3.3] - 2021-10-01

- Fix direct volume shader

## [v2.3.2] - 2021-10-01

- Prefer WebGL1 on iOS devices until WebGL2 support has stabilized.

## [v2.3.1] - 2021-09-28

- Add Charmm saccharide names
- Treat missing occupancy column as occupancy of 1
- Fix line shader not accounting for aspect ratio
- [Breaking] Fix point repr & shader
    - Was unusable with ``wboit``
    - Replaced ``pointFilledCircle`` & ``pointEdgeBleach`` params by ``pointStyle`` (square, circle, fuzzy)
    - Set ``pointSizeAttenuation`` to false by default
    - Set ``sizeTheme`` to ``uniform`` by default
- Add ``markerPriority`` option to Renderer (useful in combination with edges of marking pass)
- Add support support for ``chem_comp_bond`` and ``struct_conn`` categories (fixes ModelServer behavior where these categories should have been present)
- Model and VolumeServer: fix argparse config

## [v2.3.0] - 2021-09-06

- Take include/exclude flags into account when displaying aromatic bonds
- Improve marking performance
    - Avoid unnecessary draw calls/ui updates when marking
    - Check if loci is superset of visual
    - Check if loci overlaps with unit visual
    - Ensure ``Interval`` is used for ranges instead of ``SortedArray``
    - Add uniform marker type
    - Special case for reversing previous mark
- Add optional marking pass
    - Outlines visible and hidden parts of highlighted/selected groups
    - Add highlightStrength/selectStrength renderer params

## [v2.2.3] - 2021-08-25

- Add ``invertCantorPairing`` helper function
- Add ``Mesh`` processing helper ``.smoothEdges``
- Smooth border of molecular-surface with ``includeParent`` enabled
- Hide ``includeParent`` option from gaussian-surface visuals (not particularly useful)
- Improved ``StructureElement.Loci.size`` performance (for marking large cellpack models)
- Fix new ``TransformData`` issues (camera/bounding helper not showing up)
- Improve marking performance (avoid superfluous calls to ``StructureElement.Loci.isWholeStructure``)

## [v2.2.2] - 2021-08-11

- Fix ``TransformData`` issues [#133](https://github.com/molstar/molstar/issues/133)
- Fix ``mol-script`` query compiler const expression recognition.

## [v2.2.1] - 2021-08-02

- Add surrounding atoms (5 Angstrom) structure selection query
- [Breaking] Add maxDistance prop to ``IndexPairBonds``
- Fix coordinateSystem not handled in ``Structure.asParent``
- Add ``dynamicBonds`` to ``Structure`` props (force re-calc on model change)
    - Expose as optional param in root structure transform helper
- Add overpaint support to geometry exporters
- ``InputObserver`` improvements
  - normalize wheel speed across browsers/platforms
  - support Safari gestures (used by ``TrackballControls``)
  - ``PinchInput.fractionDelta`` and use it in ``TrackballControls``

## [v2.2.0] - 2021-07-31

- Add ``tubularHelices`` parameter to Cartoon representation
- Add ``SdfFormat`` and update SDF parser to be able to parse data headers according to spec (hopefully :)) #230
- Fix mononucleotides detected as polymer components (#229)
- Set default outline scale back to 1
- Improved DCD reader cell angle handling (interpret near 0 angles as 90 deg)
- Handle more residue/atom names commonly used in force-fields
- Add USDZ support to ``geo-export`` extension.
- Fix ``includeParent`` support for multi-instance bond visuals.
- Add ``operator`` Loci granularity, selecting everything with the same operator name.
- Prefer ``_label_seq_id`` fields in secondary structure assignment.
- Support new EMDB API (https://www.ebi.ac.uk/emdb/api/entry/map/[EMBD-ID]) for EM volume contour levels.
- ``Canvas3D`` tweaks:
    - Update ``forceDraw`` logic.
    - Ensure the scene is re-rendered when viewport size changes.
    - Support ``noDraw`` mode in ``PluginAnimationLoop``.

## [v2.1.0] - 2021-07-05

- Add parameter for to display aromatic bonds as dashes next to solid cylinder/line.
- Add backbone representation
- Fix outline in orthographic mode and set default scale to 2.

## [v2.0.7] - 2021-06-23

- Add ability to specify ``volumeIndex`` in ``Viewer.loadVolumeFromUrl`` to better support Volume Server inputs.
- Support in-place reordering for trajectory ``Frame.x/y/z`` arrays for better memory efficiency.
- Fixed text CIF encoder edge cases (most notably single whitespace not being escaped).

## [v2.0.6] - 2021-06-01

- Add glTF (GLB) and STL support to ``geo-export`` extension.
- Protein crosslink improvements
    - Change O-S bond distance to allow for NOS bridges (doi:10.1038/s41586-021-03513-3)
    - Added NOS-bridges query & improved disulfide-bridges query
- Fix #178: ``IndexPairBonds`` for non-single residue structures (bug due to atom reordering).
- Add volumetric color smoothing for MolecularSurface and GaussianSurface representations (#173)
- Fix nested 3d grid lookup that caused results being overwritten in non-covalent interactions computation.
- Basic implementation of ``BestDatabaseSequenceMapping`` (parse from CIF, color theme, superposition).
- Add atom id ranges support to Selection UI.

## [v2.0.5] - 2021-04-26

- Ability to pass ``Canvas3DContext`` to ``PluginContext.fromCanvas``.
- Relative frame support for ``Canvas3D`` viewport.
- Fix bug in screenshot copy UI.
- Add ability to select residues from a list of identifiers to the Selection UI.
- Fix SSAO bugs when used with ``Canvas3D`` viewport.
- Support for  full pausing (no draw) rendering: ``Canvas3D.pause(true)``.
- Add ``MeshBuilder.addMesh``.
- Add ``Torus`` primitive.
- Lazy volume loading support.
- [Breaking] ``Viewer.loadVolumeFromUrl`` signature change.
    - ``loadVolumeFromUrl(url, format, isBinary, isovalues, entryId)`` => ``loadVolumeFromUrl({ url, format, isBinary }, isovalues, { entryId, isLazy })``
- Add ``TextureMesh`` support to ``geo-export`` extension.

## [v2.0.4] - 2021-04-20

- [WIP] Mesh export extension
- ``Structure.eachAtomicHierarchyElement`` (#161)
- Fixed reading multi-line values in SDF format
- Fixed Measurements UI labels (#166)

## [v2.0.3] - 2021-04-09

- Add support for ``ColorTheme.palette`` designed for providing gradient-like coloring.
- [Breaking] The ``zip`` function is now asynchronous and expects a ``RuntimeContext``. Also added ``Zip()`` returning a ``Task``.
- [Breaking] Add ``CubeGridFormat`` in ``alpha-orbitals`` extension.

## [v2.0.2] - 2021-03-29

- Add ``Canvas3D.getRenderObjects``.
- [WIP] Animate state interpolating, including model trajectories
- Recognise MSE, SEP, TPO, PTR and PCA as non-standard amino-acids.
- Fix VolumeFromDensityServerCif transform label

## [v2.0.1] - 2021-03-23

- Exclude tsconfig.commonjs.tsbuildinfo from npm bundle

## [v2.0.0] - 2021-03-23

Too many changes to list as this is the start of the changelog... Notably, default exports are now forbidden.<|MERGE_RESOLUTION|>--- conflicted
+++ resolved
@@ -6,8 +6,11 @@
 ## [Unreleased]
 - Get bond orders from non-standard CONECT records in PDB files
 - Remove outdated `gl_FrontFacing` workaround for buggy drivers
-<<<<<<< HEAD
-- MolViewSpec extension:
+- Fix clip objects for deirect-volume rendering
+- Support "magic window" style AR (via WebXR)
+- Fix `PluginState.getStateTransitionFrameIndex`
+- MolViewSpec
+  - Add support for DX map format
   - Better support for coarse structures in MVS:
     - Support for MVS annotations on coarse structures (color_from_*, tooltip_from_*)
     - Support for MVS labels on coarse structures (label, label_from_*)
@@ -15,13 +18,6 @@
   - Tidy up MVS builder:
     - Add `sphere` and `angle` methods
     - [Breaking] Rename builder method primitives_from_uri -> primitivesFromUri
-=======
-- Fix clip objects for deirect-volume rendering
-- Support "magic window" style AR (via WebXR)
-- Fix `PluginState.getStateTransitionFrameIndex`
-- MolViewSpec
-  - Add support for DX map format
->>>>>>> dff3837d
 
 ## [v5.0.0] - 2025-09-28
 - [Breaking] Renamed some color schemes ('inferno' -> 'inferno-no-black', 'magma' -> 'magma-no-black', 'turbo' -> 'turbo-no-black', 'rainbow' -> 'simple-rainbow')
