# Change Log
All notable changes to this project will be documented in this file, following the suggestions of [Keep a CHANGELOG](http://keepachangelog.com/). This project adheres to [Semantic Versioning](http://semver.org/) for its most widely used - and defacto - public interfaces.

Note that since we don't clearly distinguish between a public and private interfaces there will be changes in non-major versions that are potentially breaking. If we make breaking changes to less used interfaces we will highlight it in here.

## [Unreleased]

- Volume UI improvements
    - Render all volume entries instead of selecting them one-by-one
    - Toggle visibility of all volumes
    - More accessible iso value control
- Support wheel event on sliders
- MolViewSpec extension:
    - Add validation for discriminated union params
    - Primitives: remove triangle_colors, line_colors, have implicit grouping instead; rename many parameters
- Add `external-structure` theme that colors any geometry by structure properties
- Support float and half-float data type for direct-volume rendering and GPU isosurface extraction
- Minor documentation updates
- Add support for position-location to `volume-value` color theme
- Add support for color themes to `slice` representation
- Improve/fix palette support in volume color themes
- Support removal of independent selection controls in the viewport
- Support custom selection controls
- Support for custom granularity dropdown options
- Fix `Plane3D.projectPoint`
- Fix marking related image rendering issues
    - Handle pixels without a group
    - Take fog into account
<<<<<<< HEAD
- Sequence panel: Mark focused loci (bold+underline)
- Change modifier key behavior in Normal Mode (default = select only, Ctrl/Cmd = add to selection, Shift = extend last selected range)
=======
- Quick Styles section reorganized
- UI color improvements (scrollbar contrast, toggle button hover color)
- overrideWater param for entity-id color theme
- Renames PDB-Dev to PDB-IHM and adjusts data source
- Support for custom Sequence Viewer mode options
- Fix vertex based themes for spheres shader
>>>>>>> 0dacbcb3

## [v4.10.0] - 2024-12-15

- Add `ModelWithCoordinates` decorator transform.
- Fix outlines on transparent background using illumination mode (#1364)
- Fix transparent depth texture artifacts using illumination mode
- Fix marking of consecutive gap elements (#876)
- Allow React 19 in dependencies
- Fix missing deflate header if `CompressionStream` is available
- Fix is_iOS check for NodeJS
- Added PluginCommands.Camera.FocusObject
- Plugin state snapshot can have instructions to focus objects (PluginState.Snapshot.camera.focus)
- MolViewSpec extension: Support for multi-state files (animations)
- Fix units transform data not fully updated when structure child changes
- Fix `addIndexPairBonds` quadratic runtime case
- Use adjoint matrix to transform normals in shaders
- Fix resize handling in `tests/browser`

## [v4.9.1] - 2024-12-05

- Fix iOS check when running on Node

## [v4.9.0] - 2024-12-01

- Fix artifacts when using xray shading with high xrayEdgeFalloff values
- Enable double rounded capping on tubular helices
- Fix single residue tubular helices not showing up
- Fix outlines on volume and surface reps that do not disappear (#1326)
- Add example `glb-export`
- Membrane orientation: Improve `isApplicable` check and error handling (#1316)
- Fix set fenceSync to null after deleteSync.
- Fix operator key-based `IndexPairBonds` assignment
    - Don't add bonds twice
    - Add `IndexPairs.bySameOperator` to avoid looping over all bonds for each unit
- Add `Structure.intraUnitBondMapping`
- Add more structure-based visuals to avoid too many (small) render-objects
    - `structure-intra-bond`, `structure-ellipsoid-mesh`, `structure-element-point`, `structure-element-cross`
- Upgrade to express v5 (#1311)
- Fix occupancy check using wrong index for inter-unit bond computation (@rxht, #1321)
- Fix transparent SSAO for image rendering, e.g., volumne slices (#1332)
- Fix bonds not shown with `ignoreHydrogens` on (#1315)
    - Better handle mmCIF files with no entities defined by using `label_asym_id`
    - Show bonds in water chains when `ignoreHydorgensVariant` is `non-polar`
- Add MembraneServer API, generating data to be consumed in the context of MolViewSpec
- Fix `StructConn.isExhaustive` for partial models (e.g., returned by the model server)
- Refactor value swapping in molstar-math to fix SWC (Next.js) build (#1345)
- Fix transform data not updated when structure child changes
- Fix `PluginStateSnapshotManager.syncCurrent` to work as expected on re-loaded states.
- Fix do not compute implicit hydrogens when unit is explicitly protonated (#1257)
- ModelServer and VolumeServer: support for input files from Google Cloud Storage (gs://)
- Fix color of missing partial charges for SB partial charges extension

## [v4.8.0] - 2024-10-27

- Add SSAO support for transparent geometry
- Fix SSAO color not updating
- Improve blending of overlapping outlines from transparent & opaque geometries
- Default to `blended` transparency on iOS due to `wboit` not being supported.
- Fix direct-volume with fog off (and on with `dpoit`) and transparent background on (#1286)
- Fix missing pre-multiplied alpha for `blended` & `wboit` with no fog (#1284)
- Fix backfaces visible using blended transparency on impostors (#1285)
- Fix StructureElement.Loci.isSubset() only considers common units (#1292)
- Fix `Scene.opacityAverage` calculation never 1
- Fix bloom in illumination mode
- Fix `findPredecessorIndex` bug when repeating values
- MolViewSpec: Support for transparency and custom properties
- MolViewSpec: MVP Support for geometrical primitives (mesh, lines, line, label, distance measurement)
- Mesoscale Explorer: Add support for 4-character PDB IDs (e.g., 8ZZC) in PDB-IHM/PDB-Dev loader
- Fix Sequence View in Safari 18
- Improve performance of `IndexPairBonds` assignment when operator keys are available
- ModelArchive QualityAssessment extension:
    - Add support for ma_qa_metric_local_pairwise mmCIF category
    - Add PAE plot component
- Add new AlphaFoldDB-PAE example app
- Add support for LAMMPS data and dump formats
- Remove extra anti-aliasing from text shader (fixes #1208 & #1306)

## [v4.7.1] - 2024-09-30

- Improve `resolutionMode` (#1279)
    - Add `auto` that picks `scaled` for mobile devices and `native` elsewhere
    - Add `resolution-mode` Viewer GET param
    - Add `PluginConfig.General.ResolutionMode` config item

## [v4.7.0] - 2024-09-29

- Add illumination mode
    - Path-traced SSGI
    - Automatic thickness (estimate)
        - Base thickness as max(backface depth) - min(frontface depth)
        - Per object density factor to adjust thickness
    - Progressively trace samples to keep viewport interactive
    - Toggle on/off by pressing "G"
    - `illumination` Viewer GET param
- Enables dXrayShaded define when rendering depth
- Fix handling of PDB files that have chains with same id separated by TER record (#1245)
- Sequence Panel: Improve visuals of unmodeled sequence positions (#1248)
- Fix no-compression xtc parser (#1258)
- Mol2 Reader: Fix mol2 status_bit read error (#1251)
- Fix shadows with multiple lights
- Fix impostor sphere interior normal when using orthographic projection
- Add `resolutionMode` parameter to `Canvas3DContext`
    - `scaled`, divides by `devicePixelRatio`
    - `native`, no changes
- Add `CustomProperty.Context.errorContext` to support reporting errors during loading of custom properties (#1254)
    - Use in MolViewSpec extension
- Mesoscale Explorer: fix color & style issues
- Remove use of deprecated SASS explicit color functions
- Allow "Components" section to display nested components created by "Apply Action > Selection".

## [v4.6.0] - 2024-08-28

- Add round-caps option on tubular alpha helices
- Fix missing Sequence UI update on state object removal (#1219)
- Improved prmtop format support (CTITLE, %COMMENT)
- Avoid calculating bonds for water units when `ignoreHydrogens` is on
- Add `Water` trait to `Unit`
- Improve entity-id coloring for structures with multiple models from the same source (#1221)
- Wrap screenshot & image generation in a `Task`
- AlphaFold DB: Add BinaryCIF support when fetching data
- PDB-IHM/PDB-Dev: Add support for 4-character PDB IDs (e.g., 8ZZC)
- Fix polymer-gap visual coloring with cartoon theme
- Add formal-charge color theme (#328)
- Add more coloring options to cartoon theme
- Use `CompressionStream` Browser API when available
- Add `pdbx_structure_determination_methodology` mmcif field and `Model` helpers
- Fix cartoon representation not updated when secondary structure changes
- Add Zhang-Skolnick secondary-structure assignment method which handles coarse-grained models (#49)
- Calculate bonds for coarse-grained models
- VolumeServer: Add `health-check` endpoint + `healthCheckPath` config prop to report service health
- ModelServer: Add `health-check` endpoint + `healthCheckPath` config prop to report service health

## [v4.5.0] - 2024-07-28

- Separated postprocessing passes
- Take into account explicit hydrogens when computing hydrogen bonds
- Fix DoF with pixel ratios =! 1
- Fix DoF missing transparent depth
- Fix trackball pinch zoom and add pan
- Fix aromatic link rendering when `adjustCylinderLength` is true
- Change trackball animate spin speed unit to radians per second
- Fix `mol-plugin-ui/skin/base/components/misc.scss` syntax to be in line with latest Sass syntax
- Handle missing theme updates
    - Fix trajectory-index color-theme not always updated (#896)
    - Fix bond cylinders not updated on size-theme change with `adjustCylinderLength` enabled (#1215)
- Use `OES_texture_float_linear` for SSAO when available

## [v4.4.1] - 2024-06-30

- Clean `solidInterior` transparent cylinders
- Create a transformer to deflate compressed data
- Adjust Quick Styles panel button labels
- Improve camera interpolation code (interpolate camera rotation instead of just position)
- Mesoscale Explorer
    - Add `illustrative` coloring option
    - Press 'C' to toggle between center and zoom & center on click
    - Add entities selection description
    - Clicking a leaf node in the right panel tree will center each instance in turn
    - Add measurement controls to right panel
    - Mouse left click on label with snapshot key will load snapshot
    - Mouse hover over label with protein name highlight entities with the same name
    - Custom ViewportSnapshotDescription with custom MarkdowAnchor
        - \# other snapshots with a given key \[...](#key)
        - i highlight a protein with a given NAME \[...](iNAME)
        - g highlight a group with a given group type and group name \[...](ggrouptype.groupname)
        - h URLs with a given link \[...](http...)
    - Snapshot description panel window size and text can be resized and hidden with new icons
    - Add styles controls to right panel
    - Add viewport settings to left panel
    - Add app info component to left panel with interactive tour and doc link
- Fixes SSAO edge artifacts (#1122)
    - Add `reuseOcclusion` parameter to multi-sample pass
    - Add `blurDepthBias` parameter to occlusion pass
    - Handle near clip in SSAO blur
- Support reading score from B-factor in pLDDT color theme
- Add Cel-shading support
    - `celShaded` geometry parameter
    - `celSteps` renderer parameter
- Add the ability to customize the Snapshot Description component via `PluginUISpec.components.viewport.snapshotDescription`
- Add `doNotDisposeCanvas3DContext` option to `PluginContext.dispose`
- Remove support for density data from edmaps.rcsb.org

## [v4.3.0] - 2024-05-26

- Fix State Snapshots export animation (#1140)
- Add depth of field (dof) postprocessing effect
- Add `SbNcbrTunnels` extension for for visualizing tunnels in molecular structures from ChannelsDB (more info in [tunnels.md](./docs/docs/extensions/tunnels.md))
- Fix edge case in minimizing RMSD transform computation

## [v4.2.0] - 2024-05-04

- Add emissive material support
- Add bloom post-processing
- MolViewSpec extension: `loadMVS` supports `keepCamera` parameter
- Return StateTransform selectors from measurements API (addDistance, addAngle, etc.)
- Refactor transparency rendering
    - More uniform behavior for blended, wboit, dpoit
    - Fix issues with text & image geometry
- Fix render-spheres example (#1100)
    - Wrong step size in sphere geometry boundingSphere & groupmapping
    - Handle empty `instanceGrid` in renderer & renderable
- Fix bond assignment from `IndexPairBonds`
    - Can not always be cached in `ElementSetIntraBondCache`
    - Wrong operator checks in `findPairBonds`
- Fix SSAO artifacts (@corredD, #1082)
- Fix bumpiness artifacts (#1107, #1084)

## [v4.1.0] - 2024-03-31

- Add `VolumeTransform` to translate/rotate a volume like in a structure superposition
- Fix BinaryCIF encoder edge cases caused by re-encoding an existing BinaryCIF file
- Fix edge-case where width/height in InputObserver are not correct
- Fix transparency rendering fallback (#1058)
- Fix SSAO broken when `OES_texture_float_linear` is unavailable
- Add `normalOffset` to `external-volume` color theme
    - This can give results similar to pymol's surface_ramp_above_mode=1
- Add `rotation` parameter to skybox background

## [v4.0.1] - 2024-02-19

- Fix BinaryCIF decoder edge cases. Fixes mmCIF model export from data provided by ModelServer.
- MolViewSpec extension: support for MVSX file format
- Revert "require WEBGL_depth_texture extension" & "remove renderbuffer use"

## [v4.0.0] - 2024-02-04

- Add Mesoscale Explorer app for investigating large systems
- [Breaking] Remove `cellpack` extension (superseded by Mesoscale Explorer app)
- [Breaking] Set minimal node.js version to 18
- [Breaking] Generalize rcsb/assembly-symmetry/ extension
    - Move to assembly-symmetry/
    - Remove RCSB specific dependencies and prefixes
- [Breaking] Require `WEBGL_depth_texture` webgl extension
    - Remove `renderbuffer` use
- [Breaking] Change build target to ES2018
    - Custom builds only require ES6 for dependencies like immer.js
- [Breaking] Changed `createPluginUI`
    - The function now takes a single `options` argument
    - The caller must specify a `render` method that mounts the Mol* react component to DOM
        - A default `renderReact18` method is provided, but needs to be imported separately
        - To support React 16 and 17, `ReactDOM.render` can be passed
- Improve `SetUtils` performance using ES6 features
- [Breaking] Reduce memory usage of `SymmetryOperator.ArrayMapping`
    - Requires calling methods from instance
- [Breaking] Fix `mol-model/structure/model/properties/seconday-structure.ts` file name (#938)
- [Breaking] Add `Canvas3DContext` runtime props
    - Props: pixelScale, pickScale, transparency (blended, wboit, dpoit)
    - Replaces instantiation-time attribs
- [Breaking] Change default compile target to ES2018
- [Breaking] Add culling & LOD support
    - Cull per-object and per-instance
    - Cull based on frustum and camera distance
    - LOD visibility based on camera distance
    - Special LOD mode for spheres with automatic levels
    - Occlusion culling (only WebGL2)
        - Hi-Z pass
        - Cull based on previous frame's Hi-Z buffer
- Add stochastic/dithered transparency to fade overlapping LODs in and out
- Add "Automatic Detail" preset that shows surface/cartoon/ball & stick based on camera distance

## [v3.45.0] - 2024-02-03

- Add color interpolation to impostor cylinders
- MolViewSpec components are applicable only when the model has been loaded from MolViewSpec
- Add `snapshotKey` and `tooltip` params to loci `LabelRepresentation`
- Update `FocusLoci` behavior to support `snapshotKey` param
  - Clicking a visual with `snapshotKey` will trigger that snapshot
- Render multiline loci label tooltips as Markdown
- `ParamDefinition.Text` updates:
  - Support `multiline` inputs
  - Support `placeholder` parameter
  - Support `disableInteractiveUpdates` to only trigger updates once the control loses focus
- Move dependencies related to the headless context from optional deps to optional peer deps

## [v3.44.0] - 2024-01-06

- Add new `cartoon` visuals to support atomic nucleotide base with sugar
- Add `thicknessFactor` to `cartoon` representation for scaling nucleotide block/ring/atomic-fill visuals
- Use bonds from `_struct_conn` in mmCIF files that use `label_seq_id`
- Fix measurement label `offsetZ` default: not needed when `scaleByRadius` is enbaled
- Support for label rendering in HeadlessPluginContext
- MolViewSpec extension
  - Support all X11 colors
  - Support relative URIs
  - CLI tools: mvs-validate, mvs-render, mvs-print-schema
  - Labels applied in one node
- ModelServer SDF/MOL2 ligand export: fix atom indices when additional atoms are present
- Avoid showing (and calculating) inter-unit bonds for huge structures
- Fixed `DragOverlay` on WebKit/Safari browsers

## [v3.43.1] - 2023-12-04

- Fix `react-markdown` dependency

## [v3.43.0] - 2023-12-02

- Fix `State.tryGetCellData` (return type & data check)
- Don't change camera.target unless flyMode or pointerLock are enabled
- Handle empty CIF files
- Snapshot improvements:
    - Add `key` property
    - Ability to existing snapshot name, key, and description
    - Support markdown in descriptions (ignores all HTML tags)
    - Ability to link to snapshots by key from descriptions
    - Separate UI control showing description of the current snapshot
- Do not activate drag overlay for non-file content
- Add `structure-element-sphere` visual to `spacefill` representation
- Fix missing `await` in `HeadlessPluginContext.saveStateSnapshot`
- Added support for providing custom sequence viewers to the plugin spec
- MolViewSpec extension (MVS)
- Add URL parameters `mvs-url`, `mvs-data`, `mvs-format`
- Add drag&drop for `.mvsj` files
- Fix `bumpiness` scaling with `ignoreLight` enabled
- Add `transforms` & `label` params to `ShapeFromPly`
- Optimize `LociSelectManager.selectOnly` to avoid superfluous loci set operations
- Dispose of viewer on `unload` event to aid GC

## [v3.42.0] - 2023-11-05

- Fix handling of PDB files with insertion codes (#945)
- Fix de-/saturate of colors with no hue
- Improve `distinctColors` function
    - Add `sort` and `sampleCountFactor` parameters
    - Fix clustering issues
- Add `clipPrimitive` option to spheres geometry, clipping whole spheres instead of cutting them
- Add `DragAndDropManager`
- Add `options` support for default bond labels

## [v3.41.0] - 2023-10-15

- Add `PluginContext.initialized` promise & support for it in the `Plugin` UI component.
- Fix undesired interaction between settings panel and the panel on the right.
- Add ability to customize server parameters for `RCSBAssemblySymmetry`.

## [v3.40.1] - 2023-09-30

- Do not call `updateFocusRepr` if default `StructureFocusRepresentation` isn't present.
- Treat "tap" as a click in `InputObserver`
- ModelServer ligand queries: fix atom count reported by SDF/MOL/MOL2 export
- CCD extension: Make visuals for aromatic bonds configurable
- Add optional `file?: CifFile` to `MmcifFormat.data`
- Add support for webgl extensions
    - `WEBGL_clip_cull_distance`
    - `EXT_conservative_depth`
    - `WEBGL_stencil_texturing`
    - `EXT_clip_control`
- Add `MultiSampleParams.reduceFlicker` (to be able to switch it off)
- Add `alphaThickness` parameter to adjust alpha of spheres for radius
- Ability to hide "right" panel from simplified viewport controls
- Add `blockIndex` parameter to TrajectoryFromMmCif
- Fix bounding sphere calculation for "element-like" visuals
- Fix RCSB PDB validation report URL
- Add sharpening postprocessing option
- Take pixel-ratio into account for outline scale
- Gracefully handle missing HTMLImageElement
- Fix pixel-ratio changes not applied to all render passes

## [v3.39.0] - 2023-09-02

- Add some elements support for `guessElementSymbolString` function
- Faster bounding rectangle calculation for imposter spheres
- Allow toggling of hydrogens as part of `LabelTextVisual`

## [v3.38.3] - 2023-07-29

- Fix imposter spheres not updating, e.g. in trajectories (broke in v3.38.0)

## [v3.38.2] - 2023-07-24

- Don't rely solely on `chem_comp_atom` when detecting CCD files (#877)
- Actually support non-physical keys in `Bindings.Trigger.code`

## [v3.38.1] - 2023-07-22

- Fix pixel-scale not updated in SSAO pass

## [v3.38.0] - 2023-07-18

- Fix display issue with SIFTS mapping
- Support non-physical keys in `Bindings.Trigger.code`
- Update `getStateSnapshot` to only overwrite current snapshot if it was created automatically
- Fix distinct palette's `getSamples` infinite loop
- Add 'NH2', 'FOR', 'FMT' to `CommonProteinCaps`
- Add `opened` event to `PluginStateSnapshotManager`
- Properly switch-off fog
- Add `approximate` option for spheres rendering
- Reduce `Spheres` memory usage
    - Derive mapping from VertexID
    - Pull position and group from texture
- Add `Euler` math primitive
- Add stride option to element sphere & point visuals
- Add `disabledExtensions` field to default viewer's options
- Add `LRUCache.remove`
- Add 'Chain Instance' and 'Uniform' options for 'Carbon Color' param (in Color Theme: Element Symbol)

## [v3.37.1] - 2023-06-20

- Fix issues with wboit/dpoit in large scenes
- Fix lines, text, points rendering (broken in v3.37.0)

## [v3.37.0] - 2023-06-17

- Add `inverted` option to `xrayShaded` parameter
- Model-export extension: Add ability to set a file name for structures
- Add `contextHash` to `SizeTheme`
- Add mipmap-based blur for image backgrounds

## [v3.36.1] - 2023-06-11

- Allow parsing of CCD ligand files
- Add dedicated wwPDB CCD extension to align and visualize ideal & model CCD coordinates
- Make operators in `IndexPairBonds` a directed property
- Remove erroneous bounding-box overlap test in `Structure.eachUnitPair`
- Fix `EdgeBuilder.addNextEdge` for loop edges
- Optimize inter unit bond compute
- Ensure consistent state for volume representation (#210)
- Improve SSAO for thin geometry (e.g. lines)
- Add snapshot support for structure selections
- Add `nucleicProfile` parameter to cartoon representation
- Add `cartoon` theme with separate colorings for for mainchain and sidechain visuals

## [v3.35.0] - 2023-05-14

- Enable odd dash count (1,3,5)
- Add principal axes spec and fix edge cases
- Add a uniform color theme for NtC tube that still paints residue and segment dividers in a different color
- Mesh exporter improvements
    - Support points & lines in glTF export
    - Set alphaMode and doubleSided in glTF export
    - Fix flipped cylinder caps
- Fix bond assignments `struct_conn` records referencing waters
- Add StructConn extension providing functions for inspecting struct_conns
- Fix `PluginState.setSnapshot` triggering unnecessary state updates
- Fix an edge case in the `mol-state`'s `State` when trying to apply a transform to an existing Null object
- Add `SbNcbrPartialCharges` extension for coloring and labeling atoms and residues by partial atomic charges
  - uses custom mmcif categories `_sb_ncbr_partial_atomic_charges_meta` and `_sb_ncbr_partial_atomic_charges` (more info in [README.md](./src/extensions/sb-ncbr/README.md))
- Parse HEADER record when reading PDB file
- Support `ignoreHydrogens` in interactions representation
- Add hydroxyproline (HYP) commonly present in collagen molecules to the list of amino acids
- Fix assemblies for Archive PDB files (do not generate unique `label_asym_id` if `REMARK 350` is present)
- Add additional functions to `core.math` in `mol-script`
    - `cantorPairing`, `sortedCantorPairing`, `invertCantorPairing`,
    - `trunc`, `sign`

## [v3.34.0] - 2023-04-16

- Avoid `renderMarkingDepth` for fully transparent renderables
- Remove `camera.far` doubling workaround
- Add `ModifiersKeys.areNone` helper function
- Do not render NtC tube segments unless all required atoms are present in the structure
- Fix rendering issues caused by VAO reuse
- Add "Zoom All", "Orient Axes", "Reset Axes" buttons to the "Reset Camera" button
- Improve trackball move-state handling when key bindings use modifiers
- Fix rendering with very small viewport and SSAO enabled
- Fix `.getAllLoci` for structure representations with `structure.child`
- Fix `readAllLinesAsync` refering to dom length property
- Make mol-util/file-info node compatible
- Add `eachLocation` to representation/visual interface

## [v3.33.0] - 2023-04-02

- Handle resizes of viewer element even when window remains the same size
- Throttle canvas resize events
- Selection toggle buttons hidden if selection mode is off
- Camera focus loci bindings allow reset on click-away to be overridden
- Input/controls improvements
    - Move or fly around the scene using keys
    - Pointer lock to look around scene
    - Toggle spin/rock animation using keys
- Apply bumpiness as lightness variation with `ignoreLight`
- Remove `JSX` reference from `loci-labels.ts`
- Fix overpaint/transparency/substance smoothing not updated when geometry changes
- Fix camera project/unproject when using offset viewport
- Add support for loading all blocks from a mmcif file as a trajectory
- Add `Frustum3D` and `Plane3D` math primitives
- Include `occupancy` and `B_iso_or_equiv` when creating `Conformation` from `Model`
- Remove LazyImports (introduced in v3.31.1)

## [v3.32.0] - 2023-03-20

- Avoid rendering of fully transparent renderables
- Add occlusion color parameter
- Fix issue with outlines and orthographic camera
- Reduce over-blurring occlusion at larger view distances
- Fix occlusion artefact with non-canvas viewport and pixel-ratio > 1
- Update nodejs-shims conditionals to handle polyfilled document object in NodeJS environment.
- Ensure marking edges are at least one pixel wide
- Add exposure parameter to renderer
- Only trigger marking when mouse is directly over canvas
- Fix blurry occlusion in screenshots
- [Breaking] Add `setFSModule` to `mol-util/data-source` instead of trying to trick WebPack

## [v3.31.4] - 2023-02-24

- Allow link cylinder/line `dashCount` set to '0'
- Stop animation loop when disposing `PluginContext` (thanks @gfrn for identifying the issue)

## [v3.31.3] - 2023-02-22

- Fix impostor bond visuals not correctly updating on `sizeFactor` changes
- Fix degenerate case in PCA
- Fix near clipping avoidance in impostor shaders
- Update `fs` import in `data-source.ts`

## [v3.31.2] - 2023-02-12

- Fix exit code of volume pack executable (pack.ts). Now exits with non-0 status when an error happens
- Remove pca transform from components ui focus (too distracting)
- Fix artefacts with opaque outlines behind transparent objects
- Fix polymer trace visual not updating
- Fix use of `WEBGL_provoking_vertex`

## [v3.31.1] - 2023-02-05

- Improve Component camera focus based on the PCA of the structure and the following rules:
    - The first residue should be in first quadrant if there is only one chain
    - The average position of the residues of the first chain should be in the first quadrant if there is more than one chain
- Add `HeadlessPluginContext` and `HeadlessScreenshotHelper` to be used in Node.js
- Add example `image-renderer`
- Fix wrong offset when rendering text with orthographic projection
- Update camera/handle helper when `devicePixelRatio` changes
- Add various options to customize the axes camera-helper
- Fix issue with texture-mesh color smoothing when changing themes
- Add fast boundary helper and corresponding unit trait
- Add Observable for Canvas3D commits

## [v3.30.0] - 2023-01-29

- Improve `Dnatco` extension
    - Factor out common code in `Dnatco` extension
    - Add `NtC tube` visual. Applicable for structures with NtC annotation
    - [Breaking] Rename `DnatcoConfalPyramids` to `DnatcoNtCs`
- Improve boundary calculation performance
- Add option to create & include images in state snapshots
- Fix SSAO artefacts with high bias values
- Fix SSAO resolution scale parameter handling
- Improve outlines, visually more stable at different view distances

## [v3.29.0] - 2023-01-15

- `meshes` extension: Fixed a bug in mesh visualization (show backfaces when opacity < 1)
- Add color quick select control to Volume controls
- Fix `dropFiles` bug
- Fix some cyclic imports and reduce the use of const enums. This should make it easier to use the library with the `isolatedModules: true` TS config.
- Fix `dropFiles` bug (#679)
- Add `input type='color'` picker to `CombinedColorControl`
- Set `ParameterMappingControl` disabled when state is updating
- Performance tweaks
    - Update clip `defines` only when changed
    - Check for identity in structure/unit areEqual methods
    - Avoid cloning of structure representation parameters
    - Make SymmetryOperator.createMapping monomorphic
    - Improve bonding-sphere calculation
    - Defer Scene properties calculation (markerAverage, opacityAverage, hasOpaque)
    - Improve checks in in UnitsRepresentation setVisualState
- Add StructureElement.Loci.forEachLocation
- Add RepresentationRegistry.clear and ThemeRegistry.clear
- Add generic Loci support for overpaint, substance, clipping themes
- Add `.getCenter` and `.center` to `Camera`
- Add support to dim unmarked groups
- Add support for marker edge strength

## [v3.28.0] - 2022-12-20

- Show histogram in direct volume control point settings
- Add `solidInterior` parameter to sphere/cylinder impostors
- [Breaking] Tweak `ignoreHydrogens` non-polar handling (introduced in 3.27.0)
- Add `meshes` and `volumes-and-segmentations` extensions
    - See https://molstarvolseg.ncbr.muni.cz/ for more info
- Fix missing support for info in `ParamDefinition.Converted`
- Add support for multi-visual volume representations
- Improve volume isosurface bounding-sphere
- Add basic volume segmentation support to core
    - Add `Volume.Segment` model
    - Add `Segmentation` custom volume property
    - Add `SegmentRepresentation` representation
    - Add `volume-segment` color theme
- Fix GPU marching cubes failing for large meshes with webgl2 (due to use of float16)

## [v3.27.0] - 2022-12-15

- Add an `includeTransparent` parameter to hide/show outlines of components that are transparent
- Fix 'once' for animations of systems with many frames
- Better guard against issue (black fringes) with bumpiness in impostors
- Improve impostor shaders
    - Fix sphere near-clipping with orthographic projection
    - Fix cylinder near-clipping
    - Add interior cylinder caps
    - Add per-pixel object clipping
- Fix `QualityAssessment` assignment bug for structures with different auth vs label sequence numbering
- Refresh `ApplyActionControl`'s param definition when toggling expanded state
- Fix `struct_conn` bond assignment for ions
- Ability to show only polar hydrogens

## [v3.26.0] - 2022-12-04

- Support for ``powerPreference`` webgl attribute. Add ``PluginConfig.General.PowerPreference`` and ``power-preference`` Viewer GET param.
- Excluded common protein caps `NME` and `ACE` from the ligand selection query
- Add screen-space shadow post-processing effect
- Add "Structure Molecular Surface" visual
- Add `external-volume` theme (coloring of arbitrary geometries by user-selected volume)

## [v3.25.1] - 2022-11-20

- Fix edge-case in `Structure.eachUnitPair` with single-element units
- Fix 'auto' structure-quality for coarse models

## [v3.25.0] - 2022-11-16

- Fix handling of gzipped assets (reverts #615)

## [v3.24.0] - 2022-11-13

- Make `PluginContext.initContainer` checkered canvas background optional
- Store URL of downloaded assets to detect zip/gzip based on extension (#615)
- Add optional `operator.key`; can be referenced in `IndexPairBonds`
- Add overpaint/transparency/substance theme strength to representations
- Fix viewport color for transparent background

## [v3.23.0] - 2022-10-19

- Add `PluginContext.initContainer/mount/unmount` methods; these should make it easier to reuse a plugin context with both custom and built-in UI
- Add `PluginContext.canvas3dInitialized`
- `createPluginUI` now resolves after the 3d canvas has been initialized
- Change EM Volume Streaming default from `Whole Structure` to `Auto`

## [v3.22.0] - 2022-10-17

- Replace `VolumeIsosurfaceParams.pickingGranularity` param with `Volume.PickingGranuality`

## [v3.21.0] - 2022-10-17

- Add `VolumeIsosurfaceParams.pickingGranularity` param
- Prevent component controls collapsing when option is selected

## [v3.20.0] - 2022-10-16

- [Breaking] Rename the ``model-index`` color theme to ``trajectory-index``
- Add a new ``model-index`` color theme that uniquely colors each loaded model
- Add the new ``model-index`` and ``structure-index`` color themes as an option for the carbon color in the ``element-symbol`` and ``ilustrative`` color themes
- Add ``structure-index`` color theme that uniquely colors each root structure
- Add ``nearest`` method to ``Lookup3D``
- Add mipmap-based blur for skybox backgrounds

## [v3.19.0] - 2022-10-01

- Fix "empty textures" error on empty canvas
- Optimize BinaryCIF integer packing encoder
- Fix dual depth peeling when post-processing is off or when rendering direct-volumes
- Add ``cameraClipping.minNear`` parameter
- Fix black artifacts on specular highlights with transparent background

## [v3.18.0] - 2022-09-17

- Integration of Dual depth peeling - OIT method
- Stereo camera improvements
    - Fix param updates not applied
    - Better param ranges and description
    - Add timer.mark for left/right camera

## [v3.17.0] - 2022-09-11

- [Fix] Clone ``Canvas3DParams`` when creating a ``Canvas3D`` instance to prevent shared state between multiple instances
- Add ``includeResidueTest`` option to ``alignAndSuperposeWithSIFTSMapping``
- Add ``parentDisplay`` param for interactions representation.
- [Experimental] Add support for PyMOL, VMD, and Jmol atom expressions in selection scripts
- Support for ``failIfMajorPerformanceCaveat`` webgl attribute. Add ``PluginConfig.General.AllowMajorPerformanceCaveat`` and ``allow-major-performance-caveat`` Viewer GET param.
- Fix handling of PDB TER records (#549)
- Add support for getting multiple loci from a representation (``.getAllLoci()``)
- Add ``key`` property to intra- and inter-bonds for referencing source data
- Fix click event triggered after move

## [v3.16.0] - 2022-08-25

- Support ``globalColorParams`` and ``globalSymmetryParams`` in common representation params
- Support ``label`` parameter in ``Viewer.loadStructureFromUrl``
- Fix ``ViewportHelpContent`` Mouse Controls section

## [v3.15.0] - 2022-08-23

- Fix wboit in Safari >=15 (add missing depth renderbuffer to wboit pass)
- Add 'Around Camera' option to Volume streaming
- Avoid queuing more than one update in Volume streaming

## [v3.14.0] - 2022-08-20

- Expose inter-bonds compute params in structure
- Improve performance of inter/intra-bonds compute
- Fix defaultAttribs handling in Canvas3DContext.fromCanvas
- Confal pyramids extension improvements
    - Add custom labels to Confal pyramids
    - Improve naming of some internal types in Confal pyramids extension coordinate
    - Add example mmCIF file with categories necessary to display Confal pyramids
    - Change the lookup logic of NtC steps from residues
- Add support for download of gzipped files
- Don't filter IndexPairBonds by element-based rules in MOL/SDF and MOL2 (without symmetry) models
- Fix Glycam Saccharide Names used by default
- Fix GPU surfaces rendering in Safari with WebGL2
- Add ``fov`` (Field of View) Canvas3D parameter
- Add ``sceneRadiusFactor`` Canvas3D parameter
- Add background pass (skybox, image, horizontal/radial gradient)
    - Set simple-settings presets via ``PluginConfig.Background.Styles``
    - Example presets in new backgrounds extension
    - Load skybox/image from URL or File (saved in session)
    - Opacity, saturation, lightness controls for skybox/image
    - Coverage (viewport or canvas) controls for image/gradient
- [Breaking] ``AssetManager`` needs to be passed to various graphics related classes
- Fix SSAO renderable initialization
- Reduce number of webgl state changes
    - Add ``viewport`` and ``scissor`` to state object
    - Add ``hasOpaque`` to scene object
- Handle edge cases where some renderables would not get (correctly) rendered
    - Fix text background rendering for opaque text
    - Fix helper scenes not shown when rendering directly to draw target
- Fix ``CustomElementProperty`` coloring not working

## [v3.13.0] - 2022-07-24

- Fix: only update camera state if manualReset is off (#494)
- Improve handling principal axes of points in a plane
- Add 'material' annotation support for textures
- More effort to avoid using ``flat`` qualifier in shaders: add ``dVaryingGroup``
- Enable ``immediateUpdate`` for iso level in isosurface and volume streaming controls
- Add support to download CCD from configurable URL

## [v3.12.1] - 2022-07-20

- Fix plugin behavior dispose logic to correctly unsubscribe observables.

## [v3.12.0] - 2022-07-17

- Add ``colorMarker`` option to Renderer. This disables the highlight and select marker at a shader level for faster rendering of large scenes in some cases.
- Bind shared textures only once per pass, not for each render item
- Fix missing 'material' annotation for some uniforms, causing unnecessary uniform updates
- Remove use of ``isnan`` in impostor shaders, not needed and causing slowdown
- Avoid using ``flat`` qualifier in shaders, causing slowdown
- Improve CellPack's ``adjustStyle`` option (disable ``colorMarker``, set component options, enable marking w/o ghost)
- Scan all entities when looking for ``struct_conn`` entries (fixes issue when the same ``label_asym_id`` is used in more than one entity)

## [v3.11.0] - 2022-07-04

- Add ``instanceGranularity`` option for marker, transparency, clipping, overpaint, substance data to save memory
- CellPack extension tweaks
    - Use instancing to create DNA/RNA curves to save memory
    - Enable ``instanceGranularity`` by default
    - Add ``adjustStyle`` option to LoadCellPackModel action (stylized, no multi-sample, no far clipping, chain picking)
- Structure Superposition now respects pivot's coordinate system

## [v3.10.2] - 2022-06-26

- Fix superfluous shader varying
- Improve use of gl_VertexID when possible

## [v3.10.1] - 2022-06-26

- Fix groupCount when updating TextureMesh-based visuals

## [v3.10.0] - 2022-06-24

- Add support for Glycam saccharide names
- Add ``PluginConfig.Viewport.ShowTrajectoryControls`` config option

## [v3.9.1] - 2022-06-19

- Fix missing ``super.componentWillUnmount()`` calls (@simeonborko)
- Fix missing ``uGroupCount`` update for visuals
- Fix missing aromatic bond display

## [v3.9.0] - 2022-05-30

- Improve picking by using drawbuffers (when available) to reduce number of drawcalls
- GPU timing support
    - Add ``timing-mode`` Viewer GET param
    - Add support for webgl timer queries
    - Add timer marks around GPU render & compute operations
- Volume Server CIF: Add check that a data block contains volume data before parsing
- Fix ``Scene.clear`` not clearing primitives & volumes arrays (@JonStargaryen)
- Fix rendering volumes when wboit is switched off and postprocessing is enabled

## [v3.8.2] - 2022-05-22

- Fix ``Scene.opacityAverage`` not taking xray shaded into account

## [v3.8.1] - 2022-05-14

- Fix issues with marking camera/handle helper (#433)
- Fix issues with array uniforms when running with headless-gl
- Fix Polymer Chain Instance coloring
- Improve performance of scene marker/opacity average calculation

## [v3.8.0] - 2022-04-30

- Add support for outlines around transparent objects
- Improve per-group transparency when wboit is switched off
- Improve ``ColorTheme`` typing with ``ColorType`` generic.
    - Defaults to ``ColorTypeLocation``
    - Set when using ``ColorTypeDirect`` or ``ColorTypeGrid``
- Fix case handling of ``struct_conf`` mmCIF enumeration field (#425)
- Fix ``allowTransparentBackfaces`` for per-group transparency
- Fix ``FormatRegistry.isApplicable`` returning true for unregistered formats
- Fix: handle building of ``GridLookup3D`` with zero cell size
- Fix ``ignoreLight`` for direct-volume rendering with webgl1
- Fix (non-black) outlines when using transparent background

## [v3.7.0] - 2022-04-13

- Fix ``xrayShaded`` for texture-mesh geometries
- [Breaking] Change ``allowTransparentBackfaces`` to ``transparentBackfaces`` with options ``off``, ``on``, ``opaque``. This was only added in 3.6.0, so allowing a breaking change here.
    - ``off``: don't show (default)
    - ``on``: show with transparency
    - ``opaque``: show fully opaque
- Add option to disable file drop overlay.

## [v3.6.2] - 2022-04-05

- ModelServer ligand queries: fixes for alternate locations, additional atoms & UNL ligand
- React 18 friendly ``useBehavior`` hook.

## [v3.6.1] - 2022-04-03

- Fix React18 related UI regressions.

## [v3.6.0] - 2022-04-03

- Check that model and coordinates have same element count when creating a trajectory
- Fix aromatic rings assignment: do not mix flags and planarity test
- Improve bonds assignment of coarse grained models: check for IndexPairBonds and exhaustive StructConn
- Fix unit mapping in bondedAtomicPairs MolScript query
- Improve pdb parsing: handle non unique atom and chain names (fixes #156)
- Fix volume streaming for entries with multiple contour lists
- Add ``allowTransparentBackfaces`` parameter to support double-sided rendering of transparent geometries
- Fix handling of case insensitive mmCIF enumeration fields (including entity.type)
- Fix ``disable-wboit`` Viewer GET param
- Add support for React 18.
    - Used by importing ``createPluginUI`` from ``mol-plugin-ui/react18``;
    - In Mol* 4.0, React 18 will become the default option.

## [v3.5.0] - 2022-03-25

- Fix issues with bounding-sphere & color-smoothing (mostly for small geometries)
- Support BCIF => CIF conversion in ``cif2bcif`` CLI tool

## [v3.4.0] - 2022-03-13

- Fix handling of mmcif with empty ``label_*`` fields
- Improve saccharide detection (compare against list from CCD)
- Fix legend label of hydrophobicity color theme
- Add ``LoadTrajectory`` action
- Add ``CustomImportControls`` to left panel
- Add Zenodo import extension (load structures, trajectories, volumes, and zip files)
- Fix loading of some compressed files within sessions
- Fix wrong element assignment for atoms with Charmm ion names
- Fix handling of empty symmetry cell data
- Add support for ``trr`` and ``nctraj`` coordinates files
- Add support for ``prmtop`` and ``top`` topology files

## [v3.3.1] - 2022-02-27

- Fix issue with unit boundary reuse (do at visual level instead)
- Add option to ignore ions for inter-unit bond computation

## [v3.3.0] - 2022-02-27

- Fix parsing contour-level from emdb v3 header files
- Fix invalid CSS (#376)
- Fix "texture not renderable" & "texture not bound" warnings (#319)
- Fix visual for bonds between two aromatic rings
- Fix visual for delocalized bonds (parsed from mmcif and mol2)
- Fix ring computation algorithm
- Add ``UnitResonance`` property with info about delocalized triplets
- Resolve marking in main renderer loop to improve overall performance
- Use ``throttleTime`` instead of ``debounceTime`` in sequence viewer for better responsiveness
- Change line geometry default ``scaleFactor`` to 2 (3 is too big after fixing line rendering)
- Trajectory animation performance improvements
    - Reuse ``Model.CoarseGrained`` for coordinate trajectories
    - Avoid calculating ``InterUnitBonds`` when ``Structure.parent`` ones are empty
    - Reuse unit boundary if sphere has not changed too much
    - Don't show 'inter-bond' and 'element-cross' visuals in line representations of polymerAndLigand preset
- Fix additional mononucleotides detected as polymer components
- Fix and improve ``canRemap`` handling in ``IntraUnitBonds``
- Reuse occlusion for secondary passes during multi-sampling
- Check if marking passes are needed before doing them
- Add ``resolutionScale`` parameter to allow trading quality of occlusion for performance

## [v3.2.0] - 2022-02-17

- Rename "best database mapping" to "SIFTS Mapping"
- Add schema and export support for ``atom_site.pdbx_sifts_xref_*`` fields
- Add schema export support for ``atom_site.pdbx_label_index`` field
- Add `traceOnly` parameter to chain/UniProt-based structure alignment
- Store ``IndexPairBonds`` as a dynamic property.

## [v3.1.0] - 2022-02-06

- Fix ``xrayShaded`` & ``ignoreLight`` params not working at the same time
- Add ``ignoreLight`` to component params
- Tweaks for cleaner default representation style
    - Cartoon: use ``nucleotide-ring`` instead of ``nucleotide-block``
    - Focus: use ``xrayShaded`` instead of opacity; adjust target size; don't show non-covalent interactions twice
- Fix representation preset side effects (changing post-processing parameters, see #363)
- Add Quick Styles panel (default, illustrative, stylized)
- Fix exported structure missing secondary-structure categories (#364)
- Fix volume streaming error message: distinguish between missing data and server error (#364)

## [v3.0.2] - 2022-01-30

- Fix color smoothing of elongated structures (by fixing ``Sphere.expand`` for spheres with highly directional extrema)
- Fix entity label not displayed when multiple instances of the same entity are highlighted
- Fix empty elements created in ``StructureElement.Loci.extendToAllInstances``
- Measurement options tweaks (allow larger ``textSize``; make ``customText`` essential)
- Fix visual visibility sync edge case when changing state snapshots

## [v3.0.1] - 2022-01-27

- Fix marking pass not working with ``transparentBackground``
- Fix pdbe xray maps url not https
- Fix entity-id color theme broken for non-IHM models
- Improve/fix marking of ``InteractionsInterUnitVisual`` (mark when all contact-feature members are given)
- Add missing "entity-id" and "enity-source" options for carbon coloring to "element-symbol" color theme
- Fix VolumeServer/query CLI
- Support automatic iso-value adjustment for VolumeServer data in ``Viewer.loadVolumeFromUrl``
- Emit drag event whenever started within viewport (not only for non-empty loci)

## [v3.0.0] - 2022-01-23

- Assembly handling tweaks:
    - Do not include suffix for "identity assembly operators"
    - Do not include assembly-related categories to export if the structure was composed from an assembly
    - Special case for ``structAsymMap`` if Mol* asym id operator mapping is present
- Support for opening ZIP files with multiple entries
- Add Model Export extension
- Bugfix: Automatically treat empty string as "non-present" value in BinaryCIF writer.
- Fix coarse model support in entity-id color theme
- Fix marking of carbohydrate visuals (whole chain could get marked instead of single residue)
- Add custom colors to "element-symbol", "molecule-type", "residue-name", and "secondary-structure" themes
- Support/bugfixes for ``atom_site.pdbx_sifts_xref`` categories
- Improve/fix marking of ``InteractionsIntraUnitVisual`` (mark when all contact-feature members are given)

## [v3.0.0-dev.10] - 2022-01-17

- Fix ``getOperatorsForIndex``
- Pass animation info (current frame & count) to state animations
    - Fix camera stutter for "camera spin" animation
- Add formal charge parsing support for MOL/SDF files (thanks @ptourlas)
- [Breaking] Cleaner looking ``MembraneOrientationVisuals`` defaults
- [Breaking] Add rock animation to trackball controls
    - Add ``animate`` to ``TrackballControlsParams``, remove ``spin`` and ``spinSpeed``
    - Add ``animate`` to ``SimpleSettingsParams``, remove ``spin``
- Add "camera rock" state animation
- Add support for custom colors to "molecule-type" theme
- [Breaking] Add style parameter to "illustrative" color theme
    - Defaults to "entity-id" style instead of "chain-id"
- Add "illustrative" representation preset

## [v3.0.0-dev.9] - 2022-01-09

- Add PDBj as a ``pdb-provider`` option
- Move Viewer APP to a separate file to allow use without importing light theme & index.html
- Add symmetry support for mol2 files (only spacegroup setting 1)
- Fix mol2 files element symbol assignment
- Improve bond assignment from ``IndexPairBonds``
    - Add ``key`` field for mapping to source data
    - Fix assignment of bonds with unphysical length
- Fix label/stats of single atom selection in multi-chain units

## [v3.0.0-dev.8] - 2021-12-31

- Add ``PluginFeatureDetection`` and disable WBOIT in Safari 15.
- Add ``disable-wboit`` Viewer GET param
- Add ``prefer-webgl1`` Viewer GET param
- [Breaking] Refactor direct-volume rendering
    - Remove isosurface render-mode (use GPU MC instead)
    - Move coloring into theme (like for other geometries/renderables)
        - Add ``direct`` color type
        - Remove color from transfer-function (now only alpha)
        - Add direct-volume color theme support
        - Add volume-value color theme
- [Breaking] Use size theme in molecular/gaussian surface & label representations
    - This is breaking because it was hardcoded to ``physical`` internally but the repr size theme default was ``uniform`` (now ``physical``)

## [v3.0.0-dev.7] - 2021-12-20

- Reduce number of created programs/shaders
    - Support specifying variants when creating graphics render-items
    - Change double-side shader param from define to uniform
    - Remove dMarkerType shader define (use uMarker as needed)
    - Support to ignore defines depending on the shader variant
    - Combine pickObject/pickInstance/pickGroup shader variants into one
    - Combine markingDepth/markingMask shader variants into one
    - Correctly set shader define flags for overpaint, transparency, substance, clipping
- [Breaking] Add per-object clip rendering properties (variant/objects)
    - ``SimpleSettingsParams.clipping.variant/objects`` and ``RendererParams.clip`` were removed

## [v3.0.0-dev.6] - 2021-12-19

- Enable temporal multi-sampling by default
    - Fix flickering during marking with camera at rest
- Enable ``aromaticBonds`` in structure representations by default
- Add ``PluginConfig.Structure.DefaultRepresentationPreset``
- Add ModelArchive support
    - schema extensions (e.g., AlphaFold uses it for the pLDDT score)
    - ModelArchive option in DownloadStructure action
    - ``model-archive`` GET parameter for Viewer app
    - ``Viewer.loadModelArchive`` method
- Improve support for loading AlphaFold structures
    - Automatic coloring by pLDDT
    - AlphaFold DB option in DownloadStructure action
    - ``afdb`` GET parameter for Viewer app
    - ``Viewer.loadAlphaFoldDb`` method
- Add QualityAssessment extension (using data from ma_qa_metric_local mmcif category)
    - pLDDT & qmean score: coloring, repr presets, molql symbol, loci labels (including avg for mutli-residue selections)
    - pLDDT: selection query
- Warn about erroneous symmetry operator matrix (instead of throwing an error)
- Added ``createPluginUI`` to ``mol-plugin-ui``
    - Support ``onBeforeUIRender`` to make sure initial UI works with custom presets and similar features.
- [Breaking] Removed ``createPlugin`` and ``createPluginAsync`` from ``mol-plugin-ui``
    - Please use ``createPluginUI`` instead
- Improve aromatic bonds handling
    - Don't detect aromatic bonds for rings < 5 atoms based on planarity
    - Prefer atoms in aromatic rings as bond reference positions

## [v3.0.0-dev.5] - 2021-12-16

- Fix initial camera reset not triggering for some entries.

## [v3.0.0-dev.4] - 2021-12-14

- Add ``bumpiness`` (per-object and per-group), ``bumpFrequency`` & ``bumpAmplitude`` (per-object) render parameters (#299)
- Change ``label`` representation defaults: Use text border instead of rectangle background
- Add outline color option to renderer
- Fix false positives in Model.isFromPdbArchive
- Add drag and drop support for loading any file, including multiple at once
    - If there are session files (.molx or .molj) among the dropped files, only the first session will be loaded
- Add drag and drop overlay
- Safari 15.1 - 15.3 WebGL 2 support workaround
- [Breaking] Move ``react`` and ``react-dom`` to ``peerDependencies``. This might break some builds.

## [v3.0.0-dev.3] - 2021-12-4

- Fix OBJ and USDZ export

## [v3.0.0-dev.2] - 2021-12-1

- Do not include tests and source maps in NPM package

## [v3.0.0-dev.0] - 2021-11-28

- Add multiple lights support (with color, intensity, and direction parameters)
- [Breaking] Add per-object material rendering properties
    - ``SimpleSettingsParams.lighting.renderStyle`` and ``RendererParams.style`` were removed
- Add substance theme with per-group material rendering properties
- ``StructureComponentManager.Options`` state saving support
- ``ParamDefinition.Group.presets`` support

## [v2.4.1] - 2021-11-28

- Fix: allow atoms in aromatic rings to do hydrogen bonds

## [v2.4.0] - 2021-11-25

- Fix secondary-structure property handling
    - StructureElement.Property was incorrectly resolving type & key
    - StructureSelectionQuery helpers 'helix' & 'beta' were not ensuring property availability
- Re-enable VAO with better workaround (bind null elements buffer before deleting)
- Add ``Representation.geometryVersion`` (increments whenever the geometry of any of its visuals changes)
- Add support for grid-based smoothing of Overpaint and Transparency visual state for surfaces

## [v2.3.9] - 2021-11-20

- Workaround: switch off VAO support for now

## [v2.3.8] - 2021-11-20

- Fix double canvas context creation (in plugin context)
- Fix unused vertex attribute handling (track which are used, disable the rest)
- Workaround for VAO issue in Chrome 96 (can cause WebGL to crash on geometry updates)

## [v2.3.7] - 2021-11-15

- Added ``ViewerOptions.collapseRightPanel``
- Added ``Viewer.loadTrajectory`` to support loading "composed" trajectories (e.g. from gro + xtc)
- Fix: handle parent in Structure.remapModel
- Add ``rounded`` and ``square`` helix profile options to Cartoon representation (in addition to the default ``elliptical``)

## [v2.3.6] - 2021-11-8

- Add additional measurement controls: orientation (box, axes, ellipsoid) & plane (best fit)
- Improve aromatic bond visuals (add ``aromaticScale``, ``aromaticSpacing``, ``aromaticDashCount`` params)
- [Breaking] Change ``adjustCylinderLength`` default to ``false`` (set to true for focus representation)
- Fix marker highlight color overriding select color
- CellPack extension update
    - add binary model support
    - add compartment (including membrane) geometry support
    - add latest mycoplasma model example
- Prefer WebGL1 in Safari 15.1.

## [v2.3.5] - 2021-10-19

- Fix sequence viewer for PDB files with COMPND record and multichain entities.
- Fix index pair bonds order assignment

## [v2.3.4] - 2021-10-12

- Fix pickScale not taken into account in line/point shader
- Add pixel-scale, pick-scale & pick-padding GET params to Viewer app
- Fix selecting bonds not adding their atoms in selection manager
- Add ``preferAtoms`` option to SelectLoci/HighlightLoci behaviors
- Make the implicit atoms of bond visuals pickable
    - Add ``preferAtomPixelPadding`` to Canvas3dInteractionHelper
- Add points & crosses visuals to Line representation
- Add ``pickPadding`` config option (look around in case target pixel is empty)
- Add ``multipleBonds`` param to bond visuals with options: off, symmetric, offset
- Fix ``argparse`` config in servers.

## [v2.3.3] - 2021-10-01

- Fix direct volume shader

## [v2.3.2] - 2021-10-01

- Prefer WebGL1 on iOS devices until WebGL2 support has stabilized.

## [v2.3.1] - 2021-09-28

- Add Charmm saccharide names
- Treat missing occupancy column as occupancy of 1
- Fix line shader not accounting for aspect ratio
- [Breaking] Fix point repr & shader
    - Was unusable with ``wboit``
    - Replaced ``pointFilledCircle`` & ``pointEdgeBleach`` params by ``pointStyle`` (square, circle, fuzzy)
    - Set ``pointSizeAttenuation`` to false by default
    - Set ``sizeTheme`` to ``uniform`` by default
- Add ``markerPriority`` option to Renderer (useful in combination with edges of marking pass)
- Add support support for ``chem_comp_bond`` and ``struct_conn`` categories (fixes ModelServer behavior where these categories should have been present)
- Model and VolumeServer: fix argparse config

## [v2.3.0] - 2021-09-06

- Take include/exclude flags into account when displaying aromatic bonds
- Improve marking performance
    - Avoid unnecessary draw calls/ui updates when marking
    - Check if loci is superset of visual
    - Check if loci overlaps with unit visual
    - Ensure ``Interval`` is used for ranges instead of ``SortedArray``
    - Add uniform marker type
    - Special case for reversing previous mark
- Add optional marking pass
    - Outlines visible and hidden parts of highlighted/selected groups
    - Add highlightStrength/selectStrength renderer params

## [v2.2.3] - 2021-08-25

- Add ``invertCantorPairing`` helper function
- Add ``Mesh`` processing helper ``.smoothEdges``
- Smooth border of molecular-surface with ``includeParent`` enabled
- Hide ``includeParent`` option from gaussian-surface visuals (not particularly useful)
- Improved ``StructureElement.Loci.size`` performance (for marking large cellpack models)
- Fix new ``TransformData`` issues (camera/bounding helper not showing up)
- Improve marking performance (avoid superfluous calls to ``StructureElement.Loci.isWholeStructure``)

## [v2.2.2] - 2021-08-11

- Fix ``TransformData`` issues [#133](https://github.com/molstar/molstar/issues/133)
- Fix ``mol-script`` query compiler const expression recognition.

## [v2.2.1] - 2021-08-02

- Add surrounding atoms (5 Angstrom) structure selection query
- [Breaking] Add maxDistance prop to ``IndexPairBonds``
- Fix coordinateSystem not handled in ``Structure.asParent``
- Add ``dynamicBonds`` to ``Structure`` props (force re-calc on model change)
    - Expose as optional param in root structure transform helper
- Add overpaint support to geometry exporters
- ``InputObserver`` improvements
  - normalize wheel speed across browsers/platforms
  - support Safari gestures (used by ``TrackballControls``)
  - ``PinchInput.fractionDelta`` and use it in ``TrackballControls``

## [v2.2.0] - 2021-07-31

- Add ``tubularHelices`` parameter to Cartoon representation
- Add ``SdfFormat`` and update SDF parser to be able to parse data headers according to spec (hopefully :)) #230
- Fix mononucleotides detected as polymer components (#229)
- Set default outline scale back to 1
- Improved DCD reader cell angle handling (interpret near 0 angles as 90 deg)
- Handle more residue/atom names commonly used in force-fields
- Add USDZ support to ``geo-export`` extension.
- Fix ``includeParent`` support for multi-instance bond visuals.
- Add ``operator`` Loci granularity, selecting everything with the same operator name.
- Prefer ``_label_seq_id`` fields in secondary structure assignment.
- Support new EMDB API (https://www.ebi.ac.uk/emdb/api/entry/map/[EMBD-ID]) for EM volume contour levels.
- ``Canvas3D`` tweaks:
    - Update ``forceDraw`` logic.
    - Ensure the scene is re-rendered when viewport size changes.
    - Support ``noDraw`` mode in ``PluginAnimationLoop``.

## [v2.1.0] - 2021-07-05

- Add parameter for to display aromatic bonds as dashes next to solid cylinder/line.
- Add backbone representation
- Fix outline in orthographic mode and set default scale to 2.

## [v2.0.7] - 2021-06-23

- Add ability to specify ``volumeIndex`` in ``Viewer.loadVolumeFromUrl`` to better support Volume Server inputs.
- Support in-place reordering for trajectory ``Frame.x/y/z`` arrays for better memory efficiency.
- Fixed text CIF encoder edge cases (most notably single whitespace not being escaped).

## [v2.0.6] - 2021-06-01

- Add glTF (GLB) and STL support to ``geo-export`` extension.
- Protein crosslink improvements
    - Change O-S bond distance to allow for NOS bridges (doi:10.1038/s41586-021-03513-3)
    - Added NOS-bridges query & improved disulfide-bridges query
- Fix #178: ``IndexPairBonds`` for non-single residue structures (bug due to atom reordering).
- Add volumetric color smoothing for MolecularSurface and GaussianSurface representations (#173)
- Fix nested 3d grid lookup that caused results being overwritten in non-covalent interactions computation.
- Basic implementation of ``BestDatabaseSequenceMapping`` (parse from CIF, color theme, superposition).
- Add atom id ranges support to Selection UI.

## [v2.0.5] - 2021-04-26

- Ability to pass ``Canvas3DContext`` to ``PluginContext.fromCanvas``.
- Relative frame support for ``Canvas3D`` viewport.
- Fix bug in screenshot copy UI.
- Add ability to select residues from a list of identifiers to the Selection UI.
- Fix SSAO bugs when used with ``Canvas3D`` viewport.
- Support for  full pausing (no draw) rendering: ``Canvas3D.pause(true)``.
- Add ``MeshBuilder.addMesh``.
- Add ``Torus`` primitive.
- Lazy volume loading support.
- [Breaking] ``Viewer.loadVolumeFromUrl`` signature change.
    - ``loadVolumeFromUrl(url, format, isBinary, isovalues, entryId)`` => ``loadVolumeFromUrl({ url, format, isBinary }, isovalues, { entryId, isLazy })``
- Add ``TextureMesh`` support to ``geo-export`` extension.

## [v2.0.4] - 2021-04-20

- [WIP] Mesh export extension
- ``Structure.eachAtomicHierarchyElement`` (#161)
- Fixed reading multi-line values in SDF format
- Fixed Measurements UI labels (#166)

## [v2.0.3] - 2021-04-09

- Add support for ``ColorTheme.palette`` designed for providing gradient-like coloring.
- [Breaking] The ``zip`` function is now asynchronous and expects a ``RuntimeContext``. Also added ``Zip()`` returning a ``Task``.
- [Breaking] Add ``CubeGridFormat`` in ``alpha-orbitals`` extension.

## [v2.0.2] - 2021-03-29

- Add ``Canvas3D.getRenderObjects``.
- [WIP] Animate state interpolating, including model trajectories
- Recognise MSE, SEP, TPO, PTR and PCA as non-standard amino-acids.
- Fix VolumeFromDensityServerCif transform label

## [v2.0.1] - 2021-03-23

- Exclude tsconfig.commonjs.tsbuildinfo from npm bundle

## [v2.0.0] - 2021-03-23

Too many changes to list as this is the start of the changelog... Notably, default exports are now forbidden.<|MERGE_RESOLUTION|>--- conflicted
+++ resolved
@@ -26,17 +26,14 @@
 - Fix marking related image rendering issues
     - Handle pixels without a group
     - Take fog into account
-<<<<<<< HEAD
-- Sequence panel: Mark focused loci (bold+underline)
-- Change modifier key behavior in Normal Mode (default = select only, Ctrl/Cmd = add to selection, Shift = extend last selected range)
-=======
 - Quick Styles section reorganized
 - UI color improvements (scrollbar contrast, toggle button hover color)
 - overrideWater param for entity-id color theme
 - Renames PDB-Dev to PDB-IHM and adjusts data source
 - Support for custom Sequence Viewer mode options
 - Fix vertex based themes for spheres shader
->>>>>>> 0dacbcb3
+- Sequence panel: Mark focused loci (bold+underline)
+- Change modifier key behavior in Normal Mode (default = select only, Ctrl/Cmd = add to selection, Shift = extend last selected range)
 
 ## [v4.10.0] - 2024-12-15
 
