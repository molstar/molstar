# Change Log
All notable changes to this project will be documented in this file, following the suggestions of [Keep a CHANGELOG](http://keepachangelog.com/). This project adheres to [Semantic Versioning](http://semver.org/) for its most widely used - and defacto - public interfaces.

Note that since we don't clearly distinguish between a public and private interfaces there will be changes in non-major versions that are potentially breaking. If we make breaking changes to less used interfaces we will highlight it in here.

## [Unreleased]
- Update production build to use `esbuild`
- Emit explicit paths in `import`s in `lib/`
- Fix outlines on opaque elements using illumination mode
- Change `Representation.Empty` to a lazy property to avoid issue with some bundlers
- MolViewSpec extension:
  - Generic color schemes (`palette` parameter for color_from_* nodes)
  - Annotation field remapping (`field_remapping` parameter for color_from_* nodes)
  - Representation node: support custom property `molstar_reprepresentation_params`,
  - Canvas node: support custom properties `molstar_enable_outline`, `molstar_enable_shadow`, `molstar_enable_ssao`
  - `clip` node support for structure and volume representations
<<<<<<< HEAD
  - `grid-slice` representation support for volumes
  - Support tethers and background for primitive labels
  - Support `snapshot_key` parameter on primitives that enables transition between states via clicking on 3D objects
=======
  - Inline selectors and MVS annotations support `instance_id`
>>>>>>> 08914819
- [Breaking] Renamed some color schemes ('inferno' -> 'inferno-no-black', 'magma' -> 'magma-no-black', 'turbo' -> 'turbo-no-black', 'rainbow' -> 'simple-rainbow')
- Added new color schemes, synchronized with D3.js ('inferno', 'magma', 'turbo', 'rainbow', 'sinebow', 'warm', 'cool', 'cubehelix-default', 'category-10', 'observable-10', 'tableau-10')
- Snapshot Markdown improvements
  - Add `MarkdownExtensionManager` (`PluginContext.managers.markdownExtensions`)
  - Support custom markdown commands to control the plugin via the `[link](!command)` pattern
  - Support rendering custom elements via the `![alt](!parameters)` pattern
  - Support tables
  - Support loading images from MVSX files
  - Indicate external links with ⤴
- Avoid calculating rings for coarse-grained structures
- Fix isosurface compute shader normals when transformation matrix is applied to volume
- Symmetry operator naming for spacegroup symmetry - parenthesize multi-character indices (1_111-1 -> 1_(11)1(-1))
- Add canonical operator name (e.g. ASM-1, ASM-X0-1 for assemblies, 1_555, 1_(11)1(-1) for crystals)
- [Breaking] `PluginContext.initViewer/initContainer/mount` are now async and have been renamed to include `Async` postfix
- Mol2 Reader
    - Fix column count parsing
    - Add support for substructure
- Fix shader error when clipping flags are set without clip objects present
- [Breaking] Add `Volume.instances` support and a `VolumeInstances` transform to dynamically assign it
  - This change is breaking because all volume objects require the `instances` field now.
- Fix wrong group count calculation on geometry update (#1562)
- Fix wrong instance index in `calcMeshColorSmoothing`
- Add `Ray3D` object and helpers
- [Breaking] `Box3D.nearestIntersectionWithRay` -> `nearestIntersectionWithRay3D` (use `Ray3D`)
- [Breaking] `Plane3D.distanceToSpher3D` -> `distanceToSphere3D` (fix spelling)
- [Breaking] fix typo `MarchinCubes` -> `MarchingCubes`
- Volume slice representation: add `relativeX/Y/Z` options for dimension

## [v4.18.0] - 2025-06-08
- MolViewSpec extension:
  - Support for label_comp_id and auth_comp_id in annotations
  - Geometric primitives - do not render if position refers to empty substructure
  - Primitive arrow - nicer default cap size (relative to tube_radius)
  - Primitive angle_measurement - added vector_radius param
  - Fix MVSX file assets being disposed in multi-snapshot states
- Add `mol-utils/camera.ts` with `fovAdjustedPosition` and `fovNormalizedCameraPosition`
- Show FOV normalized position in `CameraInfo` UI and use it in "Copy MVS State"
- Support static resources in `AssetManager`
- General:
  - Use `isolatedModules` tsconfig flag
  - Fix TurboPack build when using ES6 modules
- Support `pickingAlphaThreshold` when `xrayShaded` is enabled
- Support sampling from arbitrary planes for structure plane and volume slice representations
- Refactor SCSS to not use `@import` (fixes deprecation warnings)

## [v4.17.0] - 2025-05-22
- Remove `xhr2` dependency for NodeJS, use `fetch`
- Add `mvs-stories` app included in the `molstar` NPM package
  - Use the app in the corresponding example
- Interactions extension: remove `salt-bridge` interaction kind (since `ionic` is supported too)

## [v4.16.0] - 2025-05-20
- Load potentially big text files as `StringLike` to bypass string size limit
- MolViewSpec extension:
  - Load single-state MVS as if it were multi-state with one state
  - Merged `loadMVS` options `keepCamera` and `keepSnapshotCamera` -> `keepCamera`
  - Removed `loadMVS` option `replaceExisting` (is now default)
  - Added `loadMVS` option `appendSnapshots`
- Fix camera not being interpolated in MP4 export due to updates in WebGL ContextLost handling

## [v4.15.0] - 2025-05-19
- IHM improvements:
  - Disable volume streaming
  - Disable validation report visualization
  - Enable assembly symmetry for integrative models
- Fix transparency rendering with occlusion in NodeJS
- mmCIF Support
  - Add custom `molstar_bond_site` category that enables serializing explicit bonds by referencing `atom_site.id`
  - Add `includeCategoryNames`, `keepAtomSiteId`, `exportExplicitBonds`, `encoder` properties to `to_mmCIF` exporter
- Add support for attachment points property (`M APO`) to the MOL V2000 parser
- Add `json-cif` extension that should pave way towards structure editing capabilities in Mol\*
  - JSON-based encoding of the CIF data format
  - `JSONCifLigandGraph` that enables editing of small molecules via modifying `atom_site` and `molstar_bond_site` categories
- Add `ligand-editor` example that showcases possible use-cases of the `json-cif` extension
- Breaking (minor): Changed `atom_site.id` indexing to 1-based in `mol-model-formats/structure/mol.ts::getMolModels`.
- WebGL ContextLost handling
    - Fix missing framebuffer & drawbuffer re-attachments
    - Fix missing cube texture re-initialization
    - Fix missing extensions reset
    - Fix timer clearing edge case
    - Add reset support for geometry generated on the GPU

## [v4.14.1] - 2025-05-09
- Do not raise error when creating duplicate state transformers and print console warning instead

## [v4.14.0] - 2025-05-07
- Fix `Viewer.loadTrajectory` when loading a topology file
- Fix `StructConn.residueCantorPairs` to not include identity pairs
- Add format selection option to image export UI (PNG, WebP, JPEG)
- Add `StateBuilder.To.updateState`
- MVS:
  - Support updating transform states
  - Add support for `is_hidden` custom state as an extension
  - Add `queryMVSRef` and `createMVSRefMap` utility functions
- Adjust max resolution of surfaces for auto quality (#1501)
- Fix switching representation type in Volume UI
- VolumeServer: Avoid grid expansion when requiring unit cell (avoids including an extra layer of cells outside the unit cell query box)

## [v4.13.0] - 2025-04-14
- Support `--host` option for build-dev.mjs script
- Add `Viewer.loadFiles` to open supported files
- Support installing the viewer as a Progressive Web App (PWA)
- `ihm-restraints` example: show entity labels
- Fix `element-point` visual not using child unit
- Ignore `renderables` with empty draw count
- Add experimental support for `esbuild` for development
  - Use `npm run dev` for faster development builds
- Use `StructureElement.Bundle` instead of expressions to serialize measurement elements
  - Fixes measurements not being supported for coarse models
- Implementation of `ColorScale.createDiscrete` (#1458)
- Add `ColorScale.createDiscrete` to the `uncertainty` color theme
- Fix color palette shown in the UI (for non-gradient palettes)
- Fix colors description in the UI (when using custom thresholds)
- Fix an edge case in the UI when the user deletes all colors from the color list
- Add `interactions` extension and a corresponding example that utilizes it
- Add element source index to default atomic granularity hover labels
- Add `StructureElement.Schema` based on corresponding MolViewSpec implementation that allows data-driven selection of structural elements
- Add `StructureElement.Loci/Bundle.fromExpression/Query/Schema` helper functions
- Add `addLinkCylinderMesh` (from `createLinkCylinderMesh`)
- Add `Unit.transientCache` and `Unit.getCopy`
- Fix `ElementBondIterator` indices mapping logic for inter-unit bonds
- Fix `pickPadding` and `pickScale` not updating `PickHelper`
- MolViewSpec extension: support loading extensions when loading multistate files
- Do not add bonds for pairs of residues that have a `struct_conn` entry
- Improved `ma_qa_metric` support
  - Parse all local metrics
  - Ability to select alternate metrics in the pLDDT/qmean themes
  - Do not assume PAE plot is symmetric
- Added `PluginConfig.Viewport.ShowScreenshotControls` to control visibility of screenshot controls
- Fix MolViewSpec builder for volumes.
- Generalize `mvs-kinase-story` example to `mvs-stories`
  - Add TATA-binding protein story
  - Improve the Kinase story
- Fix alpha orbitals example

## [v4.12.0] - 2025-02-28

- Fix PDBj structure data URL
- Improve logic when to cull in renderer
- Add `atom.ihm.has-seq-id` and `atom.ihm.overlaps-seq-id-range` symbol to the query language
- MolViewSpec extension:
  - Add box, arrow, ellipse, ellipsoid, angle primitives
  - Add basic support for volumetric data (map, Volume Server)
  - Add support for `molstar_color_theme_name` custom extension
  - Better IH/M support:
    - Support `coarse` components
    - Support `spacefill` representation
    - Support `carbohydrate` representation
    - Support for `custom.molstar_use_default_coloring` property on Color node.
    - Use `atom.ihm.has-seq-id` and `atom.ihm.overlaps-seq-id-range` for matching `label_seq_id` locations to support querying coarse elements.
    - Add ihm-restraints example
- Add `mvs-kinase-story` example
- Remove static uses of `ColorTheme` and `SizeTheme` fields. Should resolvent "undefined" errors in certain builds
- Add `transform` property to clip objects
- Add support for trimming `image` geometry to a box
- Improve/fix iso-level support of `slice` representation
- Add support for rotating `slice` representation around an axis
- Add default color support for palette based themes
- Add `plane` structure representation
    - Can be colored with any structure theme
    - Can be colored with the `external-volume` theme
    - Can show atoms as a cutout
    - Supports principal axes and bounding box as a reference frame
- Add `Camera` section to "Screenshot / State" controls
- Add `CoarseIndex` for fast lookup of coarse elements

## [v4.11.0] - 2025-01-26

- Fix for tubular helices issue (Fixes #1422)
- Volume UI improvements
    - Render all volume entries instead of selecting them one-by-one
    - Toggle visibility of all volumes
    - More accessible iso value control
- Support wheel event on sliders
- MolViewSpec extension:
    - Add validation for discriminated union params
    - Primitives: remove triangle_colors, line_colors, have implicit grouping instead; rename many parameters
- UI configuration options
    - Support removal of independent selection controls in the viewport
    - Support custom selection controls
    - Support for custom granularity dropdown options
    - Support for custom Sequence Viewer mode options
- Add `external-structure` theme that colors any geometry by structure properties
- Support float and half-float data type for direct-volume rendering and GPU isosurface extraction
- Minor documentation updates
- Add support for position-location to `volume-value` color theme
- Add support for color themes to `slice` representation
- Improve/fix palette support in volume color themes
- Fix `Plane3D.projectPoint`
- Fix marking related `image` rendering issues
    - Handle pixels without a group
    - Take fog into account
- MolViewSpec extension: Initial support for customizable representation parameters
- Quick Styles section reorganized
- UI color improvements (scrollbar contrast, toggle button hover color)
- Add `overrideWater` param for entity-id color theme
- Renames PDB-Dev to PDB-IHM and adjusts data source
- Fix vertex based themes for spheres shader
- Add volume dot representation
- Add volume-value size theme
- Sequence panel: Mark focused loci (bold+underline)
- Change modifier key behavior in Normal Mode (default = select only, Ctrl/Cmd = add to selection, Shift = extend last selected range)
- Handle Firefox's limit on vertex ids per draw (#1116)
- Fix behavior of `Vec3.makeRotation(out, a, b)` when `a ≈ -b`

## [v4.10.0] - 2024-12-15

- Add `ModelWithCoordinates` decorator transform.
- Fix outlines on transparent background using illumination mode (#1364)
- Fix transparent depth texture artifacts using illumination mode
- Fix marking of consecutive gap elements (#876)
- Allow React 19 in dependencies
- Fix missing deflate header if `CompressionStream` is available
- Fix is_iOS check for NodeJS
- Added PluginCommands.Camera.FocusObject
- Plugin state snapshot can have instructions to focus objects (PluginState.Snapshot.camera.focus)
- MolViewSpec extension: Support for multi-state files (animations)
- Fix units transform data not fully updated when structure child changes
- Fix `addIndexPairBonds` quadratic runtime case
- Use adjoint matrix to transform normals in shaders
- Fix resize handling in `tests/browser`

## [v4.9.1] - 2024-12-05

- Fix iOS check when running on Node

## [v4.9.0] - 2024-12-01

- Fix artifacts when using xray shading with high xrayEdgeFalloff values
- Enable double rounded capping on tubular helices
- Fix single residue tubular helices not showing up
- Fix outlines on volume and surface reps that do not disappear (#1326)
- Add example `glb-export`
- Membrane orientation: Improve `isApplicable` check and error handling (#1316)
- Fix set fenceSync to null after deleteSync.
- Fix operator key-based `IndexPairBonds` assignment
    - Don't add bonds twice
    - Add `IndexPairs.bySameOperator` to avoid looping over all bonds for each unit
- Add `Structure.intraUnitBondMapping`
- Add more structure-based visuals to avoid too many (small) render-objects
    - `structure-intra-bond`, `structure-ellipsoid-mesh`, `structure-element-point`, `structure-element-cross`
- Upgrade to express v5 (#1311)
- Fix occupancy check using wrong index for inter-unit bond computation (@rxht, #1321)
- Fix transparent SSAO for image rendering, e.g., volumne slices (#1332)
- Fix bonds not shown with `ignoreHydrogens` on (#1315)
    - Better handle mmCIF files with no entities defined by using `label_asym_id`
    - Show bonds in water chains when `ignoreHydorgensVariant` is `non-polar`
- Add MembraneServer API, generating data to be consumed in the context of MolViewSpec
- Fix `StructConn.isExhaustive` for partial models (e.g., returned by the model server)
- Refactor value swapping in molstar-math to fix SWC (Next.js) build (#1345)
- Fix transform data not updated when structure child changes
- Fix `PluginStateSnapshotManager.syncCurrent` to work as expected on re-loaded states.
- Fix do not compute implicit hydrogens when unit is explicitly protonated (#1257)
- ModelServer and VolumeServer: support for input files from Google Cloud Storage (gs://)
- Fix color of missing partial charges for SB partial charges extension

## [v4.8.0] - 2024-10-27

- Add SSAO support for transparent geometry
- Fix SSAO color not updating
- Improve blending of overlapping outlines from transparent & opaque geometries
- Default to `blended` transparency on iOS due to `wboit` not being supported.
- Fix direct-volume with fog off (and on with `dpoit`) and transparent background on (#1286)
- Fix missing pre-multiplied alpha for `blended` & `wboit` with no fog (#1284)
- Fix backfaces visible using blended transparency on impostors (#1285)
- Fix StructureElement.Loci.isSubset() only considers common units (#1292)
- Fix `Scene.opacityAverage` calculation never 1
- Fix bloom in illumination mode
- Fix `findPredecessorIndex` bug when repeating values
- MolViewSpec: Support for transparency and custom properties
- MolViewSpec: MVP Support for geometrical primitives (mesh, lines, line, label, distance measurement)
- Mesoscale Explorer: Add support for 4-character PDB IDs (e.g., 8ZZC) in PDB-IHM/PDB-Dev loader
- Fix Sequence View in Safari 18
- Improve performance of `IndexPairBonds` assignment when operator keys are available
- ModelArchive QualityAssessment extension:
    - Add support for ma_qa_metric_local_pairwise mmCIF category
    - Add PAE plot component
- Add new AlphaFoldDB-PAE example app
- Add support for LAMMPS data and dump formats
- Remove extra anti-aliasing from text shader (fixes #1208 & #1306)

## [v4.7.1] - 2024-09-30

- Improve `resolutionMode` (#1279)
    - Add `auto` that picks `scaled` for mobile devices and `native` elsewhere
    - Add `resolution-mode` Viewer GET param
    - Add `PluginConfig.General.ResolutionMode` config item

## [v4.7.0] - 2024-09-29

- Add illumination mode
    - Path-traced SSGI
    - Automatic thickness (estimate)
        - Base thickness as max(backface depth) - min(frontface depth)
        - Per object density factor to adjust thickness
    - Progressively trace samples to keep viewport interactive
    - Toggle on/off by pressing "G"
    - `illumination` Viewer GET param
- Enables dXrayShaded define when rendering depth
- Fix handling of PDB files that have chains with same id separated by TER record (#1245)
- Sequence Panel: Improve visuals of unmodeled sequence positions (#1248)
- Fix no-compression xtc parser (#1258)
- Mol2 Reader: Fix mol2 status_bit read error (#1251)
- Fix shadows with multiple lights
- Fix impostor sphere interior normal when using orthographic projection
- Add `resolutionMode` parameter to `Canvas3DContext`
    - `scaled`, divides by `devicePixelRatio`
    - `native`, no changes
- Add `CustomProperty.Context.errorContext` to support reporting errors during loading of custom properties (#1254)
    - Use in MolViewSpec extension
- Mesoscale Explorer: fix color & style issues
- Remove use of deprecated SASS explicit color functions
- Allow "Components" section to display nested components created by "Apply Action > Selection".

## [v4.6.0] - 2024-08-28

- Add round-caps option on tubular alpha helices
- Fix missing Sequence UI update on state object removal (#1219)
- Improved prmtop format support (CTITLE, %COMMENT)
- Avoid calculating bonds for water units when `ignoreHydrogens` is on
- Add `Water` trait to `Unit`
- Improve entity-id coloring for structures with multiple models from the same source (#1221)
- Wrap screenshot & image generation in a `Task`
- AlphaFold DB: Add BinaryCIF support when fetching data
- PDB-IHM/PDB-Dev: Add support for 4-character PDB IDs (e.g., 8ZZC)
- Fix polymer-gap visual coloring with cartoon theme
- Add formal-charge color theme (#328)
- Add more coloring options to cartoon theme
- Use `CompressionStream` Browser API when available
- Add `pdbx_structure_determination_methodology` mmcif field and `Model` helpers
- Fix cartoon representation not updated when secondary structure changes
- Add Zhang-Skolnick secondary-structure assignment method which handles coarse-grained models (#49)
- Calculate bonds for coarse-grained models
- VolumeServer: Add `health-check` endpoint + `healthCheckPath` config prop to report service health
- ModelServer: Add `health-check` endpoint + `healthCheckPath` config prop to report service health

## [v4.5.0] - 2024-07-28

- Separated postprocessing passes
- Take into account explicit hydrogens when computing hydrogen bonds
- Fix DoF with pixel ratios =! 1
- Fix DoF missing transparent depth
- Fix trackball pinch zoom and add pan
- Fix aromatic link rendering when `adjustCylinderLength` is true
- Change trackball animate spin speed unit to radians per second
- Fix `mol-plugin-ui/skin/base/components/misc.scss` syntax to be in line with latest Sass syntax
- Handle missing theme updates
    - Fix trajectory-index color-theme not always updated (#896)
    - Fix bond cylinders not updated on size-theme change with `adjustCylinderLength` enabled (#1215)
- Use `OES_texture_float_linear` for SSAO when available

## [v4.4.1] - 2024-06-30

- Clean `solidInterior` transparent cylinders
- Create a transformer to deflate compressed data
- Adjust Quick Styles panel button labels
- Improve camera interpolation code (interpolate camera rotation instead of just position)
- Mesoscale Explorer
    - Add `illustrative` coloring option
    - Press 'C' to toggle between center and zoom & center on click
    - Add entities selection description
    - Clicking a leaf node in the right panel tree will center each instance in turn
    - Add measurement controls to right panel
    - Mouse left click on label with snapshot key will load snapshot
    - Mouse hover over label with protein name highlight entities with the same name
    - Custom ViewportSnapshotDescription with custom MarkdowAnchor
        - \# other snapshots with a given key \[...](#key)
        - i highlight a protein with a given NAME \[...](iNAME)
        - g highlight a group with a given group type and group name \[...](ggrouptype.groupname)
        - h URLs with a given link \[...](http...)
    - Snapshot description panel window size and text can be resized and hidden with new icons
    - Add styles controls to right panel
    - Add viewport settings to left panel
    - Add app info component to left panel with interactive tour and doc link
- Fixes SSAO edge artifacts (#1122)
    - Add `reuseOcclusion` parameter to multi-sample pass
    - Add `blurDepthBias` parameter to occlusion pass
    - Handle near clip in SSAO blur
- Support reading score from B-factor in pLDDT color theme
- Add Cel-shading support
    - `celShaded` geometry parameter
    - `celSteps` renderer parameter
- Add the ability to customize the Snapshot Description component via `PluginUISpec.components.viewport.snapshotDescription`
- Add `doNotDisposeCanvas3DContext` option to `PluginContext.dispose`
- Remove support for density data from edmaps.rcsb.org

## [v4.3.0] - 2024-05-26

- Fix State Snapshots export animation (#1140)
- Add depth of field (dof) postprocessing effect
- Add `SbNcbrTunnels` extension for for visualizing tunnels in molecular structures from ChannelsDB (more info in [tunnels.md](./docs/docs/extensions/tunnels.md))
- Fix edge case in minimizing RMSD transform computation

## [v4.2.0] - 2024-05-04

- Add emissive material support
- Add bloom post-processing
- MolViewSpec extension: `loadMVS` supports `keepCamera` parameter
- Return StateTransform selectors from measurements API (addDistance, addAngle, etc.)
- Refactor transparency rendering
    - More uniform behavior for blended, wboit, dpoit
    - Fix issues with text & image geometry
- Fix render-spheres example (#1100)
    - Wrong step size in sphere geometry boundingSphere & groupmapping
    - Handle empty `instanceGrid` in renderer & renderable
- Fix bond assignment from `IndexPairBonds`
    - Can not always be cached in `ElementSetIntraBondCache`
    - Wrong operator checks in `findPairBonds`
- Fix SSAO artifacts (@corredD, #1082)
- Fix bumpiness artifacts (#1107, #1084)

## [v4.1.0] - 2024-03-31

- Add `VolumeTransform` to translate/rotate a volume like in a structure superposition
- Fix BinaryCIF encoder edge cases caused by re-encoding an existing BinaryCIF file
- Fix edge-case where width/height in InputObserver are not correct
- Fix transparency rendering fallback (#1058)
- Fix SSAO broken when `OES_texture_float_linear` is unavailable
- Add `normalOffset` to `external-volume` color theme
    - This can give results similar to pymol's surface_ramp_above_mode=1
- Add `rotation` parameter to skybox background

## [v4.0.1] - 2024-02-19

- Fix BinaryCIF decoder edge cases. Fixes mmCIF model export from data provided by ModelServer.
- MolViewSpec extension: support for MVSX file format
- Revert "require WEBGL_depth_texture extension" & "remove renderbuffer use"

## [v4.0.0] - 2024-02-04

- Add Mesoscale Explorer app for investigating large systems
- [Breaking] Remove `cellpack` extension (superseded by Mesoscale Explorer app)
- [Breaking] Set minimal node.js version to 18
- [Breaking] Generalize rcsb/assembly-symmetry/ extension
    - Move to assembly-symmetry/
    - Remove RCSB specific dependencies and prefixes
- [Breaking] Require `WEBGL_depth_texture` webgl extension
    - Remove `renderbuffer` use
- [Breaking] Change build target to ES2018
    - Custom builds only require ES6 for dependencies like immer.js
- [Breaking] Changed `createPluginUI`
    - The function now takes a single `options` argument
    - The caller must specify a `render` method that mounts the Mol* react component to DOM
        - A default `renderReact18` method is provided, but needs to be imported separately
        - To support React 16 and 17, `ReactDOM.render` can be passed
- Improve `SetUtils` performance using ES6 features
- [Breaking] Reduce memory usage of `SymmetryOperator.ArrayMapping`
    - Requires calling methods from instance
- [Breaking] Fix `mol-model/structure/model/properties/seconday-structure.ts` file name (#938)
- [Breaking] Add `Canvas3DContext` runtime props
    - Props: pixelScale, pickScale, transparency (blended, wboit, dpoit)
    - Replaces instantiation-time attribs
- [Breaking] Change default compile target to ES2018
- [Breaking] Add culling & LOD support
    - Cull per-object and per-instance
    - Cull based on frustum and camera distance
    - LOD visibility based on camera distance
    - Special LOD mode for spheres with automatic levels
    - Occlusion culling (only WebGL2)
        - Hi-Z pass
        - Cull based on previous frame's Hi-Z buffer
- Add stochastic/dithered transparency to fade overlapping LODs in and out
- Add "Automatic Detail" preset that shows surface/cartoon/ball & stick based on camera distance

## [v3.45.0] - 2024-02-03

- Add color interpolation to impostor cylinders
- MolViewSpec components are applicable only when the model has been loaded from MolViewSpec
- Add `snapshotKey` and `tooltip` params to loci `LabelRepresentation`
- Update `FocusLoci` behavior to support `snapshotKey` param
  - Clicking a visual with `snapshotKey` will trigger that snapshot
- Render multiline loci label tooltips as Markdown
- `ParamDefinition.Text` updates:
  - Support `multiline` inputs
  - Support `placeholder` parameter
  - Support `disableInteractiveUpdates` to only trigger updates once the control loses focus
- Move dependencies related to the headless context from optional deps to optional peer deps

## [v3.44.0] - 2024-01-06

- Add new `cartoon` visuals to support atomic nucleotide base with sugar
- Add `thicknessFactor` to `cartoon` representation for scaling nucleotide block/ring/atomic-fill visuals
- Use bonds from `_struct_conn` in mmCIF files that use `label_seq_id`
- Fix measurement label `offsetZ` default: not needed when `scaleByRadius` is enbaled
- Support for label rendering in HeadlessPluginContext
- MolViewSpec extension
  - Support all X11 colors
  - Support relative URIs
  - CLI tools: mvs-validate, mvs-render, mvs-print-schema
  - Labels applied in one node
- ModelServer SDF/MOL2 ligand export: fix atom indices when additional atoms are present
- Avoid showing (and calculating) inter-unit bonds for huge structures
- Fixed `DragOverlay` on WebKit/Safari browsers

## [v3.43.1] - 2023-12-04

- Fix `react-markdown` dependency

## [v3.43.0] - 2023-12-02

- Fix `State.tryGetCellData` (return type & data check)
- Don't change camera.target unless flyMode or pointerLock are enabled
- Handle empty CIF files
- Snapshot improvements:
    - Add `key` property
    - Ability to existing snapshot name, key, and description
    - Support markdown in descriptions (ignores all HTML tags)
    - Ability to link to snapshots by key from descriptions
    - Separate UI control showing description of the current snapshot
- Do not activate drag overlay for non-file content
- Add `structure-element-sphere` visual to `spacefill` representation
- Fix missing `await` in `HeadlessPluginContext.saveStateSnapshot`
- Added support for providing custom sequence viewers to the plugin spec
- MolViewSpec extension (MVS)
- Add URL parameters `mvs-url`, `mvs-data`, `mvs-format`
- Add drag&drop for `.mvsj` files
- Fix `bumpiness` scaling with `ignoreLight` enabled
- Add `transforms` & `label` params to `ShapeFromPly`
- Optimize `LociSelectManager.selectOnly` to avoid superfluous loci set operations
- Dispose of viewer on `unload` event to aid GC

## [v3.42.0] - 2023-11-05

- Fix handling of PDB files with insertion codes (#945)
- Fix de-/saturate of colors with no hue
- Improve `distinctColors` function
    - Add `sort` and `sampleCountFactor` parameters
    - Fix clustering issues
- Add `clipPrimitive` option to spheres geometry, clipping whole spheres instead of cutting them
- Add `DragAndDropManager`
- Add `options` support for default bond labels

## [v3.41.0] - 2023-10-15

- Add `PluginContext.initialized` promise & support for it in the `Plugin` UI component.
- Fix undesired interaction between settings panel and the panel on the right.
- Add ability to customize server parameters for `RCSBAssemblySymmetry`.

## [v3.40.1] - 2023-09-30

- Do not call `updateFocusRepr` if default `StructureFocusRepresentation` isn't present.
- Treat "tap" as a click in `InputObserver`
- ModelServer ligand queries: fix atom count reported by SDF/MOL/MOL2 export
- CCD extension: Make visuals for aromatic bonds configurable
- Add optional `file?: CifFile` to `MmcifFormat.data`
- Add support for webgl extensions
    - `WEBGL_clip_cull_distance`
    - `EXT_conservative_depth`
    - `WEBGL_stencil_texturing`
    - `EXT_clip_control`
- Add `MultiSampleParams.reduceFlicker` (to be able to switch it off)
- Add `alphaThickness` parameter to adjust alpha of spheres for radius
- Ability to hide "right" panel from simplified viewport controls
- Add `blockIndex` parameter to TrajectoryFromMmCif
- Fix bounding sphere calculation for "element-like" visuals
- Fix RCSB PDB validation report URL
- Add sharpening postprocessing option
- Take pixel-ratio into account for outline scale
- Gracefully handle missing HTMLImageElement
- Fix pixel-ratio changes not applied to all render passes

## [v3.39.0] - 2023-09-02

- Add some elements support for `guessElementSymbolString` function
- Faster bounding rectangle calculation for imposter spheres
- Allow toggling of hydrogens as part of `LabelTextVisual`

## [v3.38.3] - 2023-07-29

- Fix imposter spheres not updating, e.g. in trajectories (broke in v3.38.0)

## [v3.38.2] - 2023-07-24

- Don't rely solely on `chem_comp_atom` when detecting CCD files (#877)
- Actually support non-physical keys in `Bindings.Trigger.code`

## [v3.38.1] - 2023-07-22

- Fix pixel-scale not updated in SSAO pass

## [v3.38.0] - 2023-07-18

- Fix display issue with SIFTS mapping
- Support non-physical keys in `Bindings.Trigger.code`
- Update `getStateSnapshot` to only overwrite current snapshot if it was created automatically
- Fix distinct palette's `getSamples` infinite loop
- Add 'NH2', 'FOR', 'FMT' to `CommonProteinCaps`
- Add `opened` event to `PluginStateSnapshotManager`
- Properly switch-off fog
- Add `approximate` option for spheres rendering
- Reduce `Spheres` memory usage
    - Derive mapping from VertexID
    - Pull position and group from texture
- Add `Euler` math primitive
- Add stride option to element sphere & point visuals
- Add `disabledExtensions` field to default viewer's options
- Add `LRUCache.remove`
- Add 'Chain Instance' and 'Uniform' options for 'Carbon Color' param (in Color Theme: Element Symbol)

## [v3.37.1] - 2023-06-20

- Fix issues with wboit/dpoit in large scenes
- Fix lines, text, points rendering (broken in v3.37.0)

## [v3.37.0] - 2023-06-17

- Add `inverted` option to `xrayShaded` parameter
- Model-export extension: Add ability to set a file name for structures
- Add `contextHash` to `SizeTheme`
- Add mipmap-based blur for image backgrounds

## [v3.36.1] - 2023-06-11

- Allow parsing of CCD ligand files
- Add dedicated wwPDB CCD extension to align and visualize ideal & model CCD coordinates
- Make operators in `IndexPairBonds` a directed property
- Remove erroneous bounding-box overlap test in `Structure.eachUnitPair`
- Fix `EdgeBuilder.addNextEdge` for loop edges
- Optimize inter unit bond compute
- Ensure consistent state for volume representation (#210)
- Improve SSAO for thin geometry (e.g. lines)
- Add snapshot support for structure selections
- Add `nucleicProfile` parameter to cartoon representation
- Add `cartoon` theme with separate colorings for for mainchain and sidechain visuals

## [v3.35.0] - 2023-05-14

- Enable odd dash count (1,3,5)
- Add principal axes spec and fix edge cases
- Add a uniform color theme for NtC tube that still paints residue and segment dividers in a different color
- Mesh exporter improvements
    - Support points & lines in glTF export
    - Set alphaMode and doubleSided in glTF export
    - Fix flipped cylinder caps
- Fix bond assignments `struct_conn` records referencing waters
- Add StructConn extension providing functions for inspecting struct_conns
- Fix `PluginState.setSnapshot` triggering unnecessary state updates
- Fix an edge case in the `mol-state`'s `State` when trying to apply a transform to an existing Null object
- Add `SbNcbrPartialCharges` extension for coloring and labeling atoms and residues by partial atomic charges
  - uses custom mmcif categories `_sb_ncbr_partial_atomic_charges_meta` and `_sb_ncbr_partial_atomic_charges` (more info in [README.md](./src/extensions/sb-ncbr/README.md))
- Parse HEADER record when reading PDB file
- Support `ignoreHydrogens` in interactions representation
- Add hydroxyproline (HYP) commonly present in collagen molecules to the list of amino acids
- Fix assemblies for Archive PDB files (do not generate unique `label_asym_id` if `REMARK 350` is present)
- Add additional functions to `core.math` in `mol-script`
    - `cantorPairing`, `sortedCantorPairing`, `invertCantorPairing`,
    - `trunc`, `sign`

## [v3.34.0] - 2023-04-16

- Avoid `renderMarkingDepth` for fully transparent renderables
- Remove `camera.far` doubling workaround
- Add `ModifiersKeys.areNone` helper function
- Do not render NtC tube segments unless all required atoms are present in the structure
- Fix rendering issues caused by VAO reuse
- Add "Zoom All", "Orient Axes", "Reset Axes" buttons to the "Reset Camera" button
- Improve trackball move-state handling when key bindings use modifiers
- Fix rendering with very small viewport and SSAO enabled
- Fix `.getAllLoci` for structure representations with `structure.child`
- Fix `readAllLinesAsync` refering to dom length property
- Make mol-util/file-info node compatible
- Add `eachLocation` to representation/visual interface

## [v3.33.0] - 2023-04-02

- Handle resizes of viewer element even when window remains the same size
- Throttle canvas resize events
- Selection toggle buttons hidden if selection mode is off
- Camera focus loci bindings allow reset on click-away to be overridden
- Input/controls improvements
    - Move or fly around the scene using keys
    - Pointer lock to look around scene
    - Toggle spin/rock animation using keys
- Apply bumpiness as lightness variation with `ignoreLight`
- Remove `JSX` reference from `loci-labels.ts`
- Fix overpaint/transparency/substance smoothing not updated when geometry changes
- Fix camera project/unproject when using offset viewport
- Add support for loading all blocks from a mmcif file as a trajectory
- Add `Frustum3D` and `Plane3D` math primitives
- Include `occupancy` and `B_iso_or_equiv` when creating `Conformation` from `Model`
- Remove LazyImports (introduced in v3.31.1)

## [v3.32.0] - 2023-03-20

- Avoid rendering of fully transparent renderables
- Add occlusion color parameter
- Fix issue with outlines and orthographic camera
- Reduce over-blurring occlusion at larger view distances
- Fix occlusion artefact with non-canvas viewport and pixel-ratio > 1
- Update nodejs-shims conditionals to handle polyfilled document object in NodeJS environment.
- Ensure marking edges are at least one pixel wide
- Add exposure parameter to renderer
- Only trigger marking when mouse is directly over canvas
- Fix blurry occlusion in screenshots
- [Breaking] Add `setFSModule` to `mol-util/data-source` instead of trying to trick WebPack

## [v3.31.4] - 2023-02-24

- Allow link cylinder/line `dashCount` set to '0'
- Stop animation loop when disposing `PluginContext` (thanks @gfrn for identifying the issue)

## [v3.31.3] - 2023-02-22

- Fix impostor bond visuals not correctly updating on `sizeFactor` changes
- Fix degenerate case in PCA
- Fix near clipping avoidance in impostor shaders
- Update `fs` import in `data-source.ts`

## [v3.31.2] - 2023-02-12

- Fix exit code of volume pack executable (pack.ts). Now exits with non-0 status when an error happens
- Remove pca transform from components ui focus (too distracting)
- Fix artefacts with opaque outlines behind transparent objects
- Fix polymer trace visual not updating
- Fix use of `WEBGL_provoking_vertex`

## [v3.31.1] - 2023-02-05

- Improve Component camera focus based on the PCA of the structure and the following rules:
    - The first residue should be in first quadrant if there is only one chain
    - The average position of the residues of the first chain should be in the first quadrant if there is more than one chain
- Add `HeadlessPluginContext` and `HeadlessScreenshotHelper` to be used in Node.js
- Add example `image-renderer`
- Fix wrong offset when rendering text with orthographic projection
- Update camera/handle helper when `devicePixelRatio` changes
- Add various options to customize the axes camera-helper
- Fix issue with texture-mesh color smoothing when changing themes
- Add fast boundary helper and corresponding unit trait
- Add Observable for Canvas3D commits

## [v3.30.0] - 2023-01-29

- Improve `Dnatco` extension
    - Factor out common code in `Dnatco` extension
    - Add `NtC tube` visual. Applicable for structures with NtC annotation
    - [Breaking] Rename `DnatcoConfalPyramids` to `DnatcoNtCs`
- Improve boundary calculation performance
- Add option to create & include images in state snapshots
- Fix SSAO artefacts with high bias values
- Fix SSAO resolution scale parameter handling
- Improve outlines, visually more stable at different view distances

## [v3.29.0] - 2023-01-15

- `meshes` extension: Fixed a bug in mesh visualization (show backfaces when opacity < 1)
- Add color quick select control to Volume controls
- Fix `dropFiles` bug
- Fix some cyclic imports and reduce the use of const enums. This should make it easier to use the library with the `isolatedModules: true` TS config.
- Fix `dropFiles` bug (#679)
- Add `input type='color'` picker to `CombinedColorControl`
- Set `ParameterMappingControl` disabled when state is updating
- Performance tweaks
    - Update clip `defines` only when changed
    - Check for identity in structure/unit areEqual methods
    - Avoid cloning of structure representation parameters
    - Make SymmetryOperator.createMapping monomorphic
    - Improve bonding-sphere calculation
    - Defer Scene properties calculation (markerAverage, opacityAverage, hasOpaque)
    - Improve checks in in UnitsRepresentation setVisualState
- Add StructureElement.Loci.forEachLocation
- Add RepresentationRegistry.clear and ThemeRegistry.clear
- Add generic Loci support for overpaint, substance, clipping themes
- Add `.getCenter` and `.center` to `Camera`
- Add support to dim unmarked groups
- Add support for marker edge strength

## [v3.28.0] - 2022-12-20

- Show histogram in direct volume control point settings
- Add `solidInterior` parameter to sphere/cylinder impostors
- [Breaking] Tweak `ignoreHydrogens` non-polar handling (introduced in 3.27.0)
- Add `meshes` and `volumes-and-segmentations` extensions
    - See https://molstarvolseg.ncbr.muni.cz/ for more info
- Fix missing support for info in `ParamDefinition.Converted`
- Add support for multi-visual volume representations
- Improve volume isosurface bounding-sphere
- Add basic volume segmentation support to core
    - Add `Volume.Segment` model
    - Add `Segmentation` custom volume property
    - Add `SegmentRepresentation` representation
    - Add `volume-segment` color theme
- Fix GPU marching cubes failing for large meshes with webgl2 (due to use of float16)

## [v3.27.0] - 2022-12-15

- Add an `includeTransparent` parameter to hide/show outlines of components that are transparent
- Fix 'once' for animations of systems with many frames
- Better guard against issue (black fringes) with bumpiness in impostors
- Improve impostor shaders
    - Fix sphere near-clipping with orthographic projection
    - Fix cylinder near-clipping
    - Add interior cylinder caps
    - Add per-pixel object clipping
- Fix `QualityAssessment` assignment bug for structures with different auth vs label sequence numbering
- Refresh `ApplyActionControl`'s param definition when toggling expanded state
- Fix `struct_conn` bond assignment for ions
- Ability to show only polar hydrogens

## [v3.26.0] - 2022-12-04

- Support for ``powerPreference`` webgl attribute. Add ``PluginConfig.General.PowerPreference`` and ``power-preference`` Viewer GET param.
- Excluded common protein caps `NME` and `ACE` from the ligand selection query
- Add screen-space shadow post-processing effect
- Add "Structure Molecular Surface" visual
- Add `external-volume` theme (coloring of arbitrary geometries by user-selected volume)

## [v3.25.1] - 2022-11-20

- Fix edge-case in `Structure.eachUnitPair` with single-element units
- Fix 'auto' structure-quality for coarse models

## [v3.25.0] - 2022-11-16

- Fix handling of gzipped assets (reverts #615)

## [v3.24.0] - 2022-11-13

- Make `PluginContext.initContainer` checkered canvas background optional
- Store URL of downloaded assets to detect zip/gzip based on extension (#615)
- Add optional `operator.key`; can be referenced in `IndexPairBonds`
- Add overpaint/transparency/substance theme strength to representations
- Fix viewport color for transparent background

## [v3.23.0] - 2022-10-19

- Add `PluginContext.initContainer/mount/unmount` methods; these should make it easier to reuse a plugin context with both custom and built-in UI
- Add `PluginContext.canvas3dInitialized`
- `createPluginUI` now resolves after the 3d canvas has been initialized
- Change EM Volume Streaming default from `Whole Structure` to `Auto`

## [v3.22.0] - 2022-10-17

- Replace `VolumeIsosurfaceParams.pickingGranularity` param with `Volume.PickingGranuality`

## [v3.21.0] - 2022-10-17

- Add `VolumeIsosurfaceParams.pickingGranularity` param
- Prevent component controls collapsing when option is selected

## [v3.20.0] - 2022-10-16

- [Breaking] Rename the ``model-index`` color theme to ``trajectory-index``
- Add a new ``model-index`` color theme that uniquely colors each loaded model
- Add the new ``model-index`` and ``structure-index`` color themes as an option for the carbon color in the ``element-symbol`` and ``ilustrative`` color themes
- Add ``structure-index`` color theme that uniquely colors each root structure
- Add ``nearest`` method to ``Lookup3D``
- Add mipmap-based blur for skybox backgrounds

## [v3.19.0] - 2022-10-01

- Fix "empty textures" error on empty canvas
- Optimize BinaryCIF integer packing encoder
- Fix dual depth peeling when post-processing is off or when rendering direct-volumes
- Add ``cameraClipping.minNear`` parameter
- Fix black artifacts on specular highlights with transparent background

## [v3.18.0] - 2022-09-17

- Integration of Dual depth peeling - OIT method
- Stereo camera improvements
    - Fix param updates not applied
    - Better param ranges and description
    - Add timer.mark for left/right camera

## [v3.17.0] - 2022-09-11

- [Fix] Clone ``Canvas3DParams`` when creating a ``Canvas3D`` instance to prevent shared state between multiple instances
- Add ``includeResidueTest`` option to ``alignAndSuperposeWithSIFTSMapping``
- Add ``parentDisplay`` param for interactions representation.
- [Experimental] Add support for PyMOL, VMD, and Jmol atom expressions in selection scripts
- Support for ``failIfMajorPerformanceCaveat`` webgl attribute. Add ``PluginConfig.General.AllowMajorPerformanceCaveat`` and ``allow-major-performance-caveat`` Viewer GET param.
- Fix handling of PDB TER records (#549)
- Add support for getting multiple loci from a representation (``.getAllLoci()``)
- Add ``key`` property to intra- and inter-bonds for referencing source data
- Fix click event triggered after move

## [v3.16.0] - 2022-08-25

- Support ``globalColorParams`` and ``globalSymmetryParams`` in common representation params
- Support ``label`` parameter in ``Viewer.loadStructureFromUrl``
- Fix ``ViewportHelpContent`` Mouse Controls section

## [v3.15.0] - 2022-08-23

- Fix wboit in Safari >=15 (add missing depth renderbuffer to wboit pass)
- Add 'Around Camera' option to Volume streaming
- Avoid queuing more than one update in Volume streaming

## [v3.14.0] - 2022-08-20

- Expose inter-bonds compute params in structure
- Improve performance of inter/intra-bonds compute
- Fix defaultAttribs handling in Canvas3DContext.fromCanvas
- Confal pyramids extension improvements
    - Add custom labels to Confal pyramids
    - Improve naming of some internal types in Confal pyramids extension coordinate
    - Add example mmCIF file with categories necessary to display Confal pyramids
    - Change the lookup logic of NtC steps from residues
- Add support for download of gzipped files
- Don't filter IndexPairBonds by element-based rules in MOL/SDF and MOL2 (without symmetry) models
- Fix Glycam Saccharide Names used by default
- Fix GPU surfaces rendering in Safari with WebGL2
- Add ``fov`` (Field of View) Canvas3D parameter
- Add ``sceneRadiusFactor`` Canvas3D parameter
- Add background pass (skybox, image, horizontal/radial gradient)
    - Set simple-settings presets via ``PluginConfig.Background.Styles``
    - Example presets in new backgrounds extension
    - Load skybox/image from URL or File (saved in session)
    - Opacity, saturation, lightness controls for skybox/image
    - Coverage (viewport or canvas) controls for image/gradient
- [Breaking] ``AssetManager`` needs to be passed to various graphics related classes
- Fix SSAO renderable initialization
- Reduce number of webgl state changes
    - Add ``viewport`` and ``scissor`` to state object
    - Add ``hasOpaque`` to scene object
- Handle edge cases where some renderables would not get (correctly) rendered
    - Fix text background rendering for opaque text
    - Fix helper scenes not shown when rendering directly to draw target
- Fix ``CustomElementProperty`` coloring not working

## [v3.13.0] - 2022-07-24

- Fix: only update camera state if manualReset is off (#494)
- Improve handling principal axes of points in a plane
- Add 'material' annotation support for textures
- More effort to avoid using ``flat`` qualifier in shaders: add ``dVaryingGroup``
- Enable ``immediateUpdate`` for iso level in isosurface and volume streaming controls
- Add support to download CCD from configurable URL

## [v3.12.1] - 2022-07-20

- Fix plugin behavior dispose logic to correctly unsubscribe observables.

## [v3.12.0] - 2022-07-17

- Add ``colorMarker`` option to Renderer. This disables the highlight and select marker at a shader level for faster rendering of large scenes in some cases.
- Bind shared textures only once per pass, not for each render item
- Fix missing 'material' annotation for some uniforms, causing unnecessary uniform updates
- Remove use of ``isnan`` in impostor shaders, not needed and causing slowdown
- Avoid using ``flat`` qualifier in shaders, causing slowdown
- Improve CellPack's ``adjustStyle`` option (disable ``colorMarker``, set component options, enable marking w/o ghost)
- Scan all entities when looking for ``struct_conn`` entries (fixes issue when the same ``label_asym_id`` is used in more than one entity)

## [v3.11.0] - 2022-07-04

- Add ``instanceGranularity`` option for marker, transparency, clipping, overpaint, substance data to save memory
- CellPack extension tweaks
    - Use instancing to create DNA/RNA curves to save memory
    - Enable ``instanceGranularity`` by default
    - Add ``adjustStyle`` option to LoadCellPackModel action (stylized, no multi-sample, no far clipping, chain picking)
- Structure Superposition now respects pivot's coordinate system

## [v3.10.2] - 2022-06-26

- Fix superfluous shader varying
- Improve use of gl_VertexID when possible

## [v3.10.1] - 2022-06-26

- Fix groupCount when updating TextureMesh-based visuals

## [v3.10.0] - 2022-06-24

- Add support for Glycam saccharide names
- Add ``PluginConfig.Viewport.ShowTrajectoryControls`` config option

## [v3.9.1] - 2022-06-19

- Fix missing ``super.componentWillUnmount()`` calls (@simeonborko)
- Fix missing ``uGroupCount`` update for visuals
- Fix missing aromatic bond display

## [v3.9.0] - 2022-05-30

- Improve picking by using drawbuffers (when available) to reduce number of drawcalls
- GPU timing support
    - Add ``timing-mode`` Viewer GET param
    - Add support for webgl timer queries
    - Add timer marks around GPU render & compute operations
- Volume Server CIF: Add check that a data block contains volume data before parsing
- Fix ``Scene.clear`` not clearing primitives & volumes arrays (@JonStargaryen)
- Fix rendering volumes when wboit is switched off and postprocessing is enabled

## [v3.8.2] - 2022-05-22

- Fix ``Scene.opacityAverage`` not taking xray shaded into account

## [v3.8.1] - 2022-05-14

- Fix issues with marking camera/handle helper (#433)
- Fix issues with array uniforms when running with headless-gl
- Fix Polymer Chain Instance coloring
- Improve performance of scene marker/opacity average calculation

## [v3.8.0] - 2022-04-30

- Add support for outlines around transparent objects
- Improve per-group transparency when wboit is switched off
- Improve ``ColorTheme`` typing with ``ColorType`` generic.
    - Defaults to ``ColorTypeLocation``
    - Set when using ``ColorTypeDirect`` or ``ColorTypeGrid``
- Fix case handling of ``struct_conf`` mmCIF enumeration field (#425)
- Fix ``allowTransparentBackfaces`` for per-group transparency
- Fix ``FormatRegistry.isApplicable`` returning true for unregistered formats
- Fix: handle building of ``GridLookup3D`` with zero cell size
- Fix ``ignoreLight`` for direct-volume rendering with webgl1
- Fix (non-black) outlines when using transparent background

## [v3.7.0] - 2022-04-13

- Fix ``xrayShaded`` for texture-mesh geometries
- [Breaking] Change ``allowTransparentBackfaces`` to ``transparentBackfaces`` with options ``off``, ``on``, ``opaque``. This was only added in 3.6.0, so allowing a breaking change here.
    - ``off``: don't show (default)
    - ``on``: show with transparency
    - ``opaque``: show fully opaque
- Add option to disable file drop overlay.

## [v3.6.2] - 2022-04-05

- ModelServer ligand queries: fixes for alternate locations, additional atoms & UNL ligand
- React 18 friendly ``useBehavior`` hook.

## [v3.6.1] - 2022-04-03

- Fix React18 related UI regressions.

## [v3.6.0] - 2022-04-03

- Check that model and coordinates have same element count when creating a trajectory
- Fix aromatic rings assignment: do not mix flags and planarity test
- Improve bonds assignment of coarse grained models: check for IndexPairBonds and exhaustive StructConn
- Fix unit mapping in bondedAtomicPairs MolScript query
- Improve pdb parsing: handle non unique atom and chain names (fixes #156)
- Fix volume streaming for entries with multiple contour lists
- Add ``allowTransparentBackfaces`` parameter to support double-sided rendering of transparent geometries
- Fix handling of case insensitive mmCIF enumeration fields (including entity.type)
- Fix ``disable-wboit`` Viewer GET param
- Add support for React 18.
    - Used by importing ``createPluginUI`` from ``mol-plugin-ui/react18``;
    - In Mol* 4.0, React 18 will become the default option.

## [v3.5.0] - 2022-03-25

- Fix issues with bounding-sphere & color-smoothing (mostly for small geometries)
- Support BCIF => CIF conversion in ``cif2bcif`` CLI tool

## [v3.4.0] - 2022-03-13

- Fix handling of mmcif with empty ``label_*`` fields
- Improve saccharide detection (compare against list from CCD)
- Fix legend label of hydrophobicity color theme
- Add ``LoadTrajectory`` action
- Add ``CustomImportControls`` to left panel
- Add Zenodo import extension (load structures, trajectories, volumes, and zip files)
- Fix loading of some compressed files within sessions
- Fix wrong element assignment for atoms with Charmm ion names
- Fix handling of empty symmetry cell data
- Add support for ``trr`` and ``nctraj`` coordinates files
- Add support for ``prmtop`` and ``top`` topology files

## [v3.3.1] - 2022-02-27

- Fix issue with unit boundary reuse (do at visual level instead)
- Add option to ignore ions for inter-unit bond computation

## [v3.3.0] - 2022-02-27

- Fix parsing contour-level from emdb v3 header files
- Fix invalid CSS (#376)
- Fix "texture not renderable" & "texture not bound" warnings (#319)
- Fix visual for bonds between two aromatic rings
- Fix visual for delocalized bonds (parsed from mmcif and mol2)
- Fix ring computation algorithm
- Add ``UnitResonance`` property with info about delocalized triplets
- Resolve marking in main renderer loop to improve overall performance
- Use ``throttleTime`` instead of ``debounceTime`` in sequence viewer for better responsiveness
- Change line geometry default ``scaleFactor`` to 2 (3 is too big after fixing line rendering)
- Trajectory animation performance improvements
    - Reuse ``Model.CoarseGrained`` for coordinate trajectories
    - Avoid calculating ``InterUnitBonds`` when ``Structure.parent`` ones are empty
    - Reuse unit boundary if sphere has not changed too much
    - Don't show 'inter-bond' and 'element-cross' visuals in line representations of polymerAndLigand preset
- Fix additional mononucleotides detected as polymer components
- Fix and improve ``canRemap`` handling in ``IntraUnitBonds``
- Reuse occlusion for secondary passes during multi-sampling
- Check if marking passes are needed before doing them
- Add ``resolutionScale`` parameter to allow trading quality of occlusion for performance

## [v3.2.0] - 2022-02-17

- Rename "best database mapping" to "SIFTS Mapping"
- Add schema and export support for ``atom_site.pdbx_sifts_xref_*`` fields
- Add schema export support for ``atom_site.pdbx_label_index`` field
- Add `traceOnly` parameter to chain/UniProt-based structure alignment
- Store ``IndexPairBonds`` as a dynamic property.

## [v3.1.0] - 2022-02-06

- Fix ``xrayShaded`` & ``ignoreLight`` params not working at the same time
- Add ``ignoreLight`` to component params
- Tweaks for cleaner default representation style
    - Cartoon: use ``nucleotide-ring`` instead of ``nucleotide-block``
    - Focus: use ``xrayShaded`` instead of opacity; adjust target size; don't show non-covalent interactions twice
- Fix representation preset side effects (changing post-processing parameters, see #363)
- Add Quick Styles panel (default, illustrative, stylized)
- Fix exported structure missing secondary-structure categories (#364)
- Fix volume streaming error message: distinguish between missing data and server error (#364)

## [v3.0.2] - 2022-01-30

- Fix color smoothing of elongated structures (by fixing ``Sphere.expand`` for spheres with highly directional extrema)
- Fix entity label not displayed when multiple instances of the same entity are highlighted
- Fix empty elements created in ``StructureElement.Loci.extendToAllInstances``
- Measurement options tweaks (allow larger ``textSize``; make ``customText`` essential)
- Fix visual visibility sync edge case when changing state snapshots

## [v3.0.1] - 2022-01-27

- Fix marking pass not working with ``transparentBackground``
- Fix pdbe xray maps url not https
- Fix entity-id color theme broken for non-IHM models
- Improve/fix marking of ``InteractionsInterUnitVisual`` (mark when all contact-feature members are given)
- Add missing "entity-id" and "enity-source" options for carbon coloring to "element-symbol" color theme
- Fix VolumeServer/query CLI
- Support automatic iso-value adjustment for VolumeServer data in ``Viewer.loadVolumeFromUrl``
- Emit drag event whenever started within viewport (not only for non-empty loci)

## [v3.0.0] - 2022-01-23

- Assembly handling tweaks:
    - Do not include suffix for "identity assembly operators"
    - Do not include assembly-related categories to export if the structure was composed from an assembly
    - Special case for ``structAsymMap`` if Mol* asym id operator mapping is present
- Support for opening ZIP files with multiple entries
- Add Model Export extension
- Bugfix: Automatically treat empty string as "non-present" value in BinaryCIF writer.
- Fix coarse model support in entity-id color theme
- Fix marking of carbohydrate visuals (whole chain could get marked instead of single residue)
- Add custom colors to "element-symbol", "molecule-type", "residue-name", and "secondary-structure" themes
- Support/bugfixes for ``atom_site.pdbx_sifts_xref`` categories
- Improve/fix marking of ``InteractionsIntraUnitVisual`` (mark when all contact-feature members are given)

## [v3.0.0-dev.10] - 2022-01-17

- Fix ``getOperatorsForIndex``
- Pass animation info (current frame & count) to state animations
    - Fix camera stutter for "camera spin" animation
- Add formal charge parsing support for MOL/SDF files (thanks @ptourlas)
- [Breaking] Cleaner looking ``MembraneOrientationVisuals`` defaults
- [Breaking] Add rock animation to trackball controls
    - Add ``animate`` to ``TrackballControlsParams``, remove ``spin`` and ``spinSpeed``
    - Add ``animate`` to ``SimpleSettingsParams``, remove ``spin``
- Add "camera rock" state animation
- Add support for custom colors to "molecule-type" theme
- [Breaking] Add style parameter to "illustrative" color theme
    - Defaults to "entity-id" style instead of "chain-id"
- Add "illustrative" representation preset

## [v3.0.0-dev.9] - 2022-01-09

- Add PDBj as a ``pdb-provider`` option
- Move Viewer APP to a separate file to allow use without importing light theme & index.html
- Add symmetry support for mol2 files (only spacegroup setting 1)
- Fix mol2 files element symbol assignment
- Improve bond assignment from ``IndexPairBonds``
    - Add ``key`` field for mapping to source data
    - Fix assignment of bonds with unphysical length
- Fix label/stats of single atom selection in multi-chain units

## [v3.0.0-dev.8] - 2021-12-31

- Add ``PluginFeatureDetection`` and disable WBOIT in Safari 15.
- Add ``disable-wboit`` Viewer GET param
- Add ``prefer-webgl1`` Viewer GET param
- [Breaking] Refactor direct-volume rendering
    - Remove isosurface render-mode (use GPU MC instead)
    - Move coloring into theme (like for other geometries/renderables)
        - Add ``direct`` color type
        - Remove color from transfer-function (now only alpha)
        - Add direct-volume color theme support
        - Add volume-value color theme
- [Breaking] Use size theme in molecular/gaussian surface & label representations
    - This is breaking because it was hardcoded to ``physical`` internally but the repr size theme default was ``uniform`` (now ``physical``)

## [v3.0.0-dev.7] - 2021-12-20

- Reduce number of created programs/shaders
    - Support specifying variants when creating graphics render-items
    - Change double-side shader param from define to uniform
    - Remove dMarkerType shader define (use uMarker as needed)
    - Support to ignore defines depending on the shader variant
    - Combine pickObject/pickInstance/pickGroup shader variants into one
    - Combine markingDepth/markingMask shader variants into one
    - Correctly set shader define flags for overpaint, transparency, substance, clipping
- [Breaking] Add per-object clip rendering properties (variant/objects)
    - ``SimpleSettingsParams.clipping.variant/objects`` and ``RendererParams.clip`` were removed

## [v3.0.0-dev.6] - 2021-12-19

- Enable temporal multi-sampling by default
    - Fix flickering during marking with camera at rest
- Enable ``aromaticBonds`` in structure representations by default
- Add ``PluginConfig.Structure.DefaultRepresentationPreset``
- Add ModelArchive support
    - schema extensions (e.g., AlphaFold uses it for the pLDDT score)
    - ModelArchive option in DownloadStructure action
    - ``model-archive`` GET parameter for Viewer app
    - ``Viewer.loadModelArchive`` method
- Improve support for loading AlphaFold structures
    - Automatic coloring by pLDDT
    - AlphaFold DB option in DownloadStructure action
    - ``afdb`` GET parameter for Viewer app
    - ``Viewer.loadAlphaFoldDb`` method
- Add QualityAssessment extension (using data from ma_qa_metric_local mmcif category)
    - pLDDT & qmean score: coloring, repr presets, molql symbol, loci labels (including avg for mutli-residue selections)
    - pLDDT: selection query
- Warn about erroneous symmetry operator matrix (instead of throwing an error)
- Added ``createPluginUI`` to ``mol-plugin-ui``
    - Support ``onBeforeUIRender`` to make sure initial UI works with custom presets and similar features.
- [Breaking] Removed ``createPlugin`` and ``createPluginAsync`` from ``mol-plugin-ui``
    - Please use ``createPluginUI`` instead
- Improve aromatic bonds handling
    - Don't detect aromatic bonds for rings < 5 atoms based on planarity
    - Prefer atoms in aromatic rings as bond reference positions

## [v3.0.0-dev.5] - 2021-12-16

- Fix initial camera reset not triggering for some entries.

## [v3.0.0-dev.4] - 2021-12-14

- Add ``bumpiness`` (per-object and per-group), ``bumpFrequency`` & ``bumpAmplitude`` (per-object) render parameters (#299)
- Change ``label`` representation defaults: Use text border instead of rectangle background
- Add outline color option to renderer
- Fix false positives in Model.isFromPdbArchive
- Add drag and drop support for loading any file, including multiple at once
    - If there are session files (.molx or .molj) among the dropped files, only the first session will be loaded
- Add drag and drop overlay
- Safari 15.1 - 15.3 WebGL 2 support workaround
- [Breaking] Move ``react`` and ``react-dom`` to ``peerDependencies``. This might break some builds.

## [v3.0.0-dev.3] - 2021-12-4

- Fix OBJ and USDZ export

## [v3.0.0-dev.2] - 2021-12-1

- Do not include tests and source maps in NPM package

## [v3.0.0-dev.0] - 2021-11-28

- Add multiple lights support (with color, intensity, and direction parameters)
- [Breaking] Add per-object material rendering properties
    - ``SimpleSettingsParams.lighting.renderStyle`` and ``RendererParams.style`` were removed
- Add substance theme with per-group material rendering properties
- ``StructureComponentManager.Options`` state saving support
- ``ParamDefinition.Group.presets`` support

## [v2.4.1] - 2021-11-28

- Fix: allow atoms in aromatic rings to do hydrogen bonds

## [v2.4.0] - 2021-11-25

- Fix secondary-structure property handling
    - StructureElement.Property was incorrectly resolving type & key
    - StructureSelectionQuery helpers 'helix' & 'beta' were not ensuring property availability
- Re-enable VAO with better workaround (bind null elements buffer before deleting)
- Add ``Representation.geometryVersion`` (increments whenever the geometry of any of its visuals changes)
- Add support for grid-based smoothing of Overpaint and Transparency visual state for surfaces

## [v2.3.9] - 2021-11-20

- Workaround: switch off VAO support for now

## [v2.3.8] - 2021-11-20

- Fix double canvas context creation (in plugin context)
- Fix unused vertex attribute handling (track which are used, disable the rest)
- Workaround for VAO issue in Chrome 96 (can cause WebGL to crash on geometry updates)

## [v2.3.7] - 2021-11-15

- Added ``ViewerOptions.collapseRightPanel``
- Added ``Viewer.loadTrajectory`` to support loading "composed" trajectories (e.g. from gro + xtc)
- Fix: handle parent in Structure.remapModel
- Add ``rounded`` and ``square`` helix profile options to Cartoon representation (in addition to the default ``elliptical``)

## [v2.3.6] - 2021-11-8

- Add additional measurement controls: orientation (box, axes, ellipsoid) & plane (best fit)
- Improve aromatic bond visuals (add ``aromaticScale``, ``aromaticSpacing``, ``aromaticDashCount`` params)
- [Breaking] Change ``adjustCylinderLength`` default to ``false`` (set to true for focus representation)
- Fix marker highlight color overriding select color
- CellPack extension update
    - add binary model support
    - add compartment (including membrane) geometry support
    - add latest mycoplasma model example
- Prefer WebGL1 in Safari 15.1.

## [v2.3.5] - 2021-10-19

- Fix sequence viewer for PDB files with COMPND record and multichain entities.
- Fix index pair bonds order assignment

## [v2.3.4] - 2021-10-12

- Fix pickScale not taken into account in line/point shader
- Add pixel-scale, pick-scale & pick-padding GET params to Viewer app
- Fix selecting bonds not adding their atoms in selection manager
- Add ``preferAtoms`` option to SelectLoci/HighlightLoci behaviors
- Make the implicit atoms of bond visuals pickable
    - Add ``preferAtomPixelPadding`` to Canvas3dInteractionHelper
- Add points & crosses visuals to Line representation
- Add ``pickPadding`` config option (look around in case target pixel is empty)
- Add ``multipleBonds`` param to bond visuals with options: off, symmetric, offset
- Fix ``argparse`` config in servers.

## [v2.3.3] - 2021-10-01

- Fix direct volume shader

## [v2.3.2] - 2021-10-01

- Prefer WebGL1 on iOS devices until WebGL2 support has stabilized.

## [v2.3.1] - 2021-09-28

- Add Charmm saccharide names
- Treat missing occupancy column as occupancy of 1
- Fix line shader not accounting for aspect ratio
- [Breaking] Fix point repr & shader
    - Was unusable with ``wboit``
    - Replaced ``pointFilledCircle`` & ``pointEdgeBleach`` params by ``pointStyle`` (square, circle, fuzzy)
    - Set ``pointSizeAttenuation`` to false by default
    - Set ``sizeTheme`` to ``uniform`` by default
- Add ``markerPriority`` option to Renderer (useful in combination with edges of marking pass)
- Add support support for ``chem_comp_bond`` and ``struct_conn`` categories (fixes ModelServer behavior where these categories should have been present)
- Model and VolumeServer: fix argparse config

## [v2.3.0] - 2021-09-06

- Take include/exclude flags into account when displaying aromatic bonds
- Improve marking performance
    - Avoid unnecessary draw calls/ui updates when marking
    - Check if loci is superset of visual
    - Check if loci overlaps with unit visual
    - Ensure ``Interval`` is used for ranges instead of ``SortedArray``
    - Add uniform marker type
    - Special case for reversing previous mark
- Add optional marking pass
    - Outlines visible and hidden parts of highlighted/selected groups
    - Add highlightStrength/selectStrength renderer params

## [v2.2.3] - 2021-08-25

- Add ``invertCantorPairing`` helper function
- Add ``Mesh`` processing helper ``.smoothEdges``
- Smooth border of molecular-surface with ``includeParent`` enabled
- Hide ``includeParent`` option from gaussian-surface visuals (not particularly useful)
- Improved ``StructureElement.Loci.size`` performance (for marking large cellpack models)
- Fix new ``TransformData`` issues (camera/bounding helper not showing up)
- Improve marking performance (avoid superfluous calls to ``StructureElement.Loci.isWholeStructure``)

## [v2.2.2] - 2021-08-11

- Fix ``TransformData`` issues [#133](https://github.com/molstar/molstar/issues/133)
- Fix ``mol-script`` query compiler const expression recognition.

## [v2.2.1] - 2021-08-02

- Add surrounding atoms (5 Angstrom) structure selection query
- [Breaking] Add maxDistance prop to ``IndexPairBonds``
- Fix coordinateSystem not handled in ``Structure.asParent``
- Add ``dynamicBonds`` to ``Structure`` props (force re-calc on model change)
    - Expose as optional param in root structure transform helper
- Add overpaint support to geometry exporters
- ``InputObserver`` improvements
  - normalize wheel speed across browsers/platforms
  - support Safari gestures (used by ``TrackballControls``)
  - ``PinchInput.fractionDelta`` and use it in ``TrackballControls``

## [v2.2.0] - 2021-07-31

- Add ``tubularHelices`` parameter to Cartoon representation
- Add ``SdfFormat`` and update SDF parser to be able to parse data headers according to spec (hopefully :)) #230
- Fix mononucleotides detected as polymer components (#229)
- Set default outline scale back to 1
- Improved DCD reader cell angle handling (interpret near 0 angles as 90 deg)
- Handle more residue/atom names commonly used in force-fields
- Add USDZ support to ``geo-export`` extension.
- Fix ``includeParent`` support for multi-instance bond visuals.
- Add ``operator`` Loci granularity, selecting everything with the same operator name.
- Prefer ``_label_seq_id`` fields in secondary structure assignment.
- Support new EMDB API (https://www.ebi.ac.uk/emdb/api/entry/map/[EMBD-ID]) for EM volume contour levels.
- ``Canvas3D`` tweaks:
    - Update ``forceDraw`` logic.
    - Ensure the scene is re-rendered when viewport size changes.
    - Support ``noDraw`` mode in ``PluginAnimationLoop``.

## [v2.1.0] - 2021-07-05

- Add parameter for to display aromatic bonds as dashes next to solid cylinder/line.
- Add backbone representation
- Fix outline in orthographic mode and set default scale to 2.

## [v2.0.7] - 2021-06-23

- Add ability to specify ``volumeIndex`` in ``Viewer.loadVolumeFromUrl`` to better support Volume Server inputs.
- Support in-place reordering for trajectory ``Frame.x/y/z`` arrays for better memory efficiency.
- Fixed text CIF encoder edge cases (most notably single whitespace not being escaped).

## [v2.0.6] - 2021-06-01

- Add glTF (GLB) and STL support to ``geo-export`` extension.
- Protein crosslink improvements
    - Change O-S bond distance to allow for NOS bridges (doi:10.1038/s41586-021-03513-3)
    - Added NOS-bridges query & improved disulfide-bridges query
- Fix #178: ``IndexPairBonds`` for non-single residue structures (bug due to atom reordering).
- Add volumetric color smoothing for MolecularSurface and GaussianSurface representations (#173)
- Fix nested 3d grid lookup that caused results being overwritten in non-covalent interactions computation.
- Basic implementation of ``BestDatabaseSequenceMapping`` (parse from CIF, color theme, superposition).
- Add atom id ranges support to Selection UI.

## [v2.0.5] - 2021-04-26

- Ability to pass ``Canvas3DContext`` to ``PluginContext.fromCanvas``.
- Relative frame support for ``Canvas3D`` viewport.
- Fix bug in screenshot copy UI.
- Add ability to select residues from a list of identifiers to the Selection UI.
- Fix SSAO bugs when used with ``Canvas3D`` viewport.
- Support for  full pausing (no draw) rendering: ``Canvas3D.pause(true)``.
- Add ``MeshBuilder.addMesh``.
- Add ``Torus`` primitive.
- Lazy volume loading support.
- [Breaking] ``Viewer.loadVolumeFromUrl`` signature change.
    - ``loadVolumeFromUrl(url, format, isBinary, isovalues, entryId)`` => ``loadVolumeFromUrl({ url, format, isBinary }, isovalues, { entryId, isLazy })``
- Add ``TextureMesh`` support to ``geo-export`` extension.

## [v2.0.4] - 2021-04-20

- [WIP] Mesh export extension
- ``Structure.eachAtomicHierarchyElement`` (#161)
- Fixed reading multi-line values in SDF format
- Fixed Measurements UI labels (#166)

## [v2.0.3] - 2021-04-09

- Add support for ``ColorTheme.palette`` designed for providing gradient-like coloring.
- [Breaking] The ``zip`` function is now asynchronous and expects a ``RuntimeContext``. Also added ``Zip()`` returning a ``Task``.
- [Breaking] Add ``CubeGridFormat`` in ``alpha-orbitals`` extension.

## [v2.0.2] - 2021-03-29

- Add ``Canvas3D.getRenderObjects``.
- [WIP] Animate state interpolating, including model trajectories
- Recognise MSE, SEP, TPO, PTR and PCA as non-standard amino-acids.
- Fix VolumeFromDensityServerCif transform label

## [v2.0.1] - 2021-03-23

- Exclude tsconfig.commonjs.tsbuildinfo from npm bundle

## [v2.0.0] - 2021-03-23

Too many changes to list as this is the start of the changelog... Notably, default exports are now forbidden.<|MERGE_RESOLUTION|>--- conflicted
+++ resolved
@@ -14,13 +14,10 @@
   - Representation node: support custom property `molstar_reprepresentation_params`,
   - Canvas node: support custom properties `molstar_enable_outline`, `molstar_enable_shadow`, `molstar_enable_ssao`
   - `clip` node support for structure and volume representations
-<<<<<<< HEAD
   - `grid-slice` representation support for volumes
   - Support tethers and background for primitive labels
   - Support `snapshot_key` parameter on primitives that enables transition between states via clicking on 3D objects
-=======
   - Inline selectors and MVS annotations support `instance_id`
->>>>>>> 08914819
 - [Breaking] Renamed some color schemes ('inferno' -> 'inferno-no-black', 'magma' -> 'magma-no-black', 'turbo' -> 'turbo-no-black', 'rainbow' -> 'simple-rainbow')
 - Added new color schemes, synchronized with D3.js ('inferno', 'magma', 'turbo', 'rainbow', 'sinebow', 'warm', 'cool', 'cubehelix-default', 'category-10', 'observable-10', 'tableau-10')
 - Snapshot Markdown improvements
