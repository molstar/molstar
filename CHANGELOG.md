# Change Log
All notable changes to this project will be documented in this file, following the suggestions of [Keep a CHANGELOG](http://keepachangelog.com/). This project adheres to [Semantic Versioning](http://semver.org/) for its most widely used - and defacto - public interfaces.

Note that since we don't clearly distinguish between a public and private interfaces there will be changes in non-major versions that are potentially breaking. If we make breaking changes to less used interfaces we will highlight it in here.

## [Unreleased]
- Update production build to use `esbuils`
- Emit explicit paths in `import`s in `lib/`
- Fix outlines on opaque elements using illumination mode
- Change `Representation.Empty` to a lazy property to avoid issue with some bundlers
- MolViewSpec extension:
  - Generic color schemes (`palette` parameter for color_from_* nodes)
  - Annotation field remapping (`field_remapping` parameter for color_from_* nodes)
  - Representation node: support custom property `molstar_reprepresentation_params`,
  - Canvas node: support custom properties `molstar_enable_outline`, `molstar_enable_shadow`, `molstar_enable_ssao`
  - `clip` node support for structure and volume representations
- Renamed some color schemes ('inferno' -> 'inferno-no-black', 'magma' -> 'magma-no-black', 'turbo' -> 'turbo-no-black', 'rainbow' -> 'simple-rainbow')
- Added new color schemes, synchronized with D3.js ('inferno', 'magma', 'turbo', 'rainbow', 'sinebow', 'warm', 'cool', 'cubehelix-default', 'category-10', 'observable-10', 'tableau-10')
- Snapshot Markdown improvements
  - Add `MarkdownExtensionManager` (`PluginContext.managers.markdownExtensions`)
  - Support custom markdown commands to control the plugin via the `[link](!command)` pattern
  - Support rendering custom elements via the `![alt](!parameters)` pattern
  - Support tables
  - Support loading images from MVSX files
  - Indicate external links with ⤴
- Avoid calculating rings for coarse-grained structures
- Fix isosurface compute shader normals when transformation matrix is applied to volume
- Breaking: `PluginContext.initViewer/initContainer/mount` are now async and have been renamed to include `Async` postfix
- Mol2 Reader
    - Fix column count parsing
    - Add support for substructure
- Fix shader error when clipping flags are set without clip objects present
<<<<<<< HEAD
- Breaking: Add `Volume.instances` support and a `VolumeInstances` transform to dynamically assign it
  - This change is breaking because all volume objects require the `instances` field now.
=======
- Fix wrong group count calculation on geometry update (#1562)
- Fix wrong instance index in `calcMeshColorSmoothing`
>>>>>>> 9350e539

## [v4.18.0] - 2025-06-08
- MolViewSpec extension:
  - Support for label_comp_id and auth_comp_id in annotations
  - Geometric primitives - do not render if position refers to empty substructure
  - Primitive arrow - nicer default cap size (relative to tube_radius)
  - Primitive angle_measurement - added vector_radius param
  - Fix MVSX file assets being disposed in multi-snapshot states
- Add `mol-utils/camera.ts` with `fovAdjustedPosition` and `fovNormalizedCameraPosition`
- Show FOV normalized position in `CameraInfo` UI and use it in "Copy MVS State"
- Support static resources in `AssetManager`
- General:
  - Use `isolatedModules` tsconfig flag
  - Fix TurboPack build when using ES6 modules
- Support `pickingAlphaThreshold` when `xrayShaded` is enabled
- Support sampling from arbitrary planes for structure plane and volume slice representations
- Refactor SCSS to not use `@import` (fixes deprecation warnings)

## [v4.17.0] - 2025-05-22
- Remove `xhr2` dependency for NodeJS, use `fetch`
- Add `mvs-stories` app included in the `molstar` NPM package
  - Use the app in the corresponding example
- Interactions extension: remove `salt-bridge` interaction kind (since `ionic` is supported too)

## [v4.16.0] - 2025-05-20
- Load potentially big text files as `StringLike` to bypass string size limit
- MolViewSpec extension:
  - Load single-state MVS as if it were multi-state with one state
  - Merged `loadMVS` options `keepCamera` and `keepSnapshotCamera` -> `keepCamera`
  - Removed `loadMVS` option `replaceExisting` (is now default)
  - Added `loadMVS` option `appendSnapshots`
- Fix camera not being interpolated in MP4 export due to updates in WebGL ContextLost handling

## [v4.15.0] - 2025-05-19
- IHM improvements:
  - Disable volume streaming
  - Disable validation report visualization
  - Enable assembly symmetry for integrative models
- Fix transparency rendering with occlusion in NodeJS
- mmCIF Support
  - Add custom `molstar_bond_site` category that enables serializing explicit bonds by referencing `atom_site.id`
  - Add `includeCategoryNames`, `keepAtomSiteId`, `exportExplicitBonds`, `encoder` properties to `to_mmCIF` exporter
- Add support for attachment points property (`M APO`) to the MOL V2000 parser
- Add `json-cif` extension that should pave way towards structure editing capabilities in Mol\*
  - JSON-based encoding of the CIF data format
  - `JSONCifLigandGraph` that enables editing of small molecules via modifying `atom_site` and `molstar_bond_site` categories
- Add `ligand-editor` example that showcases possible use-cases of the `json-cif` extension
- Breaking (minor): Changed `atom_site.id` indexing to 1-based in `mol-model-formats/structure/mol.ts::getMolModels`.
- WebGL ContextLost handling
    - Fix missing framebuffer & drawbuffer re-attachments
    - Fix missing cube texture re-initialization
    - Fix missing extensions reset
    - Fix timer clearing edge case
    - Add reset support for geometry generated on the GPU

## [v4.14.1] - 2025-05-09
- Do not raise error when creating duplicate state transformers and print console warning instead

## [v4.14.0] - 2025-05-07
- Fix `Viewer.loadTrajectory` when loading a topology file
- Fix `StructConn.residueCantorPairs` to not include identity pairs
- Add format selection option to image export UI (PNG, WebP, JPEG)
- Add `StateBuilder.To.updateState`
- MVS:
  - Support updating transform states
  - Add support for `is_hidden` custom state as an extension
  - Add `queryMVSRef` and `createMVSRefMap` utility functions
- Adjust max resolution of surfaces for auto quality (#1501)
- Fix switching representation type in Volume UI
- VolumeServer: Avoid grid expansion when requiring unit cell (avoids including an extra layer of cells outside the unit cell query box)

## [v4.13.0] - 2025-04-14
- Support `--host` option for build-dev.mjs script
- Add `Viewer.loadFiles` to open supported files
- Support installing the viewer as a Progressive Web App (PWA)
- `ihm-restraints` example: show entity labels
- Fix `element-point` visual not using child unit
- Ignore `renderables` with empty draw count
- Add experimental support for `esbuild` for development
  - Use `npm run dev` for faster development builds
- Use `StructureElement.Bundle` instead of expressions to serialize measurement elements
  - Fixes measurements not being supported for coarse models
- Implementation of `ColorScale.createDiscrete` (#1458)
- Add `ColorScale.createDiscrete` to the `uncertainty` color theme
- Fix color palette shown in the UI (for non-gradient palettes)
- Fix colors description in the UI (when using custom thresholds)
- Fix an edge case in the UI when the user deletes all colors from the color list
- Add `interactions` extension and a corresponding example that utilizes it
- Add element source index to default atomic granularity hover labels
- Add `StructureElement.Schema` based on corresponding MolViewSpec implementation that allows data-driven selection of structural elements
- Add `StructureElement.Loci/Bundle.fromExpression/Query/Schema` helper functions
- Add `addLinkCylinderMesh` (from `createLinkCylinderMesh`)
- Add `Unit.transientCache` and `Unit.getCopy`
- Fix `ElementBondIterator` indices mapping logic for inter-unit bonds
- Fix `pickPadding` and `pickScale` not updating `PickHelper`
- MolViewSpec extension: support loading extensions when loading multistate files
- Do not add bonds for pairs of residues that have a `struct_conn` entry
- Improved `ma_qa_metric` support
  - Parse all local metrics
  - Ability to select alternate metrics in the pLDDT/qmean themes
  - Do not assume PAE plot is symmetric
- Added `PluginConfig.Viewport.ShowScreenshotControls` to control visibility of screenshot controls
- Fix MolViewSpec builder for volumes.
- Generalize `mvs-kinase-story` example to `mvs-stories`
  - Add TATA-binding protein story
  - Improve the Kinase story
- Fix alpha orbitals example

## [v4.12.0] - 2025-02-28

- Fix PDBj structure data URL
- Improve logic when to cull in renderer
- Add `atom.ihm.has-seq-id` and `atom.ihm.overlaps-seq-id-range` symbol to the query language
- MolViewSpec extension:
  - Add box, arrow, ellipse, ellipsoid, angle primitives
  - Add basic support for volumetric data (map, Volume Server)
  - Add support for `molstar_color_theme_name` custom extension
  - Better IH/M support:
    - Support `coarse` components
    - Support `spacefill` representation
    - Support `carbohydrate` representation
    - Support for `custom.molstar_use_default_coloring` property on Color node.
    - Use `atom.ihm.has-seq-id` and `atom.ihm.overlaps-seq-id-range` for matching `label_seq_id` locations to support querying coarse elements.
    - Add ihm-restraints example
- Add `mvs-kinase-story` example
- Remove static uses of `ColorTheme` and `SizeTheme` fields. Should resolvent "undefined" errors in certain builds
- Add `transform` property to clip objects
- Add support for trimming `image` geometry to a box
- Improve/fix iso-level support of `slice` representation
- Add support for rotating `slice` representation around an axis
- Add default color support for palette based themes
- Add `plane` structure representation
    - Can be colored with any structure theme
    - Can be colored with the `external-volume` theme
    - Can show atoms as a cutout
    - Supports principal axes and bounding box as a reference frame
- Add `Camera` section to "Screenshot / State" controls
- Add `CoarseIndex` for fast lookup of coarse elements

## [v4.11.0] - 2025-01-26

- Fix for tubular helices issue (Fixes #1422)
- Volume UI improvements
    - Render all volume entries instead of selecting them one-by-one
    - Toggle visibility of all volumes
    - More accessible iso value control
- Support wheel event on sliders
- MolViewSpec extension:
    - Add validation for discriminated union params
    - Primitives: remove triangle_colors, line_colors, have implicit grouping instead; rename many parameters
- UI configuration options
    - Support removal of independent selection controls in the viewport
    - Support custom selection controls
    - Support for custom granularity dropdown options
    - Support for custom Sequence Viewer mode options
- Add `external-structure` theme that colors any geometry by structure properties
- Support float and half-float data type for direct-volume rendering and GPU isosurface extraction
- Minor documentation updates
- Add support for position-location to `volume-value` color theme
- Add support for color themes to `slice` representation
- Improve/fix palette support in volume color themes
- Fix `Plane3D.projectPoint`
- Fix marking related `image` rendering issues
    - Handle pixels without a group
    - Take fog into account
- MolViewSpec extension: Initial support for customizable representation parameters
- Quick Styles section reorganized
- UI color improvements (scrollbar contrast, toggle button hover color)
- Add `overrideWater` param for entity-id color theme
- Renames PDB-Dev to PDB-IHM and adjusts data source
- Fix vertex based themes for spheres shader
- Add volume dot representation
- Add volume-value size theme
- Sequence panel: Mark focused loci (bold+underline)
- Change modifier key behavior in Normal Mode (default = select only, Ctrl/Cmd = add to selection, Shift = extend last selected range)
- Handle Firefox's limit on vertex ids per draw (#1116)
- Fix behavior of `Vec3.makeRotation(out, a, b)` when `a ≈ -b`

## [v4.10.0] - 2024-12-15

- Add `ModelWithCoordinates` decorator transform.
- Fix outlines on transparent background using illumination mode (#1364)
- Fix transparent depth texture artifacts using illumination mode
- Fix marking of consecutive gap elements (#876)
- Allow React 19 in dependencies
- Fix missing deflate header if `CompressionStream` is available
- Fix is_iOS check for NodeJS
- Added PluginCommands.Camera.FocusObject
- Plugin state snapshot can have instructions to focus objects (PluginState.Snapshot.camera.focus)
- MolViewSpec extension: Support for multi-state files (animations)
- Fix units transform data not fully updated when structure child changes
- Fix `addIndexPairBonds` quadratic runtime case
- Use adjoint matrix to transform normals in shaders
- Fix resize handling in `tests/browser`

## [v4.9.1] - 2024-12-05

- Fix iOS check when running on Node

## [v4.9.0] - 2024-12-01

- Fix artifacts when using xray shading with high xrayEdgeFalloff values
- Enable double rounded capping on tubular helices
- Fix single residue tubular helices not showing up
- Fix outlines on volume and surface reps that do not disappear (#1326)
- Add example `glb-export`
- Membrane orientation: Improve `isApplicable` check and error handling (#1316)
- Fix set fenceSync to null after deleteSync.
- Fix operator key-based `IndexPairBonds` assignment
    - Don't add bonds twice
    - Add `IndexPairs.bySameOperator` to avoid looping over all bonds for each unit
- Add `Structure.intraUnitBondMapping`
- Add more structure-based visuals to avoid too many (small) render-objects
    - `structure-intra-bond`, `structure-ellipsoid-mesh`, `structure-element-point`, `structure-element-cross`
- Upgrade to express v5 (#1311)
- Fix occupancy check using wrong index for inter-unit bond computation (@rxht, #1321)
- Fix transparent SSAO for image rendering, e.g., volumne slices (#1332)
- Fix bonds not shown with `ignoreHydrogens` on (#1315)
    - Better handle mmCIF files with no entities defined by using `label_asym_id`
    - Show bonds in water chains when `ignoreHydorgensVariant` is `non-polar`
- Add MembraneServer API, generating data to be consumed in the context of MolViewSpec
- Fix `StructConn.isExhaustive` for partial models (e.g., returned by the model server)
- Refactor value swapping in molstar-math to fix SWC (Next.js) build (#1345)
- Fix transform data not updated when structure child changes
- Fix `PluginStateSnapshotManager.syncCurrent` to work as expected on re-loaded states.
- Fix do not compute implicit hydrogens when unit is explicitly protonated (#1257)
- ModelServer and VolumeServer: support for input files from Google Cloud Storage (gs://)
- Fix color of missing partial charges for SB partial charges extension

## [v4.8.0] - 2024-10-27

- Add SSAO support for transparent geometry
- Fix SSAO color not updating
- Improve blending of overlapping outlines from transparent & opaque geometries
- Default to `blended` transparency on iOS due to `wboit` not being supported.
- Fix direct-volume with fog off (and on with `dpoit`) and transparent background on (#1286)
- Fix missing pre-multiplied alpha for `blended` & `wboit` with no fog (#1284)
- Fix backfaces visible using blended transparency on impostors (#1285)
- Fix StructureElement.Loci.isSubset() only considers common units (#1292)
- Fix `Scene.opacityAverage` calculation never 1
- Fix bloom in illumination mode
- Fix `findPredecessorIndex` bug when repeating values
- MolViewSpec: Support for transparency and custom properties
- MolViewSpec: MVP Support for geometrical primitives (mesh, lines, line, label, distance measurement)
- Mesoscale Explorer: Add support for 4-character PDB IDs (e.g., 8ZZC) in PDB-IHM/PDB-Dev loader
- Fix Sequence View in Safari 18
- Improve performance of `IndexPairBonds` assignment when operator keys are available
- ModelArchive QualityAssessment extension:
    - Add support for ma_qa_metric_local_pairwise mmCIF category
    - Add PAE plot component
- Add new AlphaFoldDB-PAE example app
- Add support for LAMMPS data and dump formats
- Remove extra anti-aliasing from text shader (fixes #1208 & #1306)

## [v4.7.1] - 2024-09-30

- Improve `resolutionMode` (#1279)
    - Add `auto` that picks `scaled` for mobile devices and `native` elsewhere
    - Add `resolution-mode` Viewer GET param
    - Add `PluginConfig.General.ResolutionMode` config item

## [v4.7.0] - 2024-09-29

- Add illumination mode
    - Path-traced SSGI
    - Automatic thickness (estimate)
        - Base thickness as max(backface depth) - min(frontface depth)
        - Per object density factor to adjust thickness
    - Progressively trace samples to keep viewport interactive
    - Toggle on/off by pressing "G"
    - `illumination` Viewer GET param
- Enables dXrayShaded define when rendering depth
- Fix handling of PDB files that have chains with same id separated by TER record (#1245)
- Sequence Panel: Improve visuals of unmodeled sequence positions (#1248)
- Fix no-compression xtc parser (#1258)
- Mol2 Reader: Fix mol2 status_bit read error (#1251)
- Fix shadows with multiple lights
- Fix impostor sphere interior normal when using orthographic projection
- Add `resolutionMode` parameter to `Canvas3DContext`
    - `scaled`, divides by `devicePixelRatio`
    - `native`, no changes
- Add `CustomProperty.Context.errorContext` to support reporting errors during loading of custom properties (#1254)
    - Use in MolViewSpec extension
- Mesoscale Explorer: fix color & style issues
- Remove use of deprecated SASS explicit color functions
- Allow "Components" section to display nested components created by "Apply Action > Selection".

## [v4.6.0] - 2024-08-28

- Add round-caps option on tubular alpha helices
- Fix missing Sequence UI update on state object removal (#1219)
- Improved prmtop format support (CTITLE, %COMMENT)
- Avoid calculating bonds for water units when `ignoreHydrogens` is on
- Add `Water` trait to `Unit`
- Improve entity-id coloring for structures with multiple models from the same source (#1221)
- Wrap screenshot & image generation in a `Task`
- AlphaFold DB: Add BinaryCIF support when fetching data
- PDB-IHM/PDB-Dev: Add support for 4-character PDB IDs (e.g., 8ZZC)
- Fix polymer-gap visual coloring with cartoon theme
- Add formal-charge color theme (#328)
- Add more coloring options to cartoon theme
- Use `CompressionStream` Browser API when available
- Add `pdbx_structure_determination_methodology` mmcif field and `Model` helpers
- Fix cartoon representation not updated when secondary structure changes
- Add Zhang-Skolnick secondary-structure assignment method which handles coarse-grained models (#49)
- Calculate bonds for coarse-grained models
- VolumeServer: Add `health-check` endpoint + `healthCheckPath` config prop to report service health
- ModelServer: Add `health-check` endpoint + `healthCheckPath` config prop to report service health

## [v4.5.0] - 2024-07-28

- Separated postprocessing passes
- Take into account explicit hydrogens when computing hydrogen bonds
- Fix DoF with pixel ratios =! 1
- Fix DoF missing transparent depth
- Fix trackball pinch zoom and add pan
- Fix aromatic link rendering when `adjustCylinderLength` is true
- Change trackball animate spin speed unit to radians per second
- Fix `mol-plugin-ui/skin/base/components/misc.scss` syntax to be in line with latest Sass syntax
- Handle missing theme updates
    - Fix trajectory-index color-theme not always updated (#896)
    - Fix bond cylinders not updated on size-theme change with `adjustCylinderLength` enabled (#1215)
- Use `OES_texture_float_linear` for SSAO when available

## [v4.4.1] - 2024-06-30

- Clean `solidInterior` transparent cylinders
- Create a transformer to deflate compressed data
- Adjust Quick Styles panel button labels
- Improve camera interpolation code (interpolate camera rotation instead of just position)
- Mesoscale Explorer
    - Add `illustrative` coloring option
    - Press 'C' to toggle between center and zoom & center on click
    - Add entities selection description
    - Clicking a leaf node in the right panel tree will center each instance in turn
    - Add measurement controls to right panel
    - Mouse left click on label with snapshot key will load snapshot
    - Mouse hover over label with protein name highlight entities with the same name
    - Custom ViewportSnapshotDescription with custom MarkdowAnchor
        - \# other snapshots with a given key \[...](#key)
        - i highlight a protein with a given NAME \[...](iNAME)
        - g highlight a group with a given group type and group name \[...](ggrouptype.groupname)
        - h URLs with a given link \[...](http...)
    - Snapshot description panel window size and text can be resized and hidden with new icons
    - Add styles controls to right panel
    - Add viewport settings to left panel
    - Add app info component to left panel with interactive tour and doc link
- Fixes SSAO edge artifacts (#1122)
    - Add `reuseOcclusion` parameter to multi-sample pass
    - Add `blurDepthBias` parameter to occlusion pass
    - Handle near clip in SSAO blur
- Support reading score from B-factor in pLDDT color theme
- Add Cel-shading support
    - `celShaded` geometry parameter
    - `celSteps` renderer parameter
- Add the ability to customize the Snapshot Description component via `PluginUISpec.components.viewport.snapshotDescription`
- Add `doNotDisposeCanvas3DContext` option to `PluginContext.dispose`
- Remove support for density data from edmaps.rcsb.org

## [v4.3.0] - 2024-05-26

- Fix State Snapshots export animation (#1140)
- Add depth of field (dof) postprocessing effect
- Add `SbNcbrTunnels` extension for for visualizing tunnels in molecular structures from ChannelsDB (more info in [tunnels.md](./docs/docs/extensions/tunnels.md))
- Fix edge case in minimizing RMSD transform computation

## [v4.2.0] - 2024-05-04

- Add emissive material support
- Add bloom post-processing
- MolViewSpec extension: `loadMVS` supports `keepCamera` parameter
- Return StateTransform selectors from measurements API (addDistance, addAngle, etc.)
- Refactor transparency rendering
    - More uniform behavior for blended, wboit, dpoit
    - Fix issues with text & image geometry
- Fix render-spheres example (#1100)
    - Wrong step size in sphere geometry boundingSphere & groupmapping
    - Handle empty `instanceGrid` in renderer & renderable
- Fix bond assignment from `IndexPairBonds`
    - Can not always be cached in `ElementSetIntraBondCache`
    - Wrong operator checks in `findPairBonds`
- Fix SSAO artifacts (@corredD, #1082)
- Fix bumpiness artifacts (#1107, #1084)

## [v4.1.0] - 2024-03-31

- Add `VolumeTransform` to translate/rotate a volume like in a structure superposition
- Fix BinaryCIF encoder edge cases caused by re-encoding an existing BinaryCIF file
- Fix edge-case where width/height in InputObserver are not correct
- Fix transparency rendering fallback (#1058)
- Fix SSAO broken when `OES_texture_float_linear` is unavailable
- Add `normalOffset` to `external-volume` color theme
    - This can give results similar to pymol's surface_ramp_above_mode=1
- Add `rotation` parameter to skybox background

## [v4.0.1] - 2024-02-19

- Fix BinaryCIF decoder edge cases. Fixes mmCIF model export from data provided by ModelServer.
- MolViewSpec extension: support for MVSX file format
- Revert "require WEBGL_depth_texture extension" & "remove renderbuffer use"

## [v4.0.0] - 2024-02-04

- Add Mesoscale Explorer app for investigating large systems
- [Breaking] Remove `cellpack` extension (superseded by Mesoscale Explorer app)
- [Breaking] Set minimal node.js version to 18
- [Breaking] Generalize rcsb/assembly-symmetry/ extension
    - Move to assembly-symmetry/
    - Remove RCSB specific dependencies and prefixes
- [Breaking] Require `WEBGL_depth_texture` webgl extension
    - Remove `renderbuffer` use
- [Breaking] Change build target to ES2018
    - Custom builds only require ES6 for dependencies like immer.js
- [Breaking] Changed `createPluginUI`
    - The function now takes a single `options` argument
    - The caller must specify a `render` method that mounts the Mol* react component to DOM
        - A default `renderReact18` method is provided, but needs to be imported separately
        - To support React 16 and 17, `ReactDOM.render` can be passed
- Improve `SetUtils` performance using ES6 features
- [Breaking] Reduce memory usage of `SymmetryOperator.ArrayMapping`
    - Requires calling methods from instance
- [Breaking] Fix `mol-model/structure/model/properties/seconday-structure.ts` file name (#938)
- [Breaking] Add `Canvas3DContext` runtime props
    - Props: pixelScale, pickScale, transparency (blended, wboit, dpoit)
    - Replaces instantiation-time attribs
- [Breaking] Change default compile target to ES2018
- [Breaking] Add culling & LOD support
    - Cull per-object and per-instance
    - Cull based on frustum and camera distance
    - LOD visibility based on camera distance
    - Special LOD mode for spheres with automatic levels
    - Occlusion culling (only WebGL2)
        - Hi-Z pass
        - Cull based on previous frame's Hi-Z buffer
- Add stochastic/dithered transparency to fade overlapping LODs in and out
- Add "Automatic Detail" preset that shows surface/cartoon/ball & stick based on camera distance

## [v3.45.0] - 2024-02-03

- Add color interpolation to impostor cylinders
- MolViewSpec components are applicable only when the model has been loaded from MolViewSpec
- Add `snapshotKey` and `tooltip` params to loci `LabelRepresentation`
- Update `FocusLoci` behavior to support `snapshotKey` param
  - Clicking a visual with `snapshotKey` will trigger that snapshot
- Render multiline loci label tooltips as Markdown
- `ParamDefinition.Text` updates:
  - Support `multiline` inputs
  - Support `placeholder` parameter
  - Support `disableInteractiveUpdates` to only trigger updates once the control loses focus
- Move dependencies related to the headless context from optional deps to optional peer deps

## [v3.44.0] - 2024-01-06

- Add new `cartoon` visuals to support atomic nucleotide base with sugar
- Add `thicknessFactor` to `cartoon` representation for scaling nucleotide block/ring/atomic-fill visuals
- Use bonds from `_struct_conn` in mmCIF files that use `label_seq_id`
- Fix measurement label `offsetZ` default: not needed when `scaleByRadius` is enbaled
- Support for label rendering in HeadlessPluginContext
- MolViewSpec extension
  - Support all X11 colors
  - Support relative URIs
  - CLI tools: mvs-validate, mvs-render, mvs-print-schema
  - Labels applied in one node
- ModelServer SDF/MOL2 ligand export: fix atom indices when additional atoms are present
- Avoid showing (and calculating) inter-unit bonds for huge structures
- Fixed `DragOverlay` on WebKit/Safari browsers

## [v3.43.1] - 2023-12-04

- Fix `react-markdown` dependency

## [v3.43.0] - 2023-12-02

- Fix `State.tryGetCellData` (return type & data check)
- Don't change camera.target unless flyMode or pointerLock are enabled
- Handle empty CIF files
- Snapshot improvements:
    - Add `key` property
    - Ability to existing snapshot name, key, and description
    - Support markdown in descriptions (ignores all HTML tags)
    - Ability to link to snapshots by key from descriptions
    - Separate UI control showing description of the current snapshot
- Do not activate drag overlay for non-file content
- Add `structure-element-sphere` visual to `spacefill` representation
- Fix missing `await` in `HeadlessPluginContext.saveStateSnapshot`
- Added support for providing custom sequence viewers to the plugin spec
- MolViewSpec extension (MVS)
- Add URL parameters `mvs-url`, `mvs-data`, `mvs-format`
- Add drag&drop for `.mvsj` files
- Fix `bumpiness` scaling with `ignoreLight` enabled
- Add `transforms` & `label` params to `ShapeFromPly`
- Optimize `LociSelectManager.selectOnly` to avoid superfluous loci set operations
- Dispose of viewer on `unload` event to aid GC

## [v3.42.0] - 2023-11-05

- Fix handling of PDB files with insertion codes (#945)
- Fix de-/saturate of colors with no hue
- Improve `distinctColors` function
    - Add `sort` and `sampleCountFactor` parameters
    - Fix clustering issues
- Add `clipPrimitive` option to spheres geometry, clipping whole spheres instead of cutting them
- Add `DragAndDropManager`
- Add `options` support for default bond labels

## [v3.41.0] - 2023-10-15

- Add `PluginContext.initialized` promise & support for it in the `Plugin` UI component.
- Fix undesired interaction between settings panel and the panel on the right.
- Add ability to customize server parameters for `RCSBAssemblySymmetry`.

## [v3.40.1] - 2023-09-30

- Do not call `updateFocusRepr` if default `StructureFocusRepresentation` isn't present.
- Treat "tap" as a click in `InputObserver`
- ModelServer ligand queries: fix atom count reported by SDF/MOL/MOL2 export
- CCD extension: Make visuals for aromatic bonds configurable
- Add optional `file?: CifFile` to `MmcifFormat.data`
- Add support for webgl extensions
    - `WEBGL_clip_cull_distance`
    - `EXT_conservative_depth`
    - `WEBGL_stencil_texturing`
    - `EXT_clip_control`
- Add `MultiSampleParams.reduceFlicker` (to be able to switch it off)
- Add `alphaThickness` parameter to adjust alpha of spheres for radius
- Ability to hide "right" panel from simplified viewport controls
- Add `blockIndex` parameter to TrajectoryFromMmCif
- Fix bounding sphere calculation for "element-like" visuals
- Fix RCSB PDB validation report URL
- Add sharpening postprocessing option
- Take pixel-ratio into account for outline scale
- Gracefully handle missing HTMLImageElement
- Fix pixel-ratio changes not applied to all render passes

## [v3.39.0] - 2023-09-02

- Add some elements support for `guessElementSymbolString` function
- Faster bounding rectangle calculation for imposter spheres
- Allow toggling of hydrogens as part of `LabelTextVisual`

## [v3.38.3] - 2023-07-29

- Fix imposter spheres not updating, e.g. in trajectories (broke in v3.38.0)

## [v3.38.2] - 2023-07-24

- Don't rely solely on `chem_comp_atom` when detecting CCD files (#877)
- Actually support non-physical keys in `Bindings.Trigger.code`

## [v3.38.1] - 2023-07-22

- Fix pixel-scale not updated in SSAO pass

## [v3.38.0] - 2023-07-18

- Fix display issue with SIFTS mapping
- Support non-physical keys in `Bindings.Trigger.code`
- Update `getStateSnapshot` to only overwrite current snapshot if it was created automatically
- Fix distinct palette's `getSamples` infinite loop
- Add 'NH2', 'FOR', 'FMT' to `CommonProteinCaps`
- Add `opened` event to `PluginStateSnapshotManager`
- Properly switch-off fog
- Add `approximate` option for spheres rendering
- Reduce `Spheres` memory usage
    - Derive mapping from VertexID
    - Pull position and group from texture
- Add `Euler` math primitive
- Add stride option to element sphere & point visuals
- Add `disabledExtensions` field to default viewer's options
- Add `LRUCache.remove`
- Add 'Chain Instance' and 'Uniform' options for 'Carbon Color' param (in Color Theme: Element Symbol)

## [v3.37.1] - 2023-06-20

- Fix issues with wboit/dpoit in large scenes
- Fix lines, text, points rendering (broken in v3.37.0)

## [v3.37.0] - 2023-06-17

- Add `inverted` option to `xrayShaded` parameter
- Model-export extension: Add ability to set a file name for structures
- Add `contextHash` to `SizeTheme`
- Add mipmap-based blur for image backgrounds

## [v3.36.1] - 2023-06-11

- Allow parsing of CCD ligand files
- Add dedicated wwPDB CCD extension to align and visualize ideal & model CCD coordinates
- Make operators in `IndexPairBonds` a directed property
- Remove erroneous bounding-box overlap test in `Structure.eachUnitPair`
- Fix `EdgeBuilder.addNextEdge` for loop edges
- Optimize inter unit bond compute
- Ensure consistent state for volume representation (#210)
- Improve SSAO for thin geometry (e.g. lines)
- Add snapshot support for structure selections
- Add `nucleicProfile` parameter to cartoon representation
- Add `cartoon` theme with separate colorings for for mainchain and sidechain visuals

## [v3.35.0] - 2023-05-14

- Enable odd dash count (1,3,5)
- Add principal axes spec and fix edge cases
- Add a uniform color theme for NtC tube that still paints residue and segment dividers in a different color
- Mesh exporter improvements
    - Support points & lines in glTF export
    - Set alphaMode and doubleSided in glTF export
    - Fix flipped cylinder caps
- Fix bond assignments `struct_conn` records referencing waters
- Add StructConn extension providing functions for inspecting struct_conns
- Fix `PluginState.setSnapshot` triggering unnecessary state updates
- Fix an edge case in the `mol-state`'s `State` when trying to apply a transform to an existing Null object
- Add `SbNcbrPartialCharges` extension for coloring and labeling atoms and residues by partial atomic charges
  - uses custom mmcif categories `_sb_ncbr_partial_atomic_charges_meta` and `_sb_ncbr_partial_atomic_charges` (more info in [README.md](./src/extensions/sb-ncbr/README.md))
- Parse HEADER record when reading PDB file
- Support `ignoreHydrogens` in interactions representation
- Add hydroxyproline (HYP) commonly present in collagen molecules to the list of amino acids
- Fix assemblies for Archive PDB files (do not generate unique `label_asym_id` if `REMARK 350` is present)
- Add additional functions to `core.math` in `mol-script`
    - `cantorPairing`, `sortedCantorPairing`, `invertCantorPairing`,
    - `trunc`, `sign`

## [v3.34.0] - 2023-04-16

- Avoid `renderMarkingDepth` for fully transparent renderables
- Remove `camera.far` doubling workaround
- Add `ModifiersKeys.areNone` helper function
- Do not render NtC tube segments unless all required atoms are present in the structure
- Fix rendering issues caused by VAO reuse
- Add "Zoom All", "Orient Axes", "Reset Axes" buttons to the "Reset Camera" button
- Improve trackball move-state handling when key bindings use modifiers
- Fix rendering with very small viewport and SSAO enabled
- Fix `.getAllLoci` for structure representations with `structure.child`
- Fix `readAllLinesAsync` refering to dom length property
- Make mol-util/file-info node compatible
- Add `eachLocation` to representation/visual interface

## [v3.33.0] - 2023-04-02

- Handle resizes of viewer element even when window remains the same size
- Throttle canvas resize events
- Selection toggle buttons hidden if selection mode is off
- Camera focus loci bindings allow reset on click-away to be overridden
- Input/controls improvements
    - Move or fly around the scene using keys
    - Pointer lock to look around scene
    - Toggle spin/rock animation using keys
- Apply bumpiness as lightness variation with `ignoreLight`
- Remove `JSX` reference from `loci-labels.ts`
- Fix overpaint/transparency/substance smoothing not updated when geometry changes
- Fix camera project/unproject when using offset viewport
- Add support for loading all blocks from a mmcif file as a trajectory
- Add `Frustum3D` and `Plane3D` math primitives
- Include `occupancy` and `B_iso_or_equiv` when creating `Conformation` from `Model`
- Remove LazyImports (introduced in v3.31.1)

## [v3.32.0] - 2023-03-20

- Avoid rendering of fully transparent renderables
- Add occlusion color parameter
- Fix issue with outlines and orthographic camera
- Reduce over-blurring occlusion at larger view distances
- Fix occlusion artefact with non-canvas viewport and pixel-ratio > 1
- Update nodejs-shims conditionals to handle polyfilled document object in NodeJS environment.
- Ensure marking edges are at least one pixel wide
- Add exposure parameter to renderer
- Only trigger marking when mouse is directly over canvas
- Fix blurry occlusion in screenshots
- [Breaking] Add `setFSModule` to `mol-util/data-source` instead of trying to trick WebPack

## [v3.31.4] - 2023-02-24

- Allow link cylinder/line `dashCount` set to '0'
- Stop animation loop when disposing `PluginContext` (thanks @gfrn for identifying the issue)

## [v3.31.3] - 2023-02-22

- Fix impostor bond visuals not correctly updating on `sizeFactor` changes
- Fix degenerate case in PCA
- Fix near clipping avoidance in impostor shaders
- Update `fs` import in `data-source.ts`

## [v3.31.2] - 2023-02-12

- Fix exit code of volume pack executable (pack.ts). Now exits with non-0 status when an error happens
- Remove pca transform from components ui focus (too distracting)
- Fix artefacts with opaque outlines behind transparent objects
- Fix polymer trace visual not updating
- Fix use of `WEBGL_provoking_vertex`

## [v3.31.1] - 2023-02-05

- Improve Component camera focus based on the PCA of the structure and the following rules:
    - The first residue should be in first quadrant if there is only one chain
    - The average position of the residues of the first chain should be in the first quadrant if there is more than one chain
- Add `HeadlessPluginContext` and `HeadlessScreenshotHelper` to be used in Node.js
- Add example `image-renderer`
- Fix wrong offset when rendering text with orthographic projection
- Update camera/handle helper when `devicePixelRatio` changes
- Add various options to customize the axes camera-helper
- Fix issue with texture-mesh color smoothing when changing themes
- Add fast boundary helper and corresponding unit trait
- Add Observable for Canvas3D commits

## [v3.30.0] - 2023-01-29

- Improve `Dnatco` extension
    - Factor out common code in `Dnatco` extension
    - Add `NtC tube` visual. Applicable for structures with NtC annotation
    - [Breaking] Rename `DnatcoConfalPyramids` to `DnatcoNtCs`
- Improve boundary calculation performance
- Add option to create & include images in state snapshots
- Fix SSAO artefacts with high bias values
- Fix SSAO resolution scale parameter handling
- Improve outlines, visually more stable at different view distances

## [v3.29.0] - 2023-01-15

- `meshes` extension: Fixed a bug in mesh visualization (show backfaces when opacity < 1)
- Add color quick select control to Volume controls
- Fix `dropFiles` bug
- Fix some cyclic imports and reduce the use of const enums. This should make it easier to use the library with the `isolatedModules: true` TS config.
- Fix `dropFiles` bug (#679)
- Add `input type='color'` picker to `CombinedColorControl`
- Set `ParameterMappingControl` disabled when state is updating
- Performance tweaks
    - Update clip `defines` only when changed
    - Check for identity in structure/unit areEqual methods
    - Avoid cloning of structure representation parameters
    - Make SymmetryOperator.createMapping monomorphic
    - Improve bonding-sphere calculation
    - Defer Scene properties calculation (markerAverage, opacityAverage, hasOpaque)
    - Improve checks in in UnitsRepresentation setVisualState
- Add StructureElement.Loci.forEachLocation
- Add RepresentationRegistry.clear and ThemeRegistry.clear
- Add generic Loci support for overpaint, substance, clipping themes
- Add `.getCenter` and `.center` to `Camera`
- Add support to dim unmarked groups
- Add support for marker edge strength

## [v3.28.0] - 2022-12-20

- Show histogram in direct volume control point settings
- Add `solidInterior` parameter to sphere/cylinder impostors
- [Breaking] Tweak `ignoreHydrogens` non-polar handling (introduced in 3.27.0)
- Add `meshes` and `volumes-and-segmentations` extensions
    - See https://molstarvolseg.ncbr.muni.cz/ for more info
- Fix missing support for info in `ParamDefinition.Converted`
- Add support for multi-visual volume representations
- Improve volume isosurface bounding-sphere
- Add basic volume segmentation support to core
    - Add `Volume.Segment` model
    - Add `Segmentation` custom volume property
    - Add `SegmentRepresentation` representation
    - Add `volume-segment` color theme
- Fix GPU marching cubes failing for large meshes with webgl2 (due to use of float16)

## [v3.27.0] - 2022-12-15

- Add an `includeTransparent` parameter to hide/show outlines of components that are transparent
- Fix 'once' for animations of systems with many frames
- Better guard against issue (black fringes) with bumpiness in impostors
- Improve impostor shaders
    - Fix sphere near-clipping with orthographic projection
    - Fix cylinder near-clipping
    - Add interior cylinder caps
    - Add per-pixel object clipping
- Fix `QualityAssessment` assignment bug for structures with different auth vs label sequence numbering
- Refresh `ApplyActionControl`'s param definition when toggling expanded state
- Fix `struct_conn` bond assignment for ions
- Ability to show only polar hydrogens

## [v3.26.0] - 2022-12-04

- Support for ``powerPreference`` webgl attribute. Add ``PluginConfig.General.PowerPreference`` and ``power-preference`` Viewer GET param.
- Excluded common protein caps `NME` and `ACE` from the ligand selection query
- Add screen-space shadow post-processing effect
- Add "Structure Molecular Surface" visual
- Add `external-volume` theme (coloring of arbitrary geometries by user-selected volume)

## [v3.25.1] - 2022-11-20

- Fix edge-case in `Structure.eachUnitPair` with single-element units
- Fix 'auto' structure-quality for coarse models

## [v3.25.0] - 2022-11-16

- Fix handling of gzipped assets (reverts #615)

## [v3.24.0] - 2022-11-13

- Make `PluginContext.initContainer` checkered canvas background optional
- Store URL of downloaded assets to detect zip/gzip based on extension (#615)
- Add optional `operator.key`; can be referenced in `IndexPairBonds`
- Add overpaint/transparency/substance theme strength to representations
- Fix viewport color for transparent background

## [v3.23.0] - 2022-10-19

- Add `PluginContext.initContainer/mount/unmount` methods; these should make it easier to reuse a plugin context with both custom and built-in UI
- Add `PluginContext.canvas3dInitialized`
- `createPluginUI` now resolves after the 3d canvas has been initialized
- Change EM Volume Streaming default from `Whole Structure` to `Auto`

## [v3.22.0] - 2022-10-17

- Replace `VolumeIsosurfaceParams.pickingGranularity` param with `Volume.PickingGranuality`

## [v3.21.0] - 2022-10-17

- Add `VolumeIsosurfaceParams.pickingGranularity` param
- Prevent component controls collapsing when option is selected

## [v3.20.0] - 2022-10-16

- [Breaking] Rename the ``model-index`` color theme to ``trajectory-index``
- Add a new ``model-index`` color theme that uniquely colors each loaded model
- Add the new ``model-index`` and ``structure-index`` color themes as an option for the carbon color in the ``element-symbol`` and ``ilustrative`` color themes
- Add ``structure-index`` color theme that uniquely colors each root structure
- Add ``nearest`` method to ``Lookup3D``
- Add mipmap-based blur for skybox backgrounds

## [v3.19.0] - 2022-10-01

- Fix "empty textures" error on empty canvas
- Optimize BinaryCIF integer packing encoder
- Fix dual depth peeling when post-processing is off or when rendering direct-volumes
- Add ``cameraClipping.minNear`` parameter
- Fix black artifacts on specular highlights with transparent background

## [v3.18.0] - 2022-09-17

- Integration of Dual depth peeling - OIT method
- Stereo camera improvements
    - Fix param updates not applied
    - Better param ranges and description
    - Add timer.mark for left/right camera

## [v3.17.0] - 2022-09-11

- [Fix] Clone ``Canvas3DParams`` when creating a ``Canvas3D`` instance to prevent shared state between multiple instances
- Add ``includeResidueTest`` option to ``alignAndSuperposeWithSIFTSMapping``
- Add ``parentDisplay`` param for interactions representation.
- [Experimental] Add support for PyMOL, VMD, and Jmol atom expressions in selection scripts
- Support for ``failIfMajorPerformanceCaveat`` webgl attribute. Add ``PluginConfig.General.AllowMajorPerformanceCaveat`` and ``allow-major-performance-caveat`` Viewer GET param.
- Fix handling of PDB TER records (#549)
- Add support for getting multiple loci from a representation (``.getAllLoci()``)
- Add ``key`` property to intra- and inter-bonds for referencing source data
- Fix click event triggered after move

## [v3.16.0] - 2022-08-25

- Support ``globalColorParams`` and ``globalSymmetryParams`` in common representation params
- Support ``label`` parameter in ``Viewer.loadStructureFromUrl``
- Fix ``ViewportHelpContent`` Mouse Controls section

## [v3.15.0] - 2022-08-23

- Fix wboit in Safari >=15 (add missing depth renderbuffer to wboit pass)
- Add 'Around Camera' option to Volume streaming
- Avoid queuing more than one update in Volume streaming

## [v3.14.0] - 2022-08-20

- Expose inter-bonds compute params in structure
- Improve performance of inter/intra-bonds compute
- Fix defaultAttribs handling in Canvas3DContext.fromCanvas
- Confal pyramids extension improvements
    - Add custom labels to Confal pyramids
    - Improve naming of some internal types in Confal pyramids extension coordinate
    - Add example mmCIF file with categories necessary to display Confal pyramids
    - Change the lookup logic of NtC steps from residues
- Add support for download of gzipped files
- Don't filter IndexPairBonds by element-based rules in MOL/SDF and MOL2 (without symmetry) models
- Fix Glycam Saccharide Names used by default
- Fix GPU surfaces rendering in Safari with WebGL2
- Add ``fov`` (Field of View) Canvas3D parameter
- Add ``sceneRadiusFactor`` Canvas3D parameter
- Add background pass (skybox, image, horizontal/radial gradient)
    - Set simple-settings presets via ``PluginConfig.Background.Styles``
    - Example presets in new backgrounds extension
    - Load skybox/image from URL or File (saved in session)
    - Opacity, saturation, lightness controls for skybox/image
    - Coverage (viewport or canvas) controls for image/gradient
- [Breaking] ``AssetManager`` needs to be passed to various graphics related classes
- Fix SSAO renderable initialization
- Reduce number of webgl state changes
    - Add ``viewport`` and ``scissor`` to state object
    - Add ``hasOpaque`` to scene object
- Handle edge cases where some renderables would not get (correctly) rendered
    - Fix text background rendering for opaque text
    - Fix helper scenes not shown when rendering directly to draw target
- Fix ``CustomElementProperty`` coloring not working

## [v3.13.0] - 2022-07-24

- Fix: only update camera state if manualReset is off (#494)
- Improve handling principal axes of points in a plane
- Add 'material' annotation support for textures
- More effort to avoid using ``flat`` qualifier in shaders: add ``dVaryingGroup``
- Enable ``immediateUpdate`` for iso level in isosurface and volume streaming controls
- Add support to download CCD from configurable URL

## [v3.12.1] - 2022-07-20

- Fix plugin behavior dispose logic to correctly unsubscribe observables.

## [v3.12.0] - 2022-07-17

- Add ``colorMarker`` option to Renderer. This disables the highlight and select marker at a shader level for faster rendering of large scenes in some cases.
- Bind shared textures only once per pass, not for each render item
- Fix missing 'material' annotation for some uniforms, causing unnecessary uniform updates
- Remove use of ``isnan`` in impostor shaders, not needed and causing slowdown
- Avoid using ``flat`` qualifier in shaders, causing slowdown
- Improve CellPack's ``adjustStyle`` option (disable ``colorMarker``, set component options, enable marking w/o ghost)
- Scan all entities when looking for ``struct_conn`` entries (fixes issue when the same ``label_asym_id`` is used in more than one entity)

## [v3.11.0] - 2022-07-04

- Add ``instanceGranularity`` option for marker, transparency, clipping, overpaint, substance data to save memory
- CellPack extension tweaks
    - Use instancing to create DNA/RNA curves to save memory
    - Enable ``instanceGranularity`` by default
    - Add ``adjustStyle`` option to LoadCellPackModel action (stylized, no multi-sample, no far clipping, chain picking)
- Structure Superposition now respects pivot's coordinate system

## [v3.10.2] - 2022-06-26

- Fix superfluous shader varying
- Improve use of gl_VertexID when possible

## [v3.10.1] - 2022-06-26

- Fix groupCount when updating TextureMesh-based visuals

## [v3.10.0] - 2022-06-24

- Add support for Glycam saccharide names
- Add ``PluginConfig.Viewport.ShowTrajectoryControls`` config option

## [v3.9.1] - 2022-06-19

- Fix missing ``super.componentWillUnmount()`` calls (@simeonborko)
- Fix missing ``uGroupCount`` update for visuals
- Fix missing aromatic bond display

## [v3.9.0] - 2022-05-30

- Improve picking by using drawbuffers (when available) to reduce number of drawcalls
- GPU timing support
    - Add ``timing-mode`` Viewer GET param
    - Add support for webgl timer queries
    - Add timer marks around GPU render & compute operations
- Volume Server CIF: Add check that a data block contains volume data before parsing
- Fix ``Scene.clear`` not clearing primitives & volumes arrays (@JonStargaryen)
- Fix rendering volumes when wboit is switched off and postprocessing is enabled

## [v3.8.2] - 2022-05-22

- Fix ``Scene.opacityAverage`` not taking xray shaded into account

## [v3.8.1] - 2022-05-14

- Fix issues with marking camera/handle helper (#433)
- Fix issues with array uniforms when running with headless-gl
- Fix Polymer Chain Instance coloring
- Improve performance of scene marker/opacity average calculation

## [v3.8.0] - 2022-04-30

- Add support for outlines around transparent objects
- Improve per-group transparency when wboit is switched off
- Improve ``ColorTheme`` typing with ``ColorType`` generic.
    - Defaults to ``ColorTypeLocation``
    - Set when using ``ColorTypeDirect`` or ``ColorTypeGrid``
- Fix case handling of ``struct_conf`` mmCIF enumeration field (#425)
- Fix ``allowTransparentBackfaces`` for per-group transparency
- Fix ``FormatRegistry.isApplicable`` returning true for unregistered formats
- Fix: handle building of ``GridLookup3D`` with zero cell size
- Fix ``ignoreLight`` for direct-volume rendering with webgl1
- Fix (non-black) outlines when using transparent background

## [v3.7.0] - 2022-04-13

- Fix ``xrayShaded`` for texture-mesh geometries
- [Breaking] Change ``allowTransparentBackfaces`` to ``transparentBackfaces`` with options ``off``, ``on``, ``opaque``. This was only added in 3.6.0, so allowing a breaking change here.
    - ``off``: don't show (default)
    - ``on``: show with transparency
    - ``opaque``: show fully opaque
- Add option to disable file drop overlay.

## [v3.6.2] - 2022-04-05

- ModelServer ligand queries: fixes for alternate locations, additional atoms & UNL ligand
- React 18 friendly ``useBehavior`` hook.

## [v3.6.1] - 2022-04-03

- Fix React18 related UI regressions.

## [v3.6.0] - 2022-04-03

- Check that model and coordinates have same element count when creating a trajectory
- Fix aromatic rings assignment: do not mix flags and planarity test
- Improve bonds assignment of coarse grained models: check for IndexPairBonds and exhaustive StructConn
- Fix unit mapping in bondedAtomicPairs MolScript query
- Improve pdb parsing: handle non unique atom and chain names (fixes #156)
- Fix volume streaming for entries with multiple contour lists
- Add ``allowTransparentBackfaces`` parameter to support double-sided rendering of transparent geometries
- Fix handling of case insensitive mmCIF enumeration fields (including entity.type)
- Fix ``disable-wboit`` Viewer GET param
- Add support for React 18.
    - Used by importing ``createPluginUI`` from ``mol-plugin-ui/react18``;
    - In Mol* 4.0, React 18 will become the default option.

## [v3.5.0] - 2022-03-25

- Fix issues with bounding-sphere & color-smoothing (mostly for small geometries)
- Support BCIF => CIF conversion in ``cif2bcif`` CLI tool

## [v3.4.0] - 2022-03-13

- Fix handling of mmcif with empty ``label_*`` fields
- Improve saccharide detection (compare against list from CCD)
- Fix legend label of hydrophobicity color theme
- Add ``LoadTrajectory`` action
- Add ``CustomImportControls`` to left panel
- Add Zenodo import extension (load structures, trajectories, volumes, and zip files)
- Fix loading of some compressed files within sessions
- Fix wrong element assignment for atoms with Charmm ion names
- Fix handling of empty symmetry cell data
- Add support for ``trr`` and ``nctraj`` coordinates files
- Add support for ``prmtop`` and ``top`` topology files

## [v3.3.1] - 2022-02-27

- Fix issue with unit boundary reuse (do at visual level instead)
- Add option to ignore ions for inter-unit bond computation

## [v3.3.0] - 2022-02-27

- Fix parsing contour-level from emdb v3 header files
- Fix invalid CSS (#376)
- Fix "texture not renderable" & "texture not bound" warnings (#319)
- Fix visual for bonds between two aromatic rings
- Fix visual for delocalized bonds (parsed from mmcif and mol2)
- Fix ring computation algorithm
- Add ``UnitResonance`` property with info about delocalized triplets
- Resolve marking in main renderer loop to improve overall performance
- Use ``throttleTime`` instead of ``debounceTime`` in sequence viewer for better responsiveness
- Change line geometry default ``scaleFactor`` to 2 (3 is too big after fixing line rendering)
- Trajectory animation performance improvements
    - Reuse ``Model.CoarseGrained`` for coordinate trajectories
    - Avoid calculating ``InterUnitBonds`` when ``Structure.parent`` ones are empty
    - Reuse unit boundary if sphere has not changed too much
    - Don't show 'inter-bond' and 'element-cross' visuals in line representations of polymerAndLigand preset
- Fix additional mononucleotides detected as polymer components
- Fix and improve ``canRemap`` handling in ``IntraUnitBonds``
- Reuse occlusion for secondary passes during multi-sampling
- Check if marking passes are needed before doing them
- Add ``resolutionScale`` parameter to allow trading quality of occlusion for performance

## [v3.2.0] - 2022-02-17

- Rename "best database mapping" to "SIFTS Mapping"
- Add schema and export support for ``atom_site.pdbx_sifts_xref_*`` fields
- Add schema export support for ``atom_site.pdbx_label_index`` field
- Add `traceOnly` parameter to chain/UniProt-based structure alignment
- Store ``IndexPairBonds`` as a dynamic property.

## [v3.1.0] - 2022-02-06

- Fix ``xrayShaded`` & ``ignoreLight`` params not working at the same time
- Add ``ignoreLight`` to component params
- Tweaks for cleaner default representation style
    - Cartoon: use ``nucleotide-ring`` instead of ``nucleotide-block``
    - Focus: use ``xrayShaded`` instead of opacity; adjust target size; don't show non-covalent interactions twice
- Fix representation preset side effects (changing post-processing parameters, see #363)
- Add Quick Styles panel (default, illustrative, stylized)
- Fix exported structure missing secondary-structure categories (#364)
- Fix volume streaming error message: distinguish between missing data and server error (#364)

## [v3.0.2] - 2022-01-30

- Fix color smoothing of elongated structures (by fixing ``Sphere.expand`` for spheres with highly directional extrema)
- Fix entity label not displayed when multiple instances of the same entity are highlighted
- Fix empty elements created in ``StructureElement.Loci.extendToAllInstances``
- Measurement options tweaks (allow larger ``textSize``; make ``customText`` essential)
- Fix visual visibility sync edge case when changing state snapshots

## [v3.0.1] - 2022-01-27

- Fix marking pass not working with ``transparentBackground``
- Fix pdbe xray maps url not https
- Fix entity-id color theme broken for non-IHM models
- Improve/fix marking of ``InteractionsInterUnitVisual`` (mark when all contact-feature members are given)
- Add missing "entity-id" and "enity-source" options for carbon coloring to "element-symbol" color theme
- Fix VolumeServer/query CLI
- Support automatic iso-value adjustment for VolumeServer data in ``Viewer.loadVolumeFromUrl``
- Emit drag event whenever started within viewport (not only for non-empty loci)

## [v3.0.0] - 2022-01-23

- Assembly handling tweaks:
    - Do not include suffix for "identity assembly operators"
    - Do not include assembly-related categories to export if the structure was composed from an assembly
    - Special case for ``structAsymMap`` if Mol* asym id operator mapping is present
- Support for opening ZIP files with multiple entries
- Add Model Export extension
- Bugfix: Automatically treat empty string as "non-present" value in BinaryCIF writer.
- Fix coarse model support in entity-id color theme
- Fix marking of carbohydrate visuals (whole chain could get marked instead of single residue)
- Add custom colors to "element-symbol", "molecule-type", "residue-name", and "secondary-structure" themes
- Support/bugfixes for ``atom_site.pdbx_sifts_xref`` categories
- Improve/fix marking of ``InteractionsIntraUnitVisual`` (mark when all contact-feature members are given)

## [v3.0.0-dev.10] - 2022-01-17

- Fix ``getOperatorsForIndex``
- Pass animation info (current frame & count) to state animations
    - Fix camera stutter for "camera spin" animation
- Add formal charge parsing support for MOL/SDF files (thanks @ptourlas)
- [Breaking] Cleaner looking ``MembraneOrientationVisuals`` defaults
- [Breaking] Add rock animation to trackball controls
    - Add ``animate`` to ``TrackballControlsParams``, remove ``spin`` and ``spinSpeed``
    - Add ``animate`` to ``SimpleSettingsParams``, remove ``spin``
- Add "camera rock" state animation
- Add support for custom colors to "molecule-type" theme
- [Breaking] Add style parameter to "illustrative" color theme
    - Defaults to "entity-id" style instead of "chain-id"
- Add "illustrative" representation preset

## [v3.0.0-dev.9] - 2022-01-09

- Add PDBj as a ``pdb-provider`` option
- Move Viewer APP to a separate file to allow use without importing light theme & index.html
- Add symmetry support for mol2 files (only spacegroup setting 1)
- Fix mol2 files element symbol assignment
- Improve bond assignment from ``IndexPairBonds``
    - Add ``key`` field for mapping to source data
    - Fix assignment of bonds with unphysical length
- Fix label/stats of single atom selection in multi-chain units

## [v3.0.0-dev.8] - 2021-12-31

- Add ``PluginFeatureDetection`` and disable WBOIT in Safari 15.
- Add ``disable-wboit`` Viewer GET param
- Add ``prefer-webgl1`` Viewer GET param
- [Breaking] Refactor direct-volume rendering
    - Remove isosurface render-mode (use GPU MC instead)
    - Move coloring into theme (like for other geometries/renderables)
        - Add ``direct`` color type
        - Remove color from transfer-function (now only alpha)
        - Add direct-volume color theme support
        - Add volume-value color theme
- [Breaking] Use size theme in molecular/gaussian surface & label representations
    - This is breaking because it was hardcoded to ``physical`` internally but the repr size theme default was ``uniform`` (now ``physical``)

## [v3.0.0-dev.7] - 2021-12-20

- Reduce number of created programs/shaders
    - Support specifying variants when creating graphics render-items
    - Change double-side shader param from define to uniform
    - Remove dMarkerType shader define (use uMarker as needed)
    - Support to ignore defines depending on the shader variant
    - Combine pickObject/pickInstance/pickGroup shader variants into one
    - Combine markingDepth/markingMask shader variants into one
    - Correctly set shader define flags for overpaint, transparency, substance, clipping
- [Breaking] Add per-object clip rendering properties (variant/objects)
    - ``SimpleSettingsParams.clipping.variant/objects`` and ``RendererParams.clip`` were removed

## [v3.0.0-dev.6] - 2021-12-19

- Enable temporal multi-sampling by default
    - Fix flickering during marking with camera at rest
- Enable ``aromaticBonds`` in structure representations by default
- Add ``PluginConfig.Structure.DefaultRepresentationPreset``
- Add ModelArchive support
    - schema extensions (e.g., AlphaFold uses it for the pLDDT score)
    - ModelArchive option in DownloadStructure action
    - ``model-archive`` GET parameter for Viewer app
    - ``Viewer.loadModelArchive`` method
- Improve support for loading AlphaFold structures
    - Automatic coloring by pLDDT
    - AlphaFold DB option in DownloadStructure action
    - ``afdb`` GET parameter for Viewer app
    - ``Viewer.loadAlphaFoldDb`` method
- Add QualityAssessment extension (using data from ma_qa_metric_local mmcif category)
    - pLDDT & qmean score: coloring, repr presets, molql symbol, loci labels (including avg for mutli-residue selections)
    - pLDDT: selection query
- Warn about erroneous symmetry operator matrix (instead of throwing an error)
- Added ``createPluginUI`` to ``mol-plugin-ui``
    - Support ``onBeforeUIRender`` to make sure initial UI works with custom presets and similar features.
- [Breaking] Removed ``createPlugin`` and ``createPluginAsync`` from ``mol-plugin-ui``
    - Please use ``createPluginUI`` instead
- Improve aromatic bonds handling
    - Don't detect aromatic bonds for rings < 5 atoms based on planarity
    - Prefer atoms in aromatic rings as bond reference positions

## [v3.0.0-dev.5] - 2021-12-16

- Fix initial camera reset not triggering for some entries.

## [v3.0.0-dev.4] - 2021-12-14

- Add ``bumpiness`` (per-object and per-group), ``bumpFrequency`` & ``bumpAmplitude`` (per-object) render parameters (#299)
- Change ``label`` representation defaults: Use text border instead of rectangle background
- Add outline color option to renderer
- Fix false positives in Model.isFromPdbArchive
- Add drag and drop support for loading any file, including multiple at once
    - If there are session files (.molx or .molj) among the dropped files, only the first session will be loaded
- Add drag and drop overlay
- Safari 15.1 - 15.3 WebGL 2 support workaround
- [Breaking] Move ``react`` and ``react-dom`` to ``peerDependencies``. This might break some builds.

## [v3.0.0-dev.3] - 2021-12-4

- Fix OBJ and USDZ export

## [v3.0.0-dev.2] - 2021-12-1

- Do not include tests and source maps in NPM package

## [v3.0.0-dev.0] - 2021-11-28

- Add multiple lights support (with color, intensity, and direction parameters)
- [Breaking] Add per-object material rendering properties
    - ``SimpleSettingsParams.lighting.renderStyle`` and ``RendererParams.style`` were removed
- Add substance theme with per-group material rendering properties
- ``StructureComponentManager.Options`` state saving support
- ``ParamDefinition.Group.presets`` support

## [v2.4.1] - 2021-11-28

- Fix: allow atoms in aromatic rings to do hydrogen bonds

## [v2.4.0] - 2021-11-25

- Fix secondary-structure property handling
    - StructureElement.Property was incorrectly resolving type & key
    - StructureSelectionQuery helpers 'helix' & 'beta' were not ensuring property availability
- Re-enable VAO with better workaround (bind null elements buffer before deleting)
- Add ``Representation.geometryVersion`` (increments whenever the geometry of any of its visuals changes)
- Add support for grid-based smoothing of Overpaint and Transparency visual state for surfaces

## [v2.3.9] - 2021-11-20

- Workaround: switch off VAO support for now

## [v2.3.8] - 2021-11-20

- Fix double canvas context creation (in plugin context)
- Fix unused vertex attribute handling (track which are used, disable the rest)
- Workaround for VAO issue in Chrome 96 (can cause WebGL to crash on geometry updates)

## [v2.3.7] - 2021-11-15

- Added ``ViewerOptions.collapseRightPanel``
- Added ``Viewer.loadTrajectory`` to support loading "composed" trajectories (e.g. from gro + xtc)
- Fix: handle parent in Structure.remapModel
- Add ``rounded`` and ``square`` helix profile options to Cartoon representation (in addition to the default ``elliptical``)

## [v2.3.6] - 2021-11-8

- Add additional measurement controls: orientation (box, axes, ellipsoid) & plane (best fit)
- Improve aromatic bond visuals (add ``aromaticScale``, ``aromaticSpacing``, ``aromaticDashCount`` params)
- [Breaking] Change ``adjustCylinderLength`` default to ``false`` (set to true for focus representation)
- Fix marker highlight color overriding select color
- CellPack extension update
    - add binary model support
    - add compartment (including membrane) geometry support
    - add latest mycoplasma model example
- Prefer WebGL1 in Safari 15.1.

## [v2.3.5] - 2021-10-19

- Fix sequence viewer for PDB files with COMPND record and multichain entities.
- Fix index pair bonds order assignment

## [v2.3.4] - 2021-10-12

- Fix pickScale not taken into account in line/point shader
- Add pixel-scale, pick-scale & pick-padding GET params to Viewer app
- Fix selecting bonds not adding their atoms in selection manager
- Add ``preferAtoms`` option to SelectLoci/HighlightLoci behaviors
- Make the implicit atoms of bond visuals pickable
    - Add ``preferAtomPixelPadding`` to Canvas3dInteractionHelper
- Add points & crosses visuals to Line representation
- Add ``pickPadding`` config option (look around in case target pixel is empty)
- Add ``multipleBonds`` param to bond visuals with options: off, symmetric, offset
- Fix ``argparse`` config in servers.

## [v2.3.3] - 2021-10-01

- Fix direct volume shader

## [v2.3.2] - 2021-10-01

- Prefer WebGL1 on iOS devices until WebGL2 support has stabilized.

## [v2.3.1] - 2021-09-28

- Add Charmm saccharide names
- Treat missing occupancy column as occupancy of 1
- Fix line shader not accounting for aspect ratio
- [Breaking] Fix point repr & shader
    - Was unusable with ``wboit``
    - Replaced ``pointFilledCircle`` & ``pointEdgeBleach`` params by ``pointStyle`` (square, circle, fuzzy)
    - Set ``pointSizeAttenuation`` to false by default
    - Set ``sizeTheme`` to ``uniform`` by default
- Add ``markerPriority`` option to Renderer (useful in combination with edges of marking pass)
- Add support support for ``chem_comp_bond`` and ``struct_conn`` categories (fixes ModelServer behavior where these categories should have been present)
- Model and VolumeServer: fix argparse config

## [v2.3.0] - 2021-09-06

- Take include/exclude flags into account when displaying aromatic bonds
- Improve marking performance
    - Avoid unnecessary draw calls/ui updates when marking
    - Check if loci is superset of visual
    - Check if loci overlaps with unit visual
    - Ensure ``Interval`` is used for ranges instead of ``SortedArray``
    - Add uniform marker type
    - Special case for reversing previous mark
- Add optional marking pass
    - Outlines visible and hidden parts of highlighted/selected groups
    - Add highlightStrength/selectStrength renderer params

## [v2.2.3] - 2021-08-25

- Add ``invertCantorPairing`` helper function
- Add ``Mesh`` processing helper ``.smoothEdges``
- Smooth border of molecular-surface with ``includeParent`` enabled
- Hide ``includeParent`` option from gaussian-surface visuals (not particularly useful)
- Improved ``StructureElement.Loci.size`` performance (for marking large cellpack models)
- Fix new ``TransformData`` issues (camera/bounding helper not showing up)
- Improve marking performance (avoid superfluous calls to ``StructureElement.Loci.isWholeStructure``)

## [v2.2.2] - 2021-08-11

- Fix ``TransformData`` issues [#133](https://github.com/molstar/molstar/issues/133)
- Fix ``mol-script`` query compiler const expression recognition.

## [v2.2.1] - 2021-08-02

- Add surrounding atoms (5 Angstrom) structure selection query
- [Breaking] Add maxDistance prop to ``IndexPairBonds``
- Fix coordinateSystem not handled in ``Structure.asParent``
- Add ``dynamicBonds`` to ``Structure`` props (force re-calc on model change)
    - Expose as optional param in root structure transform helper
- Add overpaint support to geometry exporters
- ``InputObserver`` improvements
  - normalize wheel speed across browsers/platforms
  - support Safari gestures (used by ``TrackballControls``)
  - ``PinchInput.fractionDelta`` and use it in ``TrackballControls``

## [v2.2.0] - 2021-07-31

- Add ``tubularHelices`` parameter to Cartoon representation
- Add ``SdfFormat`` and update SDF parser to be able to parse data headers according to spec (hopefully :)) #230
- Fix mononucleotides detected as polymer components (#229)
- Set default outline scale back to 1
- Improved DCD reader cell angle handling (interpret near 0 angles as 90 deg)
- Handle more residue/atom names commonly used in force-fields
- Add USDZ support to ``geo-export`` extension.
- Fix ``includeParent`` support for multi-instance bond visuals.
- Add ``operator`` Loci granularity, selecting everything with the same operator name.
- Prefer ``_label_seq_id`` fields in secondary structure assignment.
- Support new EMDB API (https://www.ebi.ac.uk/emdb/api/entry/map/[EMBD-ID]) for EM volume contour levels.
- ``Canvas3D`` tweaks:
    - Update ``forceDraw`` logic.
    - Ensure the scene is re-rendered when viewport size changes.
    - Support ``noDraw`` mode in ``PluginAnimationLoop``.

## [v2.1.0] - 2021-07-05

- Add parameter for to display aromatic bonds as dashes next to solid cylinder/line.
- Add backbone representation
- Fix outline in orthographic mode and set default scale to 2.

## [v2.0.7] - 2021-06-23

- Add ability to specify ``volumeIndex`` in ``Viewer.loadVolumeFromUrl`` to better support Volume Server inputs.
- Support in-place reordering for trajectory ``Frame.x/y/z`` arrays for better memory efficiency.
- Fixed text CIF encoder edge cases (most notably single whitespace not being escaped).

## [v2.0.6] - 2021-06-01

- Add glTF (GLB) and STL support to ``geo-export`` extension.
- Protein crosslink improvements
    - Change O-S bond distance to allow for NOS bridges (doi:10.1038/s41586-021-03513-3)
    - Added NOS-bridges query & improved disulfide-bridges query
- Fix #178: ``IndexPairBonds`` for non-single residue structures (bug due to atom reordering).
- Add volumetric color smoothing for MolecularSurface and GaussianSurface representations (#173)
- Fix nested 3d grid lookup that caused results being overwritten in non-covalent interactions computation.
- Basic implementation of ``BestDatabaseSequenceMapping`` (parse from CIF, color theme, superposition).
- Add atom id ranges support to Selection UI.

## [v2.0.5] - 2021-04-26

- Ability to pass ``Canvas3DContext`` to ``PluginContext.fromCanvas``.
- Relative frame support for ``Canvas3D`` viewport.
- Fix bug in screenshot copy UI.
- Add ability to select residues from a list of identifiers to the Selection UI.
- Fix SSAO bugs when used with ``Canvas3D`` viewport.
- Support for  full pausing (no draw) rendering: ``Canvas3D.pause(true)``.
- Add ``MeshBuilder.addMesh``.
- Add ``Torus`` primitive.
- Lazy volume loading support.
- [Breaking] ``Viewer.loadVolumeFromUrl`` signature change.
    - ``loadVolumeFromUrl(url, format, isBinary, isovalues, entryId)`` => ``loadVolumeFromUrl({ url, format, isBinary }, isovalues, { entryId, isLazy })``
- Add ``TextureMesh`` support to ``geo-export`` extension.

## [v2.0.4] - 2021-04-20

- [WIP] Mesh export extension
- ``Structure.eachAtomicHierarchyElement`` (#161)
- Fixed reading multi-line values in SDF format
- Fixed Measurements UI labels (#166)

## [v2.0.3] - 2021-04-09

- Add support for ``ColorTheme.palette`` designed for providing gradient-like coloring.
- [Breaking] The ``zip`` function is now asynchronous and expects a ``RuntimeContext``. Also added ``Zip()`` returning a ``Task``.
- [Breaking] Add ``CubeGridFormat`` in ``alpha-orbitals`` extension.

## [v2.0.2] - 2021-03-29

- Add ``Canvas3D.getRenderObjects``.
- [WIP] Animate state interpolating, including model trajectories
- Recognise MSE, SEP, TPO, PTR and PCA as non-standard amino-acids.
- Fix VolumeFromDensityServerCif transform label

## [v2.0.1] - 2021-03-23

- Exclude tsconfig.commonjs.tsbuildinfo from npm bundle

## [v2.0.0] - 2021-03-23

Too many changes to list as this is the start of the changelog... Notably, default exports are now forbidden.<|MERGE_RESOLUTION|>--- conflicted
+++ resolved
@@ -30,13 +30,10 @@
     - Fix column count parsing
     - Add support for substructure
 - Fix shader error when clipping flags are set without clip objects present
-<<<<<<< HEAD
 - Breaking: Add `Volume.instances` support and a `VolumeInstances` transform to dynamically assign it
   - This change is breaking because all volume objects require the `instances` field now.
-=======
 - Fix wrong group count calculation on geometry update (#1562)
 - Fix wrong instance index in `calcMeshColorSmoothing`
->>>>>>> 9350e539
 
 ## [v4.18.0] - 2025-06-08
 - MolViewSpec extension:
