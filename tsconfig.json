--- conflicted
+++ resolved
@@ -1,11 +1,7 @@
 {
     "compilerOptions": {
         "declaration": true,
-<<<<<<< HEAD
-        "target": "ES2018",
-=======
         "target": "es2018",
->>>>>>> 1298baf6
         "alwaysStrict": true,
         "noImplicitAny": true,
         "noImplicitThis": true,
@@ -20,11 +16,7 @@
         "noEmitHelpers": true,
         "allowSyntheticDefaultImports": true,
         "jsx": "react-jsx",
-<<<<<<< HEAD
-        "lib": [ "ES2018", "DOM" ],
-=======
         "lib": [ "es2018", "dom", "ES2022.Object" ],
->>>>>>> 1298baf6
         "rootDir": "src",
         "outDir": "lib"
     },
