--- conflicted
+++ resolved
@@ -140,15 +140,9 @@
     "raw-loader": "^4.0.2",
     "react": "^18.3.1",
     "react-dom": "^18.3.1",
-<<<<<<< HEAD
-    "sass": "^1.79.3",
-    "sass-loader": "^16.0.1",
-    "simple-git": "^3.25.0",
-=======
     "sass": "^1.79.4",
     "sass-loader": "^16.0.2",
     "simple-git": "^3.27.0",
->>>>>>> bc2d8a4c
     "stream-browserify": "^3.0.0",
     "style-loader": "^4.0.0",
     "ts-jest": "^29.2.5",
