{
  "name": "molstar",
  "version": "4.10.0",
  "description": "A comprehensive macromolecular library.",
  "homepage": "https://github.com/molstar/molstar#readme",
  "repository": {
    "type": "git",
    "url": "https://github.com/molstar/molstar.git"
  },
  "bugs": {
    "url": "https://github.com/molstar/molstar/issues"
  },
  "scripts": {
    "lint": "eslint .",
    "lint-fix": "eslint . --fix",
    "test": "npm install --no-save \"gl@^6.0.2\" && npm run lint && jest",
    "jest": "jest",
    "build": "npm run build-tsc && npm run build-extra && npm run build-webpack",
    "clean": "node ./scripts/clean.js && node ./scripts/pwa-clean.js",
    "rebuild": "npm run clean && npm run build",
    "build-viewer": "npm run build-tsc && npm run build-extra && npm run build-webpack-viewer",
    "build-tsc": "concurrently \"tsc --incremental\" \"tsc --build tsconfig.commonjs.json --incremental\"",
    "build-extra": "node scripts/pwa.js && cpx \"src/**/*.{scss,html,ico,jpg}\" lib/ && cpx \"src/sw-*.js\" build/",
    "build-webpack": "webpack --mode production --config ./webpack.config.production.js",
    "build-webpack-viewer": "webpack --mode production --config ./webpack.config.viewer.js",
    "watch": "concurrently -c \"green,green,gray,gray\" --names \"tsc,srv,ext,wpc\" --kill-others \"npm:watch-tsc\" \"npm:watch-servers\" \"npm:watch-extra\" \"npm:watch-webpack\"",
    "watch-viewer": "concurrently -c \"green,gray,gray\" --names \"tsc,ext,wpc\" --kill-others \"npm:watch-tsc\" \"npm:watch-extra\" \"npm:watch-webpack-viewer\"",
    "watch-viewer-debug": "concurrently -c \"green,gray,gray\" --names \"tsc,ext,wpc\" --kill-others \"npm:watch-tsc\" \"npm:watch-extra\" \"npm:watch-webpack-viewer-debug\"",
    "watch-tsc": "tsc --watch --incremental",
    "watch-servers": "tsc --build tsconfig.commonjs.json --watch --incremental",
    "watch-extra": "cpx \"src/**/*.{scss,html,ico,jpg}\" lib/ --watch",
    "watch-webpack": "webpack -w --mode development --stats minimal",
    "watch-webpack-viewer": "webpack -w --mode development --stats minimal --config ./webpack.config.viewer.js",
    "watch-webpack-viewer-debug": "webpack -w --mode development --stats minimal --config ./webpack.config.viewer.debug.js",
    "serve": "http-server -p 1338 -g",
    "model-server": "node lib/commonjs/servers/model/server.js",
    "model-server-watch": "nodemon --watch lib lib/commonjs/servers/model/server.js",
    "volume-server-test": "node lib/commonjs/servers/volume/server.js --idMap em 'test/${id}.mdb' --defaultPort 1336",
    "plugin-state": "node lib/commonjs/servers/plugin-state/index.js --working-folder ./build/state --port 1339",
    "preversion": "npm run test",
    "version": "npm run rebuild && cpx .npmignore lib/",
    "postversion": "git push && git push --tags"
  },
  "files": [
    "lib/",
    "build/viewer/"
  ],
  "bin": {
    "cif2bcif": "lib/commonjs/cli/cif2bcif/index.js",
    "cifschema": "lib/commonjs/cli/cifschema/index.js",
    "mvs-validate": "lib/commonjs/cli/mvs/mvs-validate.js",
    "mvs-render": "lib/commonjs/cli/mvs/mvs-render.js",
    "mvs-print-schema": "lib/commonjs/cli/mvs/mvs-print-schema.js",
    "model-server": "lib/commonjs/servers/model/server.js",
    "model-server-query": "lib/commonjs/servers/model/query.js",
    "model-server-preprocess": "lib/commonjs/servers/model/preprocess.js",
    "volume-server": "lib/commonjs/servers/volume/server.js",
    "volume-server-query": "lib/commonjs/servers/volume/query.js",
    "volume-server-pack": "lib/commonjs/servers/volume/pack.js"
  },
  "nodemonConfig": {
    "ignoreRoot": [
      "./node_modules",
      ".git"
    ],
    "ignore": [],
    "delay": "2500"
  },
  "jest": {
    "moduleFileExtensions": [
      "ts",
      "js"
    ],
    "transform": {
      "\\.ts$": "ts-jest"
    },
    "moduleDirectories": [
      "node_modules",
      "lib"
    ],
    "testEnvironmentOptions": {
      "url": "http://localhost/"
    },
    "testRegex": "\\.spec\\.ts$"
  },
  "author": "Mol* Contributors",
  "contributors": [
    "Alexander Rose <alexander.rose@weirdbyte.de>",
    "David Sehnal <david.sehnal@gmail.com>",
    "Sebastian Bittrich <sebastian.bittrich@rcsb.org>",
    "Áron Samuel Kovács <aron.kovacs@mail.muni.cz>",
    "Ludovic Autin <autin@scripps.edu>",
    "Michal Malý <michal.maly@ibt.cas.cz>",
    "Jiří Černý <jiri.cerny@ibt.cas.cz>",
    "Panagiotis Tourlas <panagiot_tourlov@hotmail.com>",
    "Adam Midlik <midlik@gmail.com>",
    "Koya Sakuma <koya.sakuma.work@gmail.com>",
    "Gianluca Tomasello <giagitom@gmail.com>",
    "Ke Ma <mark.ma@rcsb.org>",
    "Jason Pattle <jpattle@exscientia.co.uk>",
    "David Williams <dwilliams@nobiastx.com>",
    "Zhenyu Zhang <jump2cn@gmail.com>",
    "Russell Parker <russell@benchling.com>",
    "Dominik Tichy <tichydominik451@gmail.com>",
    "Yana Rose <yana.v.rose@gmail.com>",
    "Yakov Pechersky <ffxen158@gmail.com>",
    "Christian Dominguez <christian.99dominguez@gmail.com>",
    "Cai Huiyu <szmun.caihy@gmail.com>",
    "Ryan DiRisio <rjdiris@gmail.com>",
    "Dušan Veľký <dvelky@mail.muni.cz>",
    "Neli Fonseca <neli@ebi.ac.uk>",
    "Paul Pillot <paul.pillot@tandemai.com>",
    "Herman Bergwerf <post@hbergwerf.nl>",
    "Eric E <etongfu@outlook.com>",
    "Xavier Martinez <xavier.martinez.xm@gmail.com>",
    "Alex Chan <smalldirkalex@gmail.com>",
    "Simeon Borko <simeon.borko@gmail.com>",
<<<<<<< HEAD
    "Andy Turner <agdturner@gmail.com>"
=======
    "Ventura Rivera <venturaxrivera@gmail.com>"
>>>>>>> 4aa5e1d7
  ],
  "license": "MIT",
  "devDependencies": {
    "@types/cors": "^2.8.17",
    "@types/gl": "^6.0.5",
    "@types/jest": "^29.5.14",
    "@types/pngjs": "^6.0.5",
    "@types/react": "^18.3.16",
    "@types/react-dom": "^18.3.5",
    "@typescript-eslint/eslint-plugin": "^7.18.0",
    "@typescript-eslint/parser": "^7.18.0",
    "benchmark": "^2.1.4",
    "concurrently": "^9.1.0",
    "cpx2": "^8.0.0",
    "crypto-browserify": "^3.12.1",
    "css-loader": "^7.1.2",
    "eslint": "^8.57.1",
    "extra-watch-webpack-plugin": "^1.0.3",
    "file-loader": "^6.2.0",
    "fs-extra": "^11.2.0",
    "http-server": "^14.1.1",
    "jest": "^29.7.0",
    "jpeg-js": "^0.4.4",
    "mini-css-extract-plugin": "^2.9.2",
    "path-browserify": "^1.0.1",
    "raw-loader": "^4.0.2",
    "react": "^18.3.1",
    "react-dom": "^18.3.1",
    "sass": "^1.83.0",
    "sass-loader": "^16.0.4",
    "simple-git": "^3.27.0",
    "stream-browserify": "^3.0.0",
    "style-loader": "^4.0.0",
    "ts-jest": "^29.2.5",
    "typescript": "^5.7.2",
    "webpack": "^5.97.1",
    "webpack-cli": "^5.1.4"
  },
  "dependencies": {
    "@types/argparse": "^2.0.17",
    "@types/benchmark": "^2.1.5",
    "@types/compression": "1.7.5",
    "@types/express": "^5.0.0",
    "@types/node": "^18.19.68",
    "@types/node-fetch": "^2.6.12",
    "@types/swagger-ui-dist": "3.30.5",
    "argparse": "^2.0.1",
    "compression": "^1.7.5",
    "cors": "^2.8.5",
    "express": "^5.0.1",
    "h264-mp4-encoder": "^1.0.12",
    "immer": "^10.1.1",
    "immutable": "^5.0.3",
    "io-ts": "^2.2.22",
    "node-fetch": "^2.7.0",
    "react-markdown": "^9.0.1",
    "rxjs": "^7.8.1",
    "swagger-ui-dist": "^5.18.2",
    "tslib": "^2.8.1",
    "util.promisify": "^1.1.2",
    "xhr2": "^0.2.1"
  },
  "peerDependencies": {
    "@google-cloud/storage": "^7.14.0",
    "canvas": "^2.11.2",
    "gl": "^6.0.2",
    "jpeg-js": "^0.4.4",
    "pngjs": "^6.0.0",
    "react": ">=16.14.0",
    "react-dom": ">=16.14.0"
  },
  "peerDependenciesMeta": {
    "@google-cloud/storage": {
      "optional": true
    },
    "canvas": {
      "optional": true
    },
    "gl": {
      "optional": true
    },
    "jpeg-js": {
      "optional": true
    },
    "pngjs": {
      "optional": true
    }
  }
}<|MERGE_RESOLUTION|>--- conflicted
+++ resolved
@@ -115,11 +115,8 @@
     "Xavier Martinez <xavier.martinez.xm@gmail.com>",
     "Alex Chan <smalldirkalex@gmail.com>",
     "Simeon Borko <simeon.borko@gmail.com>",
-<<<<<<< HEAD
-    "Andy Turner <agdturner@gmail.com>"
-=======
+    "Andy Turner <agdturner@gmail.com>",
     "Ventura Rivera <venturaxrivera@gmail.com>"
->>>>>>> 4aa5e1d7
   ],
   "license": "MIT",
   "devDependencies": {
