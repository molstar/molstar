--- conflicted
+++ resolved
@@ -107,15 +107,10 @@
     "@graphql-codegen/typescript-operations": "^2.5.12",
     "@types/cors": "^2.8.13",
     "@types/gl": "^6.0.2",
-<<<<<<< HEAD
-    "@types/jest": "^29.2.5",
     "@types/jpeg-js": "^0.3.7",
     "@types/pngjs": "^6.0.1",
-    "@types/react": "^18.0.26",
-=======
     "@types/jest": "^29.4.0",
     "@types/react": "^18.0.27",
->>>>>>> a4ab117d
     "@types/react-dom": "^18.0.10",
     "@typescript-eslint/eslint-plugin": "^5.49.0",
     "@typescript-eslint/parser": "^5.49.0",
