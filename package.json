{
  "name": "molstar",
  "version": "3.30.0",
  "description": "A comprehensive macromolecular library.",
  "homepage": "https://github.com/molstar/molstar#readme",
  "repository": {
    "type": "git",
    "url": "https://github.com/molstar/molstar.git"
  },
  "bugs": {
    "url": "https://github.com/molstar/molstar/issues"
  },
  "scripts": {
    "lint": "eslint .",
    "lint-fix": "eslint . --fix",
    "test": "npm install --no-save \"gl@^6.0.2\" && npm run lint && jest",
    "jest": "jest",
    "build": "npm run build-tsc && npm run build-extra && npm run build-webpack",
    "clean": "node ./scripts/clean.js",
    "rebuild": "npm run clean && npm run build",
    "build-viewer": "npm run build-tsc && npm run build-extra && npm run build-webpack-viewer",
    "build-tsc": "concurrently \"tsc --incremental\" \"tsc --build tsconfig.commonjs.json --incremental\"",
    "build-extra": "cpx \"src/**/*.{scss,html,ico,jpg}\" lib/",
    "build-webpack": "webpack --mode production --config ./webpack.config.production.js",
    "build-webpack-viewer": "webpack --mode production --config ./webpack.config.viewer.js",
    "watch": "concurrently -c \"green,green,gray,gray\" --names \"tsc,srv,ext,wpc\" --kill-others \"npm:watch-tsc\" \"npm:watch-servers\" \"npm:watch-extra\" \"npm:watch-webpack\"",
    "watch-viewer": "concurrently -c \"green,gray,gray\" --names \"tsc,ext,wpc\" --kill-others \"npm:watch-tsc\" \"npm:watch-extra\" \"npm:watch-webpack-viewer\"",
    "watch-viewer-debug": "concurrently -c \"green,gray,gray\" --names \"tsc,ext,wpc\" --kill-others \"npm:watch-tsc\" \"npm:watch-extra\" \"npm:watch-webpack-viewer-debug\"",
    "watch-tsc": "tsc --watch --incremental",
    "watch-servers": "tsc --build tsconfig.commonjs.json --watch --incremental",
    "watch-extra": "cpx \"src/**/*.{scss,html,ico,jpg}\" lib/ --watch",
    "watch-webpack": "webpack -w --mode development --stats minimal",
    "watch-webpack-viewer": "webpack -w --mode development --stats minimal --config ./webpack.config.viewer.js",
    "watch-webpack-viewer-debug": "webpack -w --mode development --stats minimal --config ./webpack.config.viewer.debug.js",
    "serve": "http-server -p 1338 -g",
    "model-server": "node lib/commonjs/servers/model/server.js",
    "model-server-watch": "nodemon --watch lib lib/commonjs/servers/model/server.js",
    "volume-server-test": "node lib/commonjs/servers/volume/server.js --idMap em 'test/${id}.mdb' --defaultPort 1336",
    "plugin-state": "node lib/commonjs/servers/plugin-state/index.js --working-folder ./build/state --port 1339",
    "preversion": "npm run test",
    "version": "npm run rebuild && cpx .npmignore lib/",
    "postversion": "git push && git push --tags"
  },
  "files": [
    "lib/",
    "build/viewer/"
  ],
  "bin": {
    "cif2bcif": "lib/commonjs/cli/cif2bcif/index.js",
    "cifschema": "lib/commonjs/cli/cifschema/index.js",
    "model-server": "lib/commonjs/servers/model/server.js",
    "model-server-query": "lib/commonjs/servers/model/query.js",
    "model-server-preprocess": "lib/commonjs/servers/model/preprocess.js",
    "volume-server": "lib/commonjs/servers/volume/server.js",
    "volume-server-query": "lib/commonjs/servers/volume/query.js",
    "volume-server-pack": "lib/commonjs/servers/volume/pack.js"
  },
  "nodemonConfig": {
    "ignoreRoot": [
      "./node_modules",
      ".git"
    ],
    "ignore": [],
    "delay": "2500"
  },
  "jest": {
    "moduleFileExtensions": [
      "ts",
      "js"
    ],
    "transform": {
      "\\.ts$": "ts-jest"
    },
    "moduleDirectories": [
      "node_modules",
      "lib"
    ],
    "testEnvironmentOptions": {
      "url": "http://localhost/"
    },
    "testRegex": "\\.spec\\.ts$"
  },
  "author": "Mol* Contributors",
  "contributors": [
    "Alexander Rose <alexander.rose@weirdbyte.de>",
    "David Sehnal <david.sehnal@gmail.com>",
    "Sebastian Bittrich <sebastian.bittrich@rcsb.org>",
    "Áron Samuel Kovács <aron.kovacs@mail.muni.cz>",
    "Ludovic Autin <autin@scripps.edu>",
    "Michal Malý <michal.maly@ibt.cas.cz>",
    "Jiří Černý <jiri.cerny@ibt.cas.cz>",
    "Panagiotis Tourlas <panagiot_tourlov@hotmail.com>",
    "Adam Midlik <midlik@gmail.com>",
    "Koya Sakuma <koya.sakuma.work@gmail.com>",
    "Gianluca Tomasello <giagitom@gmail.com>",
<<<<<<< HEAD
    "Ke Ma <mark.ma@rcsb.org>"
=======
    "Jason Pattle <jpattle@exscientia.co.uk>",
    "David Williams <dwilliams@nobiastx.com>"
>>>>>>> 07284e7e
  ],
  "license": "MIT",
  "devDependencies": {
    "@graphql-codegen/add": "^3.2.3",
    "@graphql-codegen/cli": "^2.16.4",
    "@graphql-codegen/time": "^3.2.3",
    "@graphql-codegen/typescript": "^2.8.7",
    "@graphql-codegen/typescript-graphql-files-modules": "^2.2.1",
    "@graphql-codegen/typescript-graphql-request": "^4.5.8",
    "@graphql-codegen/typescript-operations": "^2.5.12",
    "@types/cors": "^2.8.13",
    "@types/gl": "^6.0.2",
    "@types/jpeg-js": "^0.3.7",
    "@types/pngjs": "^6.0.1",
    "@types/jest": "^29.4.0",
    "@types/react": "^18.0.27",
    "@types/react-dom": "^18.0.10",
    "@typescript-eslint/eslint-plugin": "^5.49.0",
    "@typescript-eslint/parser": "^5.49.0",
    "benchmark": "^2.1.4",
    "concurrently": "^7.6.0",
    "cpx2": "^4.2.0",
    "crypto-browserify": "^3.12.0",
    "css-loader": "^6.7.3",
    "eslint": "^8.33.0",
    "extra-watch-webpack-plugin": "^1.0.3",
    "file-loader": "^6.2.0",
    "fs-extra": "^11.1.0",
    "graphql": "^16.6.0",
    "http-server": "^14.1.1",
    "jest": "^29.4.1",
    "mini-css-extract-plugin": "^2.7.2",
    "path-browserify": "^1.0.1",
    "raw-loader": "^4.0.2",
    "react": "^18.2.0",
    "react-dom": "^18.2.0",
    "sass": "^1.57.1",
    "sass-loader": "^13.2.0",
    "simple-git": "^3.16.0",
    "stream-browserify": "^3.0.0",
    "style-loader": "^3.3.1",
    "ts-jest": "^29.0.5",
    "typescript": "^4.9.4",
    "webpack": "^5.75.0",
    "webpack-cli": "^5.0.1"
  },
  "dependencies": {
    "@types/argparse": "^2.0.10",
    "@types/benchmark": "^2.1.2",
    "@types/compression": "1.7.2",
    "@types/express": "^4.17.15",
    "@types/node": "^16.18.11",
    "@types/node-fetch": "^2.6.2",
    "@types/swagger-ui-dist": "3.30.1",
    "argparse": "^2.0.1",
    "body-parser": "^1.20.1",
    "compression": "^1.7.4",
    "cors": "^2.8.5",
    "express": "^4.18.2",
    "h264-mp4-encoder": "^1.0.12",
    "immer": "^9.0.19",
    "immutable": "^4.2.2",
    "node-fetch": "^2.6.8",
    "rxjs": "^7.8.0",
    "swagger-ui-dist": "^4.15.5",
    "tslib": "^2.5.0",
    "util.promisify": "^1.1.1",
    "xhr2": "^0.2.1"
  },
  "peerDependencies": {
    "react": "^18.1.0 || ^17.0.2 || ^16.14.0",
    "react-dom": "^18.1.0 || ^17.0.2 || ^16.14.0"
  },
  "optionalDependencies": {
    "gl": "^6.0.2",
    "jpeg-js": "^0.4.4",
    "pngjs": "^6.0.0"
  }
}<|MERGE_RESOLUTION|>--- conflicted
+++ resolved
@@ -93,12 +93,9 @@
     "Adam Midlik <midlik@gmail.com>",
     "Koya Sakuma <koya.sakuma.work@gmail.com>",
     "Gianluca Tomasello <giagitom@gmail.com>",
-<<<<<<< HEAD
-    "Ke Ma <mark.ma@rcsb.org>"
-=======
+    "Ke Ma <mark.ma@rcsb.org>",
     "Jason Pattle <jpattle@exscientia.co.uk>",
     "David Williams <dwilliams@nobiastx.com>"
->>>>>>> 07284e7e
   ],
   "license": "MIT",
   "devDependencies": {
